<<<<<<< HEAD
# v8.0.0 (Not released)
### New Feature
 - make `home` page open access
 - add `cms-api` for Angular frontend
 - add performance logger. When enabled it logs the execution time for each style and the conditions and children count. 
 - add support for CMS api versioning. Use v1 for the current version
 - add `is_open_access` field to `pages`
 - add JWT auth for the `cms-api`
 - add `refresh_token` functionality for JWT login for better security
 - remove `open`page type, and all pages from that type were moved to `experiment` with `open_access` flag
 - add column `is_system`, where if enabled the page is system and it should not be delete it or change its properties. Only its content fields can be edited
 - remove column `owner` from `sections`
 - add function `get_page_sections_hierarchical` in `SQL` and use it in `AdminPageDetailApi.php`
 - add `slug` type in the `router`
 - migrate tables: `actions`,`activityType`,`styleType` and `userStatus` to `lookups`
 - add `ApiRequestLog` table where all the requests to the `cms-api` are logged
 - foreign keys only cascade on delete and not on update
 - full `doctrine` DB mapping
 - add tables  `roles`, `permissions`, `roles_permissions`, `users_roles` to allow or deny access to the `cms-api` for a role
 - add table `api_routes_permissions` to allow or deny access to the `cms-api` for a route
 - add column `can_have_children` to `styles` table

### Bugfix
 - fix the way that the data is decoded in the `formUserInput` controller

### TODOs
 - TODO: check the `condition` in the `styleModel` and if it is not met, do not controller or view
 - TODO: create configuration for dataTables what columns should be accepted, like definitions. Create the dataTable manually and then selected in the style where it should be used. On submission save only the defined columns. If some data is not saved, keep it in the transaction history and show warning to the user

### version for Bootstrap 5 (Not released)
### New Feature
 - update to `Bootstrap` 5.3
 - update to `json-editor` 2.14.1
 - update to `jQuery-QueryBuilder` 3.0.0
 - #489 - add dropdown in the footer to select `dark`, `light` or `auto` theme. The settings are saved locally in the browser as the default one is taken from the user settings in the OS
=======
# v7.6.2
### Bugfix
 - wrap all useage of `groups` and make them compatible with MySQL 8
>>>>>>> d0de77e0

# v7.6.1
### Bugfix
 - wrap all useage of `groups` and make them compatible with MySQL 8

# v7.6.0
### Bugfix
 - properly export and import `meta` field for sections

# v7.5.3
### Bugfix
 - properly send `2FA` verification code to the user

# v7.5.2
### Bugfix
 - fix script `32_update_v6.17.0_v7.0.0` add `DELIMITER ;` at the end


# v7.5.1
### New Feature
 - prepare output for `external auth` in `login` style
 - separate the login function in `login` controller
 - add permissions to `stefan.kodzhabashev@unibe.ch` to impersonate users

# v7.5.0
### New Feature
 - add `requires_2fa` parameter to `groups` style. When enabled the user must enable 2FA to access the group.
 - add table `users_2fa_codes` to store 2FA codes
 - adjust procedure `add_table_column` and `drop_table_column` to add or drop a column from a table to work with special keywords used for table or column names
 - for `json` field type, if decode failed or still a string (likely double-encoded) then try to strip slashes and decode again
 - add `email_2fa` and `email_2fa_subject` fields to `email` page
 - add `two-factor-authentication` page
 - add `twoFactorAuth` style
 - set column `requires_2fa` to `1` for group `admin`
 - add admin users. The users are invited. IN order to get a password just request a new one and a reset email will be sent.
   - `stefan.kodzhabashev@unibe.ch`
   - `simon.maurer@unibe.ch`
   - `walter.siegenthaler@unibe.ch`
   - `samuel.stucky@unibe.ch`   

### Bugfix
 - properly delete jobs for action with enabled option `Clear Scheduled Jobs for This Action`. Before it deleted all jobs based on this action, now only jobs for the current user are deleted.
 - properly check if the user has access to delete a page

# v7.4.1
### New Feature
 - add `@id_users` as global variable accessible for dynamic content, comparison, load, etc

# v7.4.0
### New Feature
 - add `own_entries_only` parameter to `entryRecordDelete` style. When enabled the user can only delete their own entries.

# v7.3.1
### New Feature
 - update group functionality
 - add `own_entries_only` parameter to `save_row` method, now we can save_data for all users if explicitly enabled. Used for sharing a record between users.

# v7.3.0
### New Feature
 - add `clockwork` to track performance and debugging
 - `assets` folder is now protected from being rewritten with `.htaccess` 
 - add `clockwork` page that is accessible only by the admin and it returns the clockwork metadata
 - log the `debug` info with with clockwork

# v7.2.2
### Bugfix
 - #517 - properly check the conditions when executing a mail to be checked based on the user who entered the record that triggered the action and generating the job. This update corrects the condition check during mail execution. Previously, the system validated the wrong user when determining whether to execute the mail check. The job generation remains unchanged, but now the condition is properly verified using the user who entered the triggering record, ensuring accurate and reliable execution.

# v7.2.1
### Bugfix
 - Fixed Cron Job Email Notifications: Implemented output buffering (ob_start() and ob_end_clean()) to capture and discard any unintended whitespace or output from cron jobs, preventing unnecessary email notifications.

# v7.2.0
### New Feature
 - change the config column in formActions to `json`
 - replace `delete_scheduled` property in the config to `clear_existing_jobs_for_record_and_action` - When enabled, if the record is updated, any jobs associated with both the record and this action will have their status updated to 'deleted' before new jobs are scheduled. This ensures that outdated jobs are flagged and no longer executed, while still preserving their historical data.
 - add `clear_existing_jobs_for_record_and_action` action - When enabled, all jobs already scheduled for this action will have their status updated to 'deleted' before new jobs are scheduled. This prevents duplicates and conflicts while keeping a historical record of the jobs. 

# v7.1.1
### Bugfix
 - correctly check dynamic form values for actions based on the correct trigger type

# v7.1.0
### Bugfix
 - #509 - properly resize `showUserInput` when is inside a collapsed `card`
 - save `formAction` even if the config is really big. 

# v7.0.22
### Bugfix
  - properly save `formUserInputRecord` when there are multiple forms on the same page 

# v7.0.21
### Bugfix
  -  properly treat `null` values from `dynamic` data and replace it as an empty value

# v7.0.20
### New Feature
 - add `German` localization for the datepicker

# v7.0.19
### New Feature
 - #511 add `impersonate_user_code` as `overwrite_variable` in `form actions`. When enabled if the form submit this variable, the system search for a user with that code and if found, execute the action for that user. This is used for telephone interviews where the researcher links data to the participant.

# v7.0.18
### Bugfix
 - ensured that data received from a form is accurately type-checked, with each field's type properly validated and set accordingly.

# v7.0.17
### Bugfix
 - #499 - Add `.htaccess` file in the `assets` folder to enable CORS for mobile asset loading

# v7.0.16
### New Feature
 - add new `type-input` for style `input` called `anonymous-holder`. It convert the input into `******`

# v7.0.15
### Bugfix
 - adjust script `32_update_v6.17.0_v7.0.0` to work with older than MySQL v8

# v7.0.14
### Bugfix
 - properly schedule `reminders` based on actions

# v7.0.13
### New Feature
 - #505 properly set the `@user_email`

# v7.0.12
### New Feature
 - #505 add `@user_email` as global variable

# v7.0.11
### Bugfix
 - properly keep `JSON` structure when interpolating data

# v7.0.10
### Bugfix
 - properly upload assets as static data and delete them after the user_input refactoring

# v7.0.9
### Bugfix
 - fix ajax check call for `get_data_table` when registered. So far it is only used in `https://dab-data.edu.unibe.ch`. It is recommended not to be used as it gives access to the data.

# v7.0.8
### Bugfix
 - fix loading `showUserInput` without any data

# v7.0.7
### Bugfix
 - fix a bug in `32_update_v6.17.0_v7.0.0` script where in rare cases some columns did not have unique names.

# v7.0.6
### Bugfix
 - when a group or groups are assigned to a validation code, they are properly added to the registered user in combination with the groups in the `registration` style

# v7.0.5
### Bugfix
 - fix loading data from `data_config` as `all_as_array`

# v7.0.4
### Bugfix
- add end of line to all update SQL scripts

# v7.0.3
### Bugfix
 - add end of line to sql script v6.13.0

# v7.0.2
### Bugfix
 - properly install DB with names that are keywords for MySQL

# v7.0.1
### Bugfix
 - #503 - properly clear `user_input` data

# v7.0.0 - BIG UPDATE - please backup and in case of in issues contact stefan.kodzhabashev@unibe.ch
### Plugins Compatibility Requirements
 - SurveyJS v1.3.6+
 - Qualtrics v2.3.4+
 - R serve v1.2.4+
 - LabJS v1.1.2+

### New Feature
 - unify how all user data is saved
 - add `scope` to `dataConfig`, now for each data source could be added a separated scope. If a scope is added then the variables will be set as `scope.var_name` and later could be interpolated like this
 - add field `formName` to style `showUserInput`; Set the data from `source` field to the formName and remove the `source` field
 - rename style field `formName` to `data_table`
 - rename fieldType `select-formName` to `select-data_table`
 - update `hint` for field `data_table` in styles: `entryRecord` and `entryList`
 - add field `fields_map` in style `showUserInput`; Loads the defined fields from the mapper in the table visualization.
 - remove fields `submit_and_send_label`, `email_body`, `submit_and_send_email`, `email_address` and `email_subject` from form styles. This functionality can be achieved with actions
 - remove style `emailForm`
 - add new style `entryRecordDelete`
 - check if there is an `user_input` change that came from a controller somewhere. It is used to reload the view children for the dynamic styles like `entryList`, `entryRecord`, `dataContainer` and `Loop`
 - change `scope` to be add it with `.` instead of `_` as prefix
 - rename field `label_continue` to `confirmation_continue` and `label_message` to `confirmation_message`
 - show `name` and `displayName` for tables in `admin/data`
 - #492 - do not show `user_name` in `Admin\Data`. Instead now add `user_code`
 - #474 - rename field `source` to `img_src` and make it `content` field and it can be set differently for each language
 - #474 - add `height` and `width` fields for style `image`
 - #465 - add page `cache` from where the DB cache can be cleared when a DB update is run
 - #462 - add new `checkbox` field `markdown_editor` in style `textarea`. When enabled the textarea is loaded with a Markdown editor.
 - #479 - add new component `dataDelete` with new page url `/admin/data/[i:id_dataTables]`. At this page the user can mark data records as deleted, delete columns from the `dataTable` or delete the `dataTable`
 - Expand `StyleComponent`, now style from this type can be used internally when the style info is passed.
 - add field `own_entries_only` to style `showUserInput`
 - controller alerts properly load markdown and can load alert messages from session

### Bugfix
 - set values for `JSON` content fields properly in CMS
 - in function `replace_calced_values`, when json object is sent use `JSON_UNESCAPED_SLASHES`
 - in function `replace_calced_values` check if the content is an json and if it is then do not add slashes
 - in function `replace_calced_values` properly escape `\n` and `\r`
 - in function `replace_calced_values` properly replace `"` with `'` for JSON objects
 - #498 - properly load home icon if set for mobile apps
 - in style `checkbox` if no value is set but there is a default one we use it
 - properly align items in a `card` header
 - when select a scheduled job with wrong id, properly show that a job with that id does not exists
 - properly set the language for validation 

# v6.17.0
 - #500 migrate firebase notifications from [php-fcm](https://github.com/EdwinHoksberg/php-fcm) to [firebase-php](https://github.com/kreait/firebase-php)

# v6.16.4
 - change function `get_user_group` in `Condition` to be a public function

# v6.16.3
### Bugfix
 - use `JSON_UNESCAPED_UNICODE` when replacing dynamic values

# v6.16.2
### Bugfix
 - improve loading `scheduledJobs`

# v6.16.1
### Bugfix
 - when a data record is changed and jobs should be deleted based on the `action` update, they are deleted only for the selected action and not all scheduled jobs for that record

# v6.16.0
### New Feature
 - add index `idx_transactions_table_name` to table `transactions` for column `table_name`

### Bugfix
 - improve `view_form`, it should be faster
 - improve `view_users`, it should be faster
 - properly saving special characters in `formUserInputLog` and `formUserInputRecord` styles

# v6.15.3
### Bugfix
 - properly retrieve `@user_name` in notification's subject

# v6.15.2
### Bugfix 
 - when a record is updated and `Delete jobs` is checked for an action, we delete all scheduled jobs for this record not only the one scheduled from this action.

# v6.15.1
### Bugfix 
 - return HTML decoded content for mobile for style `input`

# v6.15.0
### New Feature
 - #487 - keep the `record_id` for the scheduled actions. Add two columns one for `INTERNAL` data type - `id_user_input_record` and one for `EXTERNAL` data type - `id_uploadRows`
 - add extra info from which record a job was scheduled to `scheduledJobs` entry view
 - move `id_section_form` info from table `user_input` to table `user_input_record`. Normalize data. <span style="color:red">**Potential issues with very old SelfHelp versions. Some of the data may not be visible in Admin->Data. It should be visible in the old user input export.**</span>
 - make function `calc_condition` public and return the result in  `StyleModel`. This public function should be called to check the condition status when there is some custom logic in the `controller` or `component` of the style
 - #487 saving `INTERNAL` data checks if there is scheduled actions for this `record_id` and if there are any they are deleted (change status to deleted)
 - #487 add field `delete_scheduled` in `jobConfig.json`. When enabled previously scheduled jobs will be deleted if they are in status `queued` when the record is updated
 - #490 - add `repeater_until_date` in `jobConfig.json`. Define repetition of the blocks. This feature enables users to schedule recurring jobs or events based on different intervals. Users can select from options such as 'Every day,' 'Every week,' or 'Every month' to set up the recurrence pattern. For 'Every week,' users have the flexibility to choose specific weekdays on which the job should occur. For instance, they can select Monday, Wednesday, and Friday as the days for the job to repeat. Similarly, for 'Every month,' users can specify particular days of the month for the job to recur. For example, they might choose to repeat the job on the 1st, 15th, and 30th days of each month. This functionality allows users to customize their scheduling preferences according to their specific needs and requirements. Additionally, users must set a deadline date, which is mandatory and always used, to indicate the date after which no more jobs will be scheduled.
 - #487 - add `trigger_type` = `deleted`. When a record is deleted from `showUserInputForm`, it triggers the delete. All scheduled jobs in status `queued` related to the record are moved to status `deleted`.

# v6.14.0
### Bugfix 
 - when queuing notifications check if the parameter is array.
 - keep info for all executed blocks from all actions. Does not overwrite them.
 - check actions with repetitions for `weeks` or `months` if the days and week days selected. If they were not we will use the current week day or the current month day.
 - update `jobConfig.json` schema. Add information that on weekly or monthly repetition, in cases where nothing is selected it will use the current week day or current month day.
 - #491 - access to `ajax_set_user_language` is granted when a `DB role` with `core` access is created
 - #488 - fix default fallback for sections' translation
 - #488 - fix default fallback for pages' translation

### New Feature
 - do not show pages with action type `ajax` in CMS page index 

# v6.13.1
### Bugfix 
 - check if `SESSION_TIMEOUT` is defined
 - add `SESSION_TIMEOUT` to  `globals_untracked.default.php`

# v6.13.0
### Bugfix 
 - #482 - fix `CMS Preferences` typo
 - #480 - `READS SQL DATA DETERMINISTIC` to the functions and procedures
 - #483 - change the type of field `label` from `text` to `markdown-inline`
 - #477 - fix HTML tags in the style `markdownInline`
 - #476 - reload page after the section is deleted
 - #485 - add condition to reminder if the reminder is `mail`, now it was added only for `notifications`
 - #466 - fix dropdown selection in `Form Actions`

### New features
 - rename `Globals` to `Configurations`
 - #478 - add `SESSION_TIMEOUT` in `globals_untracked.php`, the default value is 3600 seconds = 1 hour.
 - #475 - remove `checkbox` option from `input` style. For the inputs already set to `checkbox` will continue to work.
 - #485 - add `condition` and `condition_on_execute` for reminders 

# v6.12.2
### New features
 - improve style `descriptionItem`. Now the help close only when click outside of the help modal. Add automatic button for code copy

### Bugfix 
 - strip slashes for `JSON` field only when the style is `select` 
 - #480 - fix SQL script `v6.12.0` by enabling `log_bin_trust_function_creators` and then disabling once the script is over

# v6.12.1
### New features
 - add global function to pull git version
 - return `is_headless` property for pages from a `mobile` request

### Bugfix 
 - improve `uploadTable` - EXTERNAL save
 - [sh-selfhelp_app issue](https://github.com/humdek-unibe-ch/sh-selfhelp_app/issues/11) - decode the special characters

# v6.12.0
### Bugfix 
 - fixes for php 8.3
 - increase `group_concat_max_len` to `32000000` in the dynamic data procedures

# v6.11.3
### Bugfix 
 - `stripslashes` - the JSON value for `select` style

# v6.11.2
### Bugfix 
 - properly set `scope` to `loopStyle`
 - properly escape `array` when is replaced as dynamic value

# v6.11.1
### Bugfix 
 - fix the usage of `array_merge` in `entryList`. Now next child properly overwrite the previous child
 - fix `cronjob` loading Hooks from `plugins`
 - check if the git version is retrieved before trying to show it

# v6.11.0
### Bugfix 
 - #455 - fix the `altorouter` link in create new page
 - fix `altorouter` links in `impressum`
 - #458 - fix delete page bug
 - #459 - do not load the links in CMS edit mode
 - #453 - set default gender to `admin`
 - #454 - change password - not sanitized
 - #461 - `entryRecord` - show sections from `missing` page when `entryRecord` with wrong id is loaded. The `missing` page can be customized with conditions based on page `keyword` to show different outputs
 - #389 - fix `label_cancel` in `formUserInputLog` and `formUserInputRecord`
 - #387 - fix the redirect issue. Now function `get_url` from the `router` is used
 - #385 - fix delete user account from profile
 - #388 - fix special character that were not loaded correctly when dynamic items were used and had special characters
 - #384 - add localization to `bootstrap-select`

### New features
 - #461 - add field `url_param` to style `entryRecord` - The `url_param` field specifies the name of the URL parameter that will be extracted from the URL. This parameter is utilized to filter the form based on the `record_id` and return a single entry. When the specified URL parameter is present in the URL, its value is used as the `record_id` to fetch the corresponding entry from the database. This allows for dynamic filtering of the form entries based on the value provided in the URL.
 - #461 - add field `scope` to styles `entryRecord`, `entryList` and `loop`. The 'scope' field serves as a prefix for variable naming within the context of the style. If set, it is appended to the beginning of variable names, allowing for better organization and distinction of variables within the style. For example, if the 'scope' is set to "item", variables within the style will be prefixed with "item_", such as "item_title", "item_description", etc. Using a scope helps to avoid naming conflicts and provides clarity in variable usage within the style.
 - #461 - add as global variables all parameters that comes form the URL. The parameters variable name is with prefix and suffix `__`. Example for URL: `/nested/[i:main_id]/[i:sub_id]` will generate global parameters: `__main_id__` and `__sub_id__`
 - #460 - add new style `htmlTag` which supports HTML elements: `figure`, `figcaption`, `ul`, `ol`, `li`, `table`, `tr`, `td`, `th`, `dd`, `dl`
 - new `installation` instructions in README.md and new install.sh script

# v6.10.0
### New features
 - #456 add style `dataContainer` - all prepared data in that style is propagated to all children 

### Bugfix
 - #457 - do not overwrite `device_token` when tested with preview app

# v6.9.4
### Bugfix
 - properly `interpolate` variables which has value `0`, `false` or `''`

# v6.9.3
### New features
 - in `debug` mode print the `global` values in console.log
 - improve `interpolation` when a variable is used between 4 brackets it will return 2 brackets with the value. In this case it could be pulled form global variables one more time. Example: `{{my_var}}` returns `my value` while `{{{{my_var}}}}` will return `{{my value}}`

# v6.9.2
### New features
 - add internal field `json_mapper` in style  `textarea`. When false, no mapper is loaded
 - add `get_plugin_db_version` in `BaseHooks` and now load the information from the plugin instead of SelfHelp

# v6.9.1
### New features
 - add `.docx` files for installation guides

### Bugfix
 - properly load `hooks` in cronjobs
 

# v6.9.0
### New features
 - set field type for field `count` in style `progressBar` to `text`. This way the field can be dynamically loaded with interpolation. It still should be a number otherwise it is assigned to `0`

# v6.8.0
### New features
 - when queuing jobs from actions for `INTERNAL_FORM`, send the record_id of the newly inserted record
 - add new style `checkbox`, deprecate  the `checkbox` type in style `input`
 - add better `help` text to all fields `redirect_at_end`
 - remove `toggle_switch` field from style `input` after creation of ne style `checkbox`. Now the new style contains the field `toggle_switch`
 - add `map_fields` in `data_config` when a `JSON` is returned.
 - add fields `color_background`, `color_border` and `color_text` in style `div`. They can be used to set the color for the div and its children. The fields can be set dynamically with `interpolation` input. Ex.: {{var_name}}
 - add field `load_as_table` in style `entryList` - If enabled, the children are loaded inside a table.
 - show `entry_record` in the debug
 - add parent data from `entryLists` and `loop` when used in nested situations. It is added with prefix `p_`. Check the values with debug in the console.
 - add `confirmation_title`, `label_cancel`, `label_continue`, `label_message`, `url_cancel` fields for styles `formUserInputLog` and `formUserInputRecord`

### Bugfix
 - #379 - properly escape the naming pattern
 - #381 - fix the extra space in all `textarea` inputs
 - #378 - update help text for field `url` in styles: `link` and `button`
 - #383 - delete `reminder` only the data trigger is `finished` and not `started`
 - `card` - properly use `keyword` in field `url_edit`
 - `redirect_at_end` url for forms work properly based on #keywords
 - `ui-preferences` - improve the check for settings
 - deleting `entry` with `DELETE_RECORD_ID` is possible only if the entry belongs to the user, or the `form`'s property `own_entries_only` is disabled
 

# v6.7.0
### New features
 - add `toggle_switch` field to style `input`, when enabled and the type is checkbox, then the input will be loaded as toggle switch

# v6.6.1
### New features
 - add in `data_config` new return type - `JSON`. It returns all the data as one array parsed as `JSON`. The variable is stored as Type.table. For example: INTERNAL table `test`, the data can be piped with  {{INTERNAL.test}}

# v6.6.0
### New features
 - `data_config` - `all_fields` is enabled by default and it is set to `true`
 - add `live_search` to `tables` and `fields` in the `data config builder`
 - remove `actionConfig`, it was deprecated and replaced by `jobConfig`
 - remove field `jquery_builder_json`
 - add field `meta` in `sections_fields_translation` which is used for meta building custom fields that need more data
 - #369 - Add extra mapping for JSON fields
    -  add [jstree](https://github.com/vakata/jstree) library
 - field's tooltip is shown on `click` not `hover` anymore

 ### Bugfix
  - dropdown select - wrap long options

# v6.5.2
### Bugfix
 - properly set default language on a new user 
 - `REDIRECT_ON_LOGIN` do not redirect if the last keyword was starting with `ajax_`

# v6.5.1
### New features
 - #368 - when `debug` is enabled in `console.log` is printed the field object and what data is retrieved. 

# v6.5.0
### New features
 - move data config fetch in `BaseModel` from `StyleModel` 
 - #362 - add option for `Last Login`, where we can use `never` or we can use date as `__current_date__` where it is replaced by the current date or `__current_date__@-5 days` where it takes the date for 5 days ago. It only can be used with days + and - days after `@`
 - #331 - add fields `min` and `max` for characters size in style `textarea`
 - #331 - add fields `min` and `max` for characters size in style `input`
 - #330 - check the user locale and if the locale exists it is loaded as default for request
 - #330 - check the user locale and if the locale exists it is loaded as default for request (for mobile)
 - add get all fields function in the basic `StyleView`
 - add global variable `SELECTED_RECORD_ID`
 - !16 - add `impersonate` functionality (only for `TPF` user)

### Bugfix
 - #364 - fix settings for notifications in SelfHelp mobile app

# v6.4.9
### Bugfix
 - `showUserInput` - properly show the label of the field
 - `select` - properly display items for mobile
 - massively improve loading large amount of data in `admin/data` view and remove the limit to `10000` rows

# v6.4.8
### Bugfix 
  - fix in `formActions` proper selection for `Schedule type`

### New features
  - merge `db version` and `git version` in one row for `Impressum`

# v6.4.7
 - add slashes to json strings when loaded from form actions

# v6.4.6
 - enable `log_bin_trust_function_creators` during installation

# v6.4.5
### Bugfix
 - fix giving permissions to a new user on SelfHelp installation for MySQL8
 - adjust old SQL scripts containing groups to be `groups` in order to work with MySQL8

# v6.4.4
### Bugfix
 - updating external row data is for the current user only
 - insert external row or update external row return the row id on success
 - fix notification body when the action is sent


# v6.4.3
### Bugfix
 - #363 - fix callback requests and data export requests

# v6.4.2
### Bugfix
 - fix upload static data file handling and error handling
 - fix default user for automated tasks' executions

# v6.4.1
### Bugfix
 - properly load edit and delete mode for entry in mobile app

# v6.4.0
### New features
 - add user types to the user. All existing users will be set of type `user`
 - update the Group management description
 - create class `Selfhelp` that initialize the application.
 - add column `id_users` in table `uploadRows`. Adjust all upload table functionality to use the user from this column
 - add extra filtering on `EXTERNAL_FORMS` via keywords: `LAST_HOUR, LAST_DAY, LAST_WEEK, LAST_MONTH, LAST_YEAR`
 - add option to wrap internal `output_alerts` in container
 - add transaction log when a user is deleted
 - style `form` add internal confirmation data 

### Bugfix
 -  adjust `entryRecord` to load children like `entryList` and now it properly load values of records in edit mode
 - #358 - improve the time needed to check if multiple people are editing the same page
 - bring back secured cookies with same site: Lax

# v6.3.1
### Bugfix
 - fix an error when checking how many users are working on the same page

# v6.3.0
### New features
 - dynamically load the schema for the `jobConfig`
 - adjust scheduling `jobs` to be expandable and used by `plugins`
 - modify column `config` to be `longtext` in table `tasks`
 - catch `checkbox_value` if sent for a `input` from type `checkbox`
 - add `fieldType` `password`
 - move the alert for saving CMS fields on the properties column
 - improve the drag and drop of elements in the CMS page
 - add new field type `panel`. In this field we can add extra elements in customization mode
 - #353 - adding transactions info to scheduled job id page
 - #352 - filtering actions on calendar view
 - #350 - add table `libraries`. The data in the table is loaded in the style `version` to visualize which libraries are used.
 - move all `globals` from the main CMS menu to the pages on the left side on a separate holder
 - add global page with `security questions`
 - add `anonymous users` option
 - add `anonymous users` option to reset password if the security questions' answers match
 - add `mobile_redirect_url` in the session that is sent to apps if needed

### Bugfix
- bugfix the live search in the dropdown for selecting groups for job actions from type `add_group` or `remove_group`;
- now `condition_on_execute` is properly used for jobs form type `tasks`
- add margin to the home button on missing page
- #357 - is_multiple in select does not save data properly.

# v6.2.0
### New features
 - make function `calc_dynamic_values` protected in `StyleModel`
 - add class `selfHelp-locale-language_code` example: `selfHelp-locale-de-CH` in the style
 - in `admin/data` hide all columns starting with "_"
 - track activity for admin pages and show notifications when multiple people work on the same page

###  Bugfix
 - save external data on update properly add new columns if they do not exists
 - fix the size of the `markdown` fields in a style in the CMS
 - #356 - fix condition check from cronjob

# v6.1.6
###  Bugfix
 - adding input fields as children in style `validate` are saved in the DB as user input data

# v6.1.5
###  New features
 - add `__keyword__`, `__platform__`, `__language__` to the global variables and they can be loaded with `{{}}`, ex `{{__keyword__}}` for the `data_config`

# v6.1.4
###  New features
 - add `__keyword__`, `__platform__`, `__language__` to the global variables and they can be loaded with `{{}}`, ex `{{__keyword__}}`

# v6.1.3
###  New features
 - `reminders` in `Jobs` inherit `on_execute_condition` from the `notification`;

# v6.1.2
### Bugfix
 - fix the bug when dynamic data overwrite the variable with the retrieved value in the form action and later the variable is gone for further caught actions.

# v6.1.1
###  New features
 - add extra logging when time is calculated for scheduling actions 

# v6.1.0
###  New features
 - add user_id to the jobs when an email is sent from the system
 - add `View calendar` to `scheduled_jobs` where all scheduled jobs can be shown in a calendar for a user
 - add button `View Action` on scheduled job view, if the job was scheduled from an action. The button leads to the action that scheduled the job
 - in style `register` - now for group we can select multiple groups which will be assigned to the user
 - separate `groups` in `groups` and `db_roles`. The groups can give access to `experimental` pages and can be used in conditions. DB roles are used to give privileges and are used for management tool.
 - `conditions` are based now only on `groups` from type `group`. The DB roles groups cannot be used in conditions and they cannot be automatically add or removed from an user.
 - #348 - In user profile there are 2 new fields `Do not send emails` and `Do not send push notifications`. When they are enabled the user will not receive the selected type of messaging

### Bugfix
 - #347 - fix the tabs loading
 - #346 - fix that the condition is not refreshed when the form is submitted and the condition is in the form

# v6.0.0
###  New features
 - rework module `Form Actions`. If you scheduled form actions in the past please contact support
  - old actions should be manually checked after the update. They will be in table `old_formActions`. The related tables should be checked `formActions_groups` and `formActionsReminders` and once the migration is done these tables can be deleted
 - update `jsoneditor.min.js` from `2.6.1` to `2.9.1`
 - better labeling and colors for `data_config` and `condition` buttons based on if a configuration is set or not
 - add new internal style `jobConfig`
 - refactor user input data to be with types: `internal`, `external` instead of `dynamic`, `static`

###  Bugfix
 - properly load form reminder in `action` with `reminders`

### Plugins
 - <code>`fitrockr`</code> plugin should be updated to v1.0.4

# v5.11.3
### Security Update
 - make cookies secure and samesite = strict

# v5.11.2
###  Bugfix
 - add `cache` for loading user_input forms

# v5.11.1
###  New features
 - add `_index` in `entryList` which keep the index of the array elements

# v5.11.0
### Security Update
 - adjust csp_rules to include `unsafe-inline` instead of `unsafe-eval`. Update jQueryBuilder with this [version](https://github.com/lol768/jQuery-QueryBuilder)

###  New features
 - add db function `drop_table_column`
 - add db function `add_foreign_key`
 - add db function `drop_foreign_key`
 - add field `internal` to styles: `formUserInput`, `formUserInputLog` and `formUserInputRecord`. If internal is enabled the form data is not shown and can be used only internally.
 - #342 add an option to set a default value for `gender` and `name`(user_name) in style `validation`. If the default value is set the fields will be hidden.
 - #343 add a field `email_activate_email_address` in `Email Templates`. If the field is set, it will be used as an email from where is sent the message and where it can be replied.
 - #344 add fields in `Email Templates` for sending emails when a profile is deleted. If the fields are filled the email will be sent to the user. If the field `email_delete_profile_email_address_notification_copy` is set, another email will be sent to this address. This functionality is used to notify admin users that user in the system deleted their profile.

### Bugfix
 - `select` when `required` now properly check if it is filled
 - style `showUserInput` show `timestamp` instead of `record_id`
 - properly assign the value for `field_not_found` for custom fields in `data_config`;

# v5.10.1
###  New features
 - add a method for executing parent methods in `hooks`
 - add `help` tooltip loading for style `descriptionTime` 

### Bugfix
 - show correctly when one user is selected in `user data`
 - fix `i` tooltip placement on top and its loading

# v5.10.0
### Bugfix
 - fix errors when sending validation email (php8)
 - fix add children to style `validate` using new UI;
 - do not load `globals` and `modules` pages in the mobile app
 - fix `css` upload files in the assets when there are no `css` files

###  New features
 - add backend changes for mobile preview in WEB
 - add `custom_css` page where a raw `css` can be added
 - for `backend` pages hide the middle-ui

# v5.9.0
### Bugfix
 - properly check if form for use_preferences exists on a new setup

###  New features
 - add field `redirect` to style `validate`. If a page is selected in the validate style, the user will be logged in and redirected to that page after a successful validation of the user account
 - add option to clear selected value in `select` input

# v5.8.0
### Bugfix
 - Properly order a static table data

# v5.7.0
### Bugfix
 - Show field `valid` for notifications scheduled from action for form. The filed is used for notifications that have reminders attached to them.

###  New features
 - Add an option to group assets in folders

# v5.6.1
###  New features
 - add return option `all_as_array` in the `data_config_builder`. This will be used for easy graph data loading

# v5.6.0

- change the type of field `filter` from `text` to `code`
- adjust dynamic store procedures to work better with `filters`

# v5.5.0
###  Bugfix
 - fix `source` field for images to be copied form the display values (after changing the field type to display none)

# v5.4.1
###  Bugfix
 - proper loading New UI buttons for navigation section children

# v5.4.0
###  Bugfix
 - set `admin-link` to be a `backend` page
 - fix remove `entry_list` from page or another section

 ###  New features
 - add `confirmation_title`, `label_cancel`, `label_continue`, `label_message` fields for style `button`
 - add style `loop` to core Selfhelp
 - add styles: `table`, `tableRow`, `tableCell`;

# v5.3.0 - PHP 8 Support
###  New features
 - Check if a JSON value is dynamically set with {{}} and if it is accept it
 - All dynamic variables can be accessed with {{var_name}} where the var_name is the name of the variable
 - Fix the `entry_list` style for the new UI
 - add field `all_fields` in `data_config`. Now if this is true it loads all fields as variables which can be accessed with {{var_name}} where var_name is the name of the field/column
 - add page `translations` where the users can define global translation keys and use the key to load the proper translation based on the selected language. A key is accessed by {{key_name}}, and this will be replaced with the value for the selected language
 - separate CMS from website, now the CMS can be accessed at `/admin/cms` when manually added
 - move page `email` to page `globals` and convert the page to `backend` page
 - clear user data now clear the static data for the user too
 - **BREAKING** - now when we retrieve all data from data config it return a coma separated string instead of "['ex1','ex2','ex3']"
 - add an option to show php_info. If the global `SHOW_PHP_INFO` is set to `true` in `globals_untracked.php`
 
 ###  Bugfix
 - update flatpickr to v4.6.13, now time values can be cleared

# v5.2.4
###  Bugfix
 - bring back extendedPDO for nested transactions

# v5.2.3
###  Bugfix
 - Load properly groups in `actions`

# v5.2.2
###  Bugfix
 - In `conditionBuilder` a field can have empty string (`''`) as value in comparison

# v5.2.1
###  New features
 - #333 - show `avatar` image in profile id a form `avatar` exists and the user selected an avatar picture

# v5.2.0
###  New features
 - delete reminders for form actions when the correct form is filled
 - add `email_activate_subject` and `email_reminder_subject` fields for configuration when sending emails
 - add an option to attach files when schedule a mail action for forms
 - add language check `condition`
 - add an option for multiple selection of jobs in `scheduledJobs` and then `execute` them or `delete` them
 - for `formActions` list on right click open edit or view action in a new tab
 - add `searchBuilder` for `formActions`;
 - add `searchBuilder` for `scheduledJobs`;
 - add `searchBuilder` for `users`;
 - add header position for page edit in the old UI. Fix page editing in old UI to remove pages from menu
 - saving form with `ajax` enabled will refresh the inputs based on the values 
 - #332 - add language class based on the locale to all `styles` with `css` property

# v5.1.5
### Bugfix
 - Fix form children loading when is in CMS and when is on normal page
 - `cronjob` - the cronjob should be changed to enable php cli to use apc module: example (`* * * * * php --define apc.enable_cli=1  /home/project/server/cronjobs/ScheduledJobsQueue.php`)

# v5.1.4
### Bugfix
 - Overwrite time when scheduling action from form input

# v5.1.3
### Bugfix
 - Fix clearing cache by type

# v5.1.2
### Bugfix
 - Fix style `conditionFailed` not showing in new UI edit mode
 - Fix mobile language load

 ###  New features
  - send the default language id to the mobile app
  - reset `cache` on CMS preferences update
  - cache style_name when searched by id and cache if the style can have children

# v5.1.1
 ### Bugfix
 - Fix login service

# v5.1.0
 ###  New features
  - `hooks` - now it is possible to have multiple hooks for the same `method`

 ### Bugfix
  - Fix `tabs` loading. Now correctly load the first tab if none is selected. 
  - Fix `simpleMDE` text-area line selection on click.
  - Fix `help` MDE parse
  - #326 - Fix markdown parse for fields `markdown-inline`.

# v5.0.0

### BREAKING CHANGES
 - after updating an older version to 5.0.0 please check the impressum and if needed install the required plugins
 - in `globals_untracked.php` change `define('LANGUAGE', 'de-CH'); // German` to `define('LANGUAGE', 2); // German`
 - add in the apache config: 

 `<Directory "${PROJECT_PATH}/server/plugins">    
    <Files ~ "\.json$">
        Require all granted
    </Files>    
</Directory>`

### New Features
 - #321 - improve installation script
 - #317 - add field `condition` for all styles. Add also `debug`.
 - move field `platform` to be checked in the conditions
 - gulp files are refreshed every time when a new version is uploaded
 - add option for `section_name` change
 - add option for `keyword` change
 - add option for `page_access_type` change
 - add option for page `is_headless` change
 - add markdown editor for fields from type `markdown`
 - add `cache` - require module `php-apcu` (`sudo apt install php7.2-apcu`)
 - add `hooks` - require module `php-uopz` (`sudo apt install php7.2-uopz`)
    - add `hook_on_function_execute` which can be added on function enter.  
    - add `hook_overwrite_return` which can overwrite the return value. 

### Bugfix 
 - fix json condition builder for `in_one_of` type used with other condition
 - autocomplete is not read only anymore and can be deleted
 - improve the loading of UserInput by reducing the queries number
 - a style `link` can have empty `label`
 - `git tag` fix - set ownership to www-data (example `sudo chown -R www-data:www-data /home/www/selfhelp_v5_0_0/`)

### Internal
 - rework the `entryList` and `entryRecord` styles and how they work
 - add new internal style `conditionBuilder`
 - add new internal style `dataConfigBuilder`
 - add new internal style `actionConfigBuilder`
 - add new internal style `qualtricsSurveyConfigBuilder`

### Changes
 - deprecate style `trigger`. From now on, the new plugins autoload based on their name
 - deprecate style `conditionFailed`. Now all styles have conditions.
 - move style `mermaidForm`to a separate plugin
 - move style `book`to a separate plugin
 - move styles `graph`, `graphBar`, `graphLegend`, `graphPie`, `graphsSankey` to a separate plugin `plotly-graphs`

# v4.9.6
### New Features
 - style `qualtricsSurvey` can accept url parameters in the same way a normal Qualtrics survey can do. Ex: `url?code=test&session=1`;

# v4.9.5
### Bugfix
 - BMZ calculations add default trace name for the user

# v4.9.4
### Bugfix
 - fix cronjob `ScheduledJobsQueue` after the condition change

# v4.9.3
### Bugfix
 - load all children of the `conditionalContainer` in the CMS

### New Features
 - add page keyword comparison in conditional container

# v4.9.2
### Bugfix
 - fix `conditionalContainer` computation for entry records

# v4.9.1
### Bugfix
 - style `conditionalContainer` compute information about its children only if the condition is fulfilled. Otherwise only load children if any of them are `conditonFailed` style.

# v4.9.0
- improve the performance of the functions and procedures which are used to show the user data (dynamic and static);

# v4.8.4 

### Bugfix
 - #307 - When the language is changed it is saved for the user in DB and when the user login somewhere else it will automatically load the selected language

# v4.8.3

### New Features
 - An activation email can be send from CMS/admin. Go to users then select the user that you should receive an activation link and click button `Send Activation Email`;

# v4.8.2

### Bugfix
 - when scheduling `task` based on `QualtricsAction` or `FormAction` for target groups, it does not schedule the task for the person who triggered the action unless the person is in the targeted group
 - add scroll to `showUserInput` table

# v4.8.1

### New Features
 - add variable `custom_time` to the list with variables that can be overwritten in `QaltricsAction` and `FormAction`;

# v4.8.0
 - style `book` check required fields only for the current page and already passed pages when save the values
 - add `ajax_set_user_language` page permissions to admin, subject and therapist group, otherwise these groups has less rights than any newly created group 

# v4.7.2
 - add `user_name` to the user list and selected user view

# v4.7.1
 - Add variable pairs configuration for Qualtrics to overwrite data information
 - Add variable pairs configuration for Forms to overwrite data information

# v4.7.0
 - Bugfix: add ajax call as open page for changing the language

# v4.6.6
 - Bugfix: properly change `@user_name` to the real user name when we send notifications

# v4.6.5
 - Bugfix: Lobby chat group can be renamed
 - Bugfix: Show user info on selected user

# v4.6.4
 - Added embedded data `code` for qualtrics surveys from type `follow-up`. The variable is needed fot anonymous types of surveys.

# v4.6.3
 - get router params for styles `FormUserInputLog` and `FormUserInputLog` even if they are in conditional container.
 - fix mobile loading formField values for entry records

# v4.6.2
 - `@user_code` is replaced with the real user code in the body of the scheduled notifications or emails by Qualtrics Callback

# v4.6.1
 - keep user_name or email in the session. Execute the query only once.
 - bug fix: when input is used in `refContainer` and then in `formUserInputRecord` now properly load if there are entered values

# v4.6.0
 - fix `etryRecord` load. Form id now is successfully extracted from the parameter and remove the dynamic, static suffix
 - add field `filter` to styles `entryRecord` and `entryList`;
 - add field `css_mobile` to all styles that have fields `css`
 - add field `children` to style `link`. Now it can be used to define custom clickable objects.
 - improve performance for selfhelp mobile calls for guest users

# v4.5.0
 - #305 - Add all ajax requests to the page ACL. If you need an ajax request for style `graph` a page with ajax call url should be created.

# v4.4.4
 - disable graphs Ajax calls 

# v4.4.3
 - bug fix wrong reminder scheduling for surveys and forms

# v4.4.2
 - bug fix search style url loading when there is no BASE_PATH

# v4.4.1
 - bugfixing slow user_code loading
 - bugfix message board error
 - bugfix cronjob sending mails 

# v4.4.0
 - Fix style `conditionFailed` loading for mobile apps
 - Adjust `entry` styles to use static data for visualizing


# v4.3.0

### New Features
 - #302 - add a sub styles `formUserInputLog` where `is_log` is `true` and add a sub style `formUserInputRecord` where `is_log` is always `false`
 - #299 - add JSON Editor.
    - add shcema for `dataConfig`
    - add schema for `json-logic`
 - #295 - add `moduleFormsActions`. It is similar to Qualtrics actions. Now we can attach notifications, reminders and tasks to form when is loaded(started) or when is finished(submitted).
 - #301 - add for fields `data_config` a UI builder for easier JSON generation 
 - #300 - add UI builder for `conditionalContainer`. Add fields `jquery_builder_json` and `data_config` in style `conditionalContainer`.
 - `conditionContainer` can compare dates to the current time
 - static data (Qualtrics data) can be seen in the data panel (Admin->Data)
 - #303 - add new style `conditionFailed`. It should be used as a child in style `conditionalContainer`. It is a holder for other styles and it is loaded only if the condition in the `conditionalContainer` is not met.
 - now the user code could be accessed by `@user_code`. This string is automatically replaced with the user code. It is used in the same way that `@user` replace the user name.
 - add Qualtric Survey config JSON builder
 - add action (Qualtrics and Form) config builder
 - add condition check to scheduled mails from Qualtrics and Form
 - add condition check to scheduled taks from Qualtrics and Form
 - add field `exec_time` in table `user_activity` and record the time needed from the server to execute the request

### Bugfix
 - in style `book`, `next` button is hidden when there are no more pages and `back` is hidden when it is the first page

# v4.2.0

### New Features
 - add a new style `book`. It holds children that are displayed as pages based on [turn.js](http://www.turnjs.com)
 - add a new style `refContainer`. It wraps styles and make them available on multiple places in selfhelp.
 - add field `locked_after_submit` in style `input`. If selected and if the field is used in a form that is not `is_log`, once the value is set, the field will not be able to be edited anymore.
 - add field `locked_after_submit` in style `radio`. If selected and if the field is used in a form that is not `is_log`, once the value is set, the field will not be able to be edited anymore.
 - add field `locked_after_submit` in style `select`. If selected and if the field is used in a form that is not `is_log`, once the value is set, the field will not be able to be edited anymore.
 - add field `locked_after_submit` in style `slider`. If selected and if the field is used in a form that is not `is_log`, once the value is set, the field will not be able to be edited anymore.
 - add field `locked_after_submit` in style `textarea`. If selected and if the field is used in a form that is not `is_log`, once the value is set, the field will not be able to be edited anymore.
 - add `groupTarget` for Qualtrics actions from type `task`. If a target group/s is selected all the users in that group will receive the task.

### Bugfix
 - in style `radio` the field `is_required` is proeprly checked

# v4.1.2

### New Features
 - add an option to set default date and time for the `input` style. If in value is typed `now`, it will load the current datetime.
 - rename the default label for the leading record for `showUserInput` from `Date` to `Record Id`.

# v4.1.1

### Bugfix
 - fix insert script for `update_v3.10.0_v4.0.0.sql`

# v4.1.0

### New Features
 - add an option for a menu icon for the website
 - add `pageAccessTypes`; It separates pages to mobile, web or mobile_and_web
 - add style `entryList`; The style visualize entries from a formUserInput used as admin tool for inserting entries.
 - add style `entryRecord`; The style visualize selected entry. It needs a `page` with advanced settings and path containing `record_id`. Example: `/courseViewAdvanced/[i:record_id]?`
 - add style `calendar`; The style is only for mobile and it shows the calendar in the app.
 - add new method `output_content_entry` and `output_content_mobile_entry` with param the entry value. Then the style can be used to visualize the value as an entry. The value of these styles can be dynamically loaded as entry if the form name is set in the value field with the `$` sign (ex. if we have a form with inpiut name `firstName`, in order to visualize that input, we should use `$firstName`). The styles which have this new method are:
    - `markdown`
    - `heading`
    - `image`
    - `div`
    - `button`
    - `conditionalContainer`
    - `form`
    - `formUserInput`
    - `input`
    - `container`
    - `markdownInline`
    - `card`
    - `plaintext`
    - `alert`
    - `link`
    - `rawtext`
    - `textarea`
 - load all custom css files in the mobile app
 - set locale from mobile calls
 - add field `own_entries_only` in style `formUserInput`. 
 - add field `platform` in style `conditionalContainer`. The style can filter calls from mobile, web or both.

### Changes
 - `formUserInput` can be added to a page with path containing `record_id`. Example: `/courseViewAdvanced/[i:record_id]?`. When the id is loaded the entry will be in edit mode. Also an option for delete will apear.
 - add `icon` to style `tab`.
 - `form` without label does not load the button anymore
 - add field `email_address` to style `formUserInput`. Use `@email_user` to retrieve automatically the user email. Emails are separated by the MAIL_SEPARATOR. It is `;`. 

# v4.0.3

### Bugfix
 - show the number of the messages over the users in the chat and order the users by the number of the new messages

# v4.0.2

### Bugfix
 - fix new line in field used in JSON logic in `conditionalContainer`

# v4.0.1

### Bugfix
 - fix sending attachments for emails

# v4.0.0

### Bugfix
 - Resend a verification email on already invited users
 - Fix show datetime calendar when click on button for style input type date
 - Add basePath to mobile request; if there is no last_user_page in router it gave an error -  now i check if is set before used

### Changes

 - Refactor `mailModule` into `scheduledJobsModule`
    - add `Tasks` to the `scheduledJobs`
        - `add_group` task
        - `remove_group` task
    - add `Notifications` to the `scheduledJobs`        
    - add `Emails` to the `scheduledJobs`
 - Add conditions to the jobs, which are checked before execution and only if it is fulfilled it is executed
 - Add `timestamp` filed to table `uploadRows`
 - Add field `use_as_container` to style `qualtricsSurvey`
 - Add field `children` to style `qualtricsSurvey`
 - Add field `restart_on_refresh` to style `qualtricsSurvey`
 - Add field `reedirect_at_end` to style `qualtricsSurvey`
 - Add an option to schedule notifications after time period on specific time

### New Features

 - Add an option for mobile calls. If the `POST` request contains parameter `mobile` which is `true`, then the request return JSON object
 - Adjust all styles to be able to return JSON structure when a mobile call is made 
 - Add `device_id` and `device_token` to table `users`. It is used for sending notifications to the user
 - Add PHP-FCM library
 - Expand style qualtricsSurvey; add schedule times and once per user or once per schedule options
 - Add style `MessageBoard`
 - Add image select to select style
 - Add taggedElement to qualtrics_templates for the iframe_resizer; improve checking actions for  qualtrics survey_repsonse and now make maximum one request to the survey data and only if it is needed

# v3.10.2

### Changes
 - Style `input` type `date` and `datetime`, the calendar now is without week numbers and the week starts on Monday instead of Sunday.

# v3.10.1

### New Features
 - Add property `filter` in data_config. It improves the customization of all styles that has field `data_config`; Issue: #293;

# v3.10.0.1
### Bugfix
 - fix new line in field used in JSON logic in `conditionalContainer` (this version was created for workwell project, the bug was fixed in v4.0.2)

# v3.10.0

### New Features
 - Synchronize single action/survey in Qualtrics; Issue: #292;


# v3.9.2

### Changes
 - Add new global `REDIRECT_ON_LOGIN` In `globals_untracked.php`. When it is set to `false` the user is always redirected to home otherwise it is redirected to the last page.

# v3.9.1

### Bugfix
 - In style `conditionalContainer` get the last input value instead of the
   first if multiple values are available for one form field (e.g. with
   `is_log` enabled).

---------
# v3.9.0

### Changes
 - For now, disable the field `ajax` from style `formUserInput` as it does not
   work with anchors.

### New Features
 - Allow to jump to tabs by using the location hash (!46). Such an anchored tab
   will be activated.
 - Allow to disable style fields in the DB. This will only disable the display
   and should be used with care because it will be difficult to change a style
   field once it is disabled.

---------
# v3.8.0

### Changes
 - In order reduce the ACL DB connections, the ACL of the current user is cached in the ACL service (!41).
 - Handle the style field css like any other field (!45, #290).
 - Reduce DB requests by caching page information fetched from the DB.

### New Features
 - Added a utility script to generate the boilerplate code for a new style.

---------
# v3.7.0

### Changes
 - Add field format to style `input`. It is used for all date, time and datetime formats. [Info](https://selfhelp.psy.unibe.ch/demo/style/471)

---------
# v3.6.1

### Bugfix
 - Bad Scaling of UserInput Service (#284, !37).
 - Catch Argument Count Error in conditionalContainer (!36).

### Changes
 - Redesign of the Navigation bar to reduce DB requests (!38).

---------
# v3.6.0

### Bugfix
 - Export section now corectly exports CSS values.

### Changes
 - Inputs with types: date, datetime and time now are based on [flatpickr](https://flatpickr.js.org)

---------
# v3.5.0

### Bugfix
 - Issue:#288; Move time check in the global sanitize; in the future it should be adjusted to the new gulp version and array structure
 - Issue: #286; Export sections containg fields without content.

### New Features
 - Cretae Plugin functionality for Selfhelp. All installed plugins can be seen in `impressum` 
 - Add `triggerStyle`. It is used in order to call a `plugin` when a criteria is fulfilled.

---------
# v3.4.1

### Bugfix
 - Conditional container fix for null values (This fix was not applied in v3.4.0).

---------
# v3.4.0

### New Features
 - Issue: #240; Add export section functionality. A JSON file is generated for the sections and its children.
 - Issue: #240; Add import section functionality. A JSON file can be imported and then a section is generated. It can be found in unused sections. 

---------
# v3.3.0

### New Features
 - Issue: #203; Delete all unassigned sections and their children
 - Issue: #238; Improve security server configuration
 - Issue: #277; Add option to send data to the user in style `formUserInput`

### Changes
 - Change ACL from view to procedure; add chatTherapist and chatSubject pages to moduleChat
 - Issue: #283; Redesign of the data export page. Now the ueser and the forms are in adropdown list and they should be selected.
 - Redesign chat, now it works with groups and not with chat rooms. All existing chat rooms were converted to groups
    - A therapist should have the chatTherapist permision
    - A subject should habe chatSubject permision
    - All groups which has chats and the user is in them are loaded as tabs
    - All messages are sent to the group, if there are multiple therapist in the group all of them will recieve the message
    - All old chat rooms are created as groups and users are assigned to them
    - The therapist should be in the same groups with the subject in order to send message to him/her
    - All groups that had access to contact now have access to `chatSubject`
    - Remove pages: 'contact', 'chatAdminDelete', 'chatAdminInsert', 'chatAdminSelect', 'chatAdminUpdate'
    - All notification mails are send with the new mail module and they can be seen in the list
    - Subject group can be renamed in the chat style.
 - Issue: #201; Add style version that visualize the database version and the application version [Link](https://selfhelp.psy.unibe.ch/demo/style/806#section-806)
 - Issue: #196; add new link `#last_user_page` for buttons and links; It links to the last unique visited page `#last_user_page`
 - Issue: #199 ; remove `user_name` form the MySQL proceudure;

### Bugfix
 - Issue: #285 When an users is deleted all scheduled emails for that users are deleted too.
 - Issue: #282 Faster loading on page users
 - Issue: #281 Add config for rendering singleLineBreaks for SimpleMDE. Noe the preview in the markdown editor will show correctly new lines

---------
# v3.2.0

### New Features
 - In `QualtricsModule` - Add on option for annonymous survey.
 - `For group(s)` in `Qualtrics Action` is not mandatory anymore.
 - Add new field `data_config` in style `graph`. [More information](https://selfhelp.psy.unibe.ch/demo/style/631)
 - Add new field `data_config` in style `markdown`. [More information](https://selfhelp.psy.unibe.ch/demo/style/454)
 - Add `PDF Export` checkbox in style `container`. [More information](https://selfhelp.psy.unibe.ch/demo/style/447)
 - Add new style `search`. It gets the typed paramter and append it to the url
 - Add field `config` in `Qualtrics Surveys`. [More information](https://selfhelp.psy.unibe.ch/demo/style/802)
 - Add function `[BMZ] Evaluate motive` which can be assigned in `Qualtrics Action`. [More information](https://selfhelp.psy.unibe.ch/demo/cms_feature/799)

### Changes
 - When a user create new CMS page he/she recieves a full access to that page.

### Bugfix
 - fix the case where `ACL` does not show all possbile pages but just shows what the group has access.
 - `ACL` chekcs if the page is open access and if it is open access, we give select mode for the user even if there is no special ACL rule, issue #274.
 - Fix #239; The chat room's name can contain numbers, letters, - and _ characters.

---------
# v3.1.0

### New Features

 - Generate PDF files as output for spesific callback functions
    - It is used for `Workwell` project. A folder `workwell_cg_ap_4` should be created in folder `assets`. The new folder should have 777 rights
    - It is used for `Workwell` project. A folder `workwell_cg_ap_5` should be created in folder `assets`. The new folder should have 777 rights
    - It is used for `Workwell` project. A folder `workwell_eg_ap_4` should be created in folder `assets`. The new folder should have 777 rights
    - It is used for `Workwell` project. A folder `workwell_eg_ap_5` should be created in folder `assets`. The new folder should have 777 rights

---------
# v3.0.1

### Bugfix

 - Fix slow loading of `Groups` module

---------
# v3.0.0

### Changes

 - In style `register` add default `group` for new users
 - In style `register` add `open_registration` property. If it isselected, a new user can register without a code. A new one will be generarted for him/her automatically
 - Add export for datatables
 - In style `select` add a field `live_search`. It eneable text filtering. The style is based now on bootstrap-select.js

### New Features

 - Add page CMS preferences
 - Add user language selection
 - Create/edit/delete language
 - Add Module Mail
    - Mail queue that show all shceduled emails
    - Schedule email manually
    - Cronjob that check and send mails
- Add Module Qualtrics
    - Add projects
    - Add surveys
    - Add actions
    - Qualtrics synchronization
- Add transcations
- Add jQuery confirm dialog
- Add flatpicker - now time can be selected too
- Add new style `qualtricsSurvey`. It displays a Qualtroics Survey in iFrame. It uses iframeResizer.js
- Add `lookups` table
- Generate PDF files as output for spesific callback functions
    - It is used for `Workwell` project. A folder `workwell_evaluate_personal_strenghts` should be created in folder `assets`. The new folder should have 777 rights
    - It uses php-pdftk library
    - It requires pdftk installed on the server <https://www.pdflabs.com/tools/pdftk-the-pdf-toolkit/> Ubuntu 18.04 installation command: `sudo snap install pdftk` (if there some issues a symbolic link maybe needed `sudo ln -s /snap/pdftk/current/usr/bin/pdftk /usr/bin/pdftk` )
- For Qualtrics synchronizations:
    - `php-dom` is needed: `sudo apt-get install php7.2-xml`
    - `php-curl` is needed: `sudo apt-get install php7.2-curl`

---------
# v2.0.6

### Bugfix

 - Fix style `filterToggle` to persist filter state after page reload (view
   only).
 - In filter styles, ignore invalid filter names instead of always returning
   false.


### Changes

 - In style `autocomplete` disable browser input autocomplete.
 - Change style `filterToggle` to an inline-block element.

### New Features

 - In style `input` provide an internal field to allow disabling browser input
   autocomplete.


---------
# v2.0.5

### Bugfix

 - Add support for igraphs and filters in IE11 and Edge.

### Changes

 - Use gulp-babel to transpile ES6 to ES5 (and thus enable support for IE11)


---------
# v2.0.4

### Bugfix

 - Fix problem when AJAX calls were denied for CMS preview page.
 - For graphs, only use dynamic data which is not marked as removed.

### Changes

 - Remove graph debug logs.
 - Add missing style field documentation.
 - Open style field description on hover and focus.

### New Features

 - Add field `single_user` to style `graphBar`.
 - Add field `single_user` to style `graphPie`.


---------
# v2.0.3

### Bugfix

 - Fix a problem with form names and the style `showUserInput` where deleting
   entries was not possible.

### New Features

 - Allow to order graphs by providing an array of value types
 - Allow to define a custom anchor in style `formUserInput` (#197)
 - Allow to define a custom anchor in style `showUserInput`


---------
# v2.0.2

### Bugfix

 - Fix a security issue

### Changes

 - Don't show login button if login Title name is empty
 - Order dynamic data fetched with AJAX call by user ID first


---------
# v2.0.1

### Bugfix

 - Fix resizing problem with style `graphSankey`


---------

# v2.0.0

### Bugfix

 - Fix ACL-checks on AJAX requests. It is now possible to use AJAX request in
   any style. The AJAX requests inherit the ACL of the page from which they are
   called.
 - Fix bug when multiple tab styles are used on the same page.

### Changes

 - Alter the table `user_input` to allow fields to be grouped by row with a
   record id instead of the timestamp.
 - Open AJAX requests for everyone by default.
 - Use new style `autocomplete` in `ChatAdminUpdate` component.


### New Features

 - New style `graph` (#254). This style allows to render all kind of graphs
   using the library [Plotly.js](https://plotly.com/javascript/). The data used
   to draw the graphs can either be
    - manually entered numbers
    - from an uploaded CSV file
    - from dynamic user input data
 - New style `graphBar` (#259). This style is based on style `graph` but
   provides a more convenient interface to render bar graphs than the rather
   complex style `graph`. However, it is lacking in terms of flexibility.
 - New style `graphPie` (#258). This style is based on style `graph` but
   provides a more convenient interface to render pie graphs than the rather
   complex style `graph`. However, it is lacking in terms of flexibility.
 - New style `graphSankey` (#253). This style is based on style `graph` but
   is specialised to render Sankey diagrams. This style offers more flexibility
   with respect to Sankey diagrams than the style `graph` is capable of
   offering.
 - New style `graphLegend` (#260). This style allows to render a static legend
   which can be used as a global legend for multiple graphs.
 - New styles `filterToggle` and `filterToggleGroup` (#257). These styles
   allow to filter graph data and store the active filters in the session.
 - New style `autocomple` (#256). This style allows to use AJAX calls in a
   convenient way to search for items in the database.
 - Extension of the `AssetComponent` to allow uploading CSV files which can
   then be used to render graphs (#255).
 - Add a symbol to the header of a collapsible card to indicate that the card
   is collapsible.


---------

# v1.3.5

### Bugfix

 - catch exception in `conditionalContainer` (#233)

### Changes

 - update to Bootstrap 4.4.1 to fix issues wit Internet Explorer (#230)


---------
# v1.3.4

### Bugfix

 - fix export data page (#228)

### Changes

 - add timestamp in front of the file name for the exported files


---------
# v1.3.3

### Changes

 - add `validation_code` to the user name in all chats


---------
# v1.3.2


### New Features

 - add conditional container based on user groups (#229)
    - `$` sign is used to define the group name - returns true/false
    - example: `{ "==" : [true,"$subject"] }`


---------
# v1.3.1

### Bugfix

 - interested user now can register (#223)

### New Features

 - any data view request is logged into user activity


---------
# v1.3.0

### Bugfix

 - delete content and delete title load properly in the modal form when you
   delete `showUserInput`'s entry

### Changes

 - `showUserInput` is a datatable now.

### New Features

 - `showUserInput` is a datatable now. By default all functionality is
   stripped. If you want to add configuration you have to use css classes in
   the `showUserInput` form
    - `dt-sortable` - make all column sortable
    - `dt-searching` - add the search field
    - `dt-bPaginate` - add the page grouping
    - `dt-bInfo` - add the info footer
    - `dt-order-0-asc`, `dt-order-1-desc` - order the desired column asc or desc
    - `dt-hide-0` - hide the desired column
 - data page added under admin tab. It visualize all user input data


---------
# v1.2.0

### Bugfix

 - Chat add user to room with multiple groups - duplicate view (#214)
 - fix new lines in chat messages

### Changes

 - Visualize all additional groups (different from admin, subject and
   therapist) which has access to the chat in the chat - similar to how chat
   rooms are visualized

### New Features

 - therapist can initialize communications with user in chat rooms and group tabs
 - add groups and chat group to the user list table for visualization
 - Add callback `set_group_for_user` which assign a group to existing user
   using the registration code (#224).
 - add chatRoom title
 - visualize chatGroup Name where the description was


---------
# v1.1.10

### Changes

 - create page - the page keyword can contain numbers, letters, - and _ characters (#215)
 - added update script which remove all spaces and dots from already existing page names 


---------
# v1.1.9

### New Features

 - Improved group ACL:
   - A group can now be customized with detailed rules per page.
   - When creating a new group a more coarse ACL selection can be used.
 - adding callback functionality
 - allow to assign a group to a verification code via a callback. This will
   then be used to assign the specified group to the user consuming the
   verification code


---------
# v1.1.8.3

### Changes

 - added new install.ch script
 - database initial do not contain views, functions and procedure. There is another sql script.
 - removed the privileges sql file. Not needed anymore. The new user has grant access all.


---------
# v1.1.7.2

### Changes

 - include interested users to the user overview table (#207)
 - update GULP to version 4.0.2

### Bugfix

 - do not redirect login when coming from an open page (#206)
 - fix a php error (pass the email address as param) (#208)
 - only render the page overview on actual pages
 - also allow child pages for open pages (#204)


---------
# v1.1.7

### Bugfix

 - In style `mermaidForm` adjust visible node size and size of the final `svg`
   to correct overlapping text (#189).
 - Fix the style `userProgerss` (#192).
 - Fix redirect after Login (#187).
 - Fix style `mermaidForm` id handling (#190).
 - Allow all types of characters in select and radio buttons (#193).
 - Fix styles `formUserInput` and `mermaidForm` to handle special characters as
   form name (#194).

### New Features

 - Add a back to the top button (#191).


----------
# v1.1.6

### Bugfix

 - Fix typos and misinformation in DB with respect to the fields on page `home`.

### Changes

 - Only store the last URL in the DB if the URL points to an experimenter page
   (#187).

### New Features

 - Allow to customize navigation buttons (#186).


------------
# v1.1.5

### Bugfix

 - Several fixes with the style `mermaidForm`:
   - Support all types of input styles as child elements (#185)
   - Allow all kind of characters as node content. One exception: `"` is
     automatically replaced with `'` (#182).
   - Fix a bug where multiple input fields used the same title (#183).

### New Features

 - The style `mermaidForm` uses the label of a child input field as a title of
   a mermaid node (#184).


------------
# v1.1.4

### Bugfix

 - Improve asset deletion handling and fixing a bug where filenames with umlaut
   could not be deleted (#180).

### Changes

 - Add an option `none` for all bootstrap style selections. This allows for
   more bootstrap classes which would be used instead of the default styles
   (#181).


------------
# v1.1.3

### Bugfix

 - Separate mermaid js file from the minified style js file to avoid breaking
   scripts on IE (#179).
 - Make users clickable on all pages of the user table (#178).
 - Fix a problem with the minified js file of the style `nestedList` (#176).
 - Fix a bug in the style `mermaidForm` where always the last label was shown as
   modal title instead of the label of the node that was clicked.


------------
# v1.1.2

### Bugfix

 - Fix umlaut problem with SMS service (#164).
 - Workaround for Safari bug with audio and video controls (#166).
 - Fix a problem when trying to add a user to a chatroom without having a user
   selected.
 - Only show contact icon when logged in.
 - Fix chat subject dropdown on small screens.

### Changes

 - Change CSP rule to allow images from `https://via.placeholder.com/`.
 - Update Bootstrap to version v4.3.1.
 - Distinguish between export and experiment activity.
 - Change the image syntax in markdown to allow more linking options.
 - Use PHPMailer for sending mails. A new service `mail` was created for this
   purpose.
 - Only grant select rights to experimenter group when creating a new page.
 - New user state and slightly changed user state handling. Note that this
   **requires updated DB privileges**.
 - Move the `email_reset` form from the email CMS to the style `resetPassword`
   which allows to provide more options on how the email is sent (html,
   subject).
 - Move the `email_notification` form from the email CMS to the style `chat`
   which allows to provide more options on how the email is sent (html,
   subject).
 - Changed the way how services are passed along the styles and components.
 - Create a common css and js collection for styles. These files are loaded
   before the specific ones from a style.

### New Features

 - Remember the target url when not logged in (#150).
 - Remember the last url of a user and redirect to it after login (#147).
 - Add a `json` style which allows to define base styles with JSON (covers #168).
 - Add user overview table with user activity information to the user admin
   menu (#163).
 - Add a `userProgress` style which allows to display the current user progress
   (#80).
 - Allow to customize the `meta:description` tag (#164).
 - Add a `mermaidForm` style which allows to describe graphs and allows a
   subject to change node labels (#162).
 - Improve the CMS:
   - add a schematic page overview.
   - allow to jump to the real page.
   - if acl allows it, a user sees a small edit icon on to bottom right of each
     section page which allows an experimenter to switch back to the CMS.
 - Improve Markdown
   - Allow more linking options (same syntax as with linking styles).
   - Allow to fetch user form input fields (covers #154).
 - Allow to mark user inputs as deleted (when `is_log` is checked) (#118).
 - Allow to create a open access page (related to #174).
 - New style `emailForm` which allows a user to enter an email address and
   receive emails which are customizable in the CMS (#174).
 - Allow to store emails of interested users (#174). This introduced a new
   user state.
 - Improved users overview and user overview.
 - Improved the validation code handling (#157).
 - Allow to clean user data (remove activity and user input of a user) (#172).
 - Use a language-specific CSV separator (#161).


------------
# v1.0.4

### Bugfix

 - Slider lables need to recompute their position on slide size change (#153).
 - Gender specific information was not displayed correctly (#159).

### New Features

 - Add field placeholder to the style textarea (#160).


------------
# v1.0.3

### Bugfix

 - Allow the reminder script to update the `is_reminded` flag and reset the
   flag on user login, depending on the user settings.


------------
# v1.0.2

### Bugfix

 - Fix validation behaviour when no custom input field is present.
 - Fix bad url in chat notification email.
 - Fix bug where CMS menu was overlapping with navbar.


------------

# v1.0.1

### Bugfix

 - Reuse ununsed navigation container (#139)
 - Make the CMS content dependant on the language and gender selection (#130)

### Changes

 - Add a style description for each style and generate the style list for each
   Style group.
 - Make CMS page and section navigation sticky.
 - Set the default of the `text_md` field of style `navigationContainer` to
   `# @title`.

### New Features

 - Allow to enable/disable the navigation menu on navigation pages (#75)


------------

# v1.0.0

### Bugfix

 - Add missing email description.
 - Change the colour of the `progressBar` label when the `type` is set to
   *light* or *warning*.
 - Add custom css classes in style `nestedList` also if collapsed on small
   screens.
 - For females, the input label for the style `showUserInput` was not shown if
   no female version was available. Now it defaults back to the male label.
 - User inputs are now properly checked in the style `fromUserInput`.

### New Features

 - Improve the style `progressBar` (enable/disable label and stripes)
 - Improve the style `carousel` (enable/disable crossfade, allow captions)
 - Allow custom input fields in the style `validate` (#124).


------------

# v0.9.13

### Bugfix

 - Validation style is now displayed correctly in CMS

### Changes

 - In the `input` style add the type `password` to the list of possibilities
 - Add the user name next to the profile label
 - Use styles to design the profile page (instead of a hardcoded template)
 - Remove page `user_input_success`
 - Section names must be unique

### New Features

 - Allow to change notification settings on the profile page
 - Allow to change the user name on the profile page
 - Notify a user by email or SMS on chat message reception (#144)
 - Allow to upload CSS files on the assests page (#107)
 - Allow to overwrite existing asset and css files
 - Allow to remove asset and css files from the server
 - A new style `carousel` to display images in a slide show (#125)


------------

# v0.9.12

### Bugfix

 - In style `conditionalContainer` also fetch db fields with special caracters
   in their name

### Changes

 - Move the contact menu link to the right and use a envelope symbol
 - Activate POST on `home` and all experimenter pages
 - Activate GET on `request` page and change the request url
 - Rename the group `experimenter` to `therapist`
 - Change the ACL of group `therapist`
 - Make the chat administration ACL seperate from content pages

### New Features

 - Indicate whether new chat messages are here (#65)
 - When submitting with `formUserInput` jump back to the form (#140)
 - In style `conditionalContainer` add a field `debug` which displays the
   result of the condition and the values of the involved db fields
 - Allow to create chat rooms (#78). This includes
   - An adimn section to create and delete rooms, add users to a room, remove
     users from a room
   - A changed chat interface where rooms can be selected if available.


------------

# v0.9.11

### Bugfix

 - Fix typo

### Changes

 - When exporting user inputs and user activities use the unique user code
   instead of a hash (#77)

### New Features

 - When manually adding a new user, provide a unique user code (#77)
 - Allow to modify email content in the admin section (#141)
 - Implement automatic email reminder (#79)


------------

# v0.9.10

### Bugfix

 - Fix a bug with the style `conditionalContainer`

### Changes

 - Update style descriptions (#138)


------------

# v0.9.9

### Bugfix

 - Fix an issue with the validation process (#132)
 - Fix `showUserInput` language and gender problem (#131)

### New Features

 - Create HTML anchors for wrapper and form sections (#109)
 - Add linking support for assets, anchors, and nav pages (#114)
 - New style `conditionalContainer` which allows to attach a condition to
   content such that the content is only displayed if the condition resolves to
   true (#128)
 - New style audio (#116)


------------

# v0.9.8

### New Features

 - Navigation pages can be added to the header menu (links to the first entry)
   (#134)


------------

# v0.9.7

### Bugfix

 - Fix the textarea size problem (#119)

### Changes

 - Style `login` is now a normal style that can be assigned to a section (#122)
 - UserInput checkbox when creating a new page is now obsolete (#129)

### New Features

 - New style `div` (#112)
 - New style `register` which allows a user to register (#121)
 - The login page can now be customized fully (#122)
 - A headless page can be created (#123)
 - A list of validation codes can be generated which can be used to register
   (#121)


------------

# v0.9.6

### Bugfix

 - Fix some typos (#89)
 - Fix CSS field in style `formUserInput` (#127) and the `markdown` styles
   (#126)
 - Fix `quiz` and `tabs` styles (#115)

### Changes

 - Allow gender and language variations for the fields source and sources (#111)
 - Improve the `showUserInput` style

### New Features

 - Allow to add css classes to the navigation menu of a nav page with the field
   `nav\_css` (#105)
 - Allow to generate links to nav sections (#104)


------------

# v0.9.5

### Bugfix

  - Handle multiple forms on the same page

### Changes

 - A new style `formUserInput` which combines `formDoc` and `formLog` (#87)

### New Features

 - A new style `showUserInput` to display user input (#87)


------------

# v0.9.4

### Bugfix

 - Improve the list of non-used secions in the CMS (#94)

### Changes

 - Minify JS and CSS files (#97)
 - Seperate create form for navigation sections (#84)

### New Features

 - Style descriptions and style groups (#99)
 - Load default values of style fields from the db (#98)


------------

# v0.9.3

### Bugfix

 - Default value of checkbox and radio buttons (#100)
 - Unique ids for sortable lists (#86)
 - HTML-escape markdown in CMS (#83)
 - JS error in collapsed nested list (#81)

### Changes

 - Card titles are now of type `markdownInline` (#93)
 - Automatically load style include files (#92)
 - User input is only stored to the database if the style `formDoc` or
   `formLog` is used
 - Allow HTML in `markdown` (#82)
 - Restrict rights for group assignements (#102)

### New Features

 - Allow to open links in a new tab (#91)
 - Show progress when uploading files (#90)
 - Two types of user input styles `formDoc` and `formLog` to handle user input
   data (#87)
 - Allow experimenter to make group assignments (#101)<|MERGE_RESOLUTION|>--- conflicted
+++ resolved
@@ -1,4 +1,3 @@
-<<<<<<< HEAD
 # v8.0.0 (Not released)
 ### New Feature
  - make `home` page open access
@@ -34,11 +33,10 @@
  - update to `json-editor` 2.14.1
  - update to `jQuery-QueryBuilder` 3.0.0
  - #489 - add dropdown in the footer to select `dark`, `light` or `auto` theme. The settings are saved locally in the browser as the default one is taken from the user settings in the OS
-=======
+
 # v7.6.2
 ### Bugfix
  - wrap all useage of `groups` and make them compatible with MySQL 8
->>>>>>> d0de77e0
 
 # v7.6.1
 ### Bugfix
