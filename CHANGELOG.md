<<<<<<< HEAD
# v7.0.0 (Unpublished)
### New Feature
 - unify how all user data is saved
 - add `scope` to `dataConfig`, now for each data source could be added a separated scope. If a scope is added then the variables will be set as `scope.var_name` and later could be interpolated like this
 - add field `formName` to style `showUserInput`; Set the data from `source` field to the formName and remove the `source` field
 - rename style field `formName` to `data_table`
 - rename fieldType `select-formName` to `select-data_table`
 - update `hint` for field `data_table` in styles: `entryRecord` and `entryList`
 - add field `fields_map` in style `showUserInput`; Loads the defined fields from the mapper in the table visualization.
 - remove fields `submit_and_send_label`, `email_body`, `submit_and_send_email`, `email_address` and `email_subject` from form styles. This functionality can be achieved with actions
 - remove style `emailForm`
 - add new style `entryRecordDelete`
 - check if there is an `user_input` change that came from a controller somewhere. It is used to reload the view children for the dynamic styles like `entryList`, `entryRecord`, `dataContainer` and `Loop`
 - change `scope` to be add it with `.` instead of `_` as prefix
 - rename field `label_continue` to `confirmation_continue` and `label_message` to `confirmation_message`

### Bugfix
 - set values for `JSON` content fields properly in CMS
=======
# v6.17.0
 - #500 migrate firebase notifications from [php-fcm](https://github.com/EdwinHoksberg/php-fcm) to [firebase-php](https://github.com/kreait/firebase-php)
>>>>>>> 03bffc42

# v6.16.4
 - change function `get_user_group` in `Condition` to be a public function

# v6.16.3
### Bugfix
 - use `JSON_UNESCAPED_UNICODE` when replacing dynamic values

# v6.16.2
### Bugfix
 - improve loading `scheduledJobs`

# v6.16.1
### Bugfix
 - when a data record is changed and jobs should be deleted based on the `action` update, they are deleted only for the selected action and not all scheduled jobs for that record

# v6.16.0
### New Feature
 - add index `idx_transactions_table_name` to table `transactions` for column `table_name`

### Bugfix
 - improve `view_form`, it should be faster
 - improve `view_users`, it should be faster
 - properly saving special characters in `formUserInputLog` and `formUserInputRecord` styles

# v6.15.3
### Bugfix
 - properly retrieve `@user_name` in notification's subject

# v6.15.2
### Bugfix 
 - when a record is updated and `Delete jobs` is checked for an action, we delete all scheduled jobs for this record not only the one scheduled from this action.

# v6.15.1
### Bugfix 
 - return HTML decoded content for mobile for style `input`

# v6.15.0
### New Feature
 - #487 - keep the `record_id` for the scheduled actions. Add two columns one for `INTERNAL` data type - `id_user_input_record` and one for `EXTERNAL` data type - `id_uploadRows`
 - add extra info from which record a job was scheduled to `scheduledJobs` entry view
 - move `id_section_form` info from table `user_input` to table `user_input_record`. Normalize data. <span style="color:red">**Potential issues with very old SelfHelp versions. Some of the data may not be visible in Admin->Data. It should be visible in the old user input export.**</span>
 - make function `calc_condition` public and return the result in  `StyleModel`. This public function should be called to check the condition status when there is some custom logic in the `controller` or `component` of the style
 - #487 saving `INTERNAL` data checks if there is scheduled actions for this `record_id` and if there are any they are deleted (change status to deleted)
 - #487 add field `delete_scheduled` in `jobConfig.json`. When enabled previously scheduled jobs will be deleted if they are in status `queued` when the record is updated
 - #490 - add `repeater_until_date` in `jobConfig.json`. Define repetition of the blocks. This feature enables users to schedule recurring jobs or events based on different intervals. Users can select from options such as 'Every day,' 'Every week,' or 'Every month' to set up the recurrence pattern. For 'Every week,' users have the flexibility to choose specific weekdays on which the job should occur. For instance, they can select Monday, Wednesday, and Friday as the days for the job to repeat. Similarly, for 'Every month,' users can specify particular days of the month for the job to recur. For example, they might choose to repeat the job on the 1st, 15th, and 30th days of each month. This functionality allows users to customize their scheduling preferences according to their specific needs and requirements. Additionally, users must set a deadline date, which is mandatory and always used, to indicate the date after which no more jobs will be scheduled.
 - #487 - add `trigger_type` = `deleted`. When a record is deleted from `showUserInputForm`, it triggers the delete. All scheduled jobs in status `queued` related to the record are moved to status `deleted`.

# v6.14.0
### Bugfix 
 - when queuing notifications check if the parameter is array.
 - keep info for all executed blocks from all actions. Does not overwrite them.
 - check actions with repetitions for `weeks` or `months` if the days and week days selected. If they were not we will use the current week day or the current month day.
 - update `jobConfig.json` schema. Add information that on weekly or monthly repetition, in cases where nothing is selected it will use the current week day or current month day.
 - #491 - access to `ajax_set_user_language` is granted when a `DB role` with `core` access is created
 - #488 - fix default fallback for sections' translation
 - #488 - fix default fallback for pages' translation

### New Feature
 - do not show pages with action type `ajax` in CMS page index 

# v6.13.1
### Bugfix 
 - check if `SESSION_TIMEOUT` is defined
 - add `SESSION_TIMEOUT` to  `globals_untracked.default.php`

# v6.13.0
### Bugfix 
 - #482 - fix `CMS Preferences` typo
 - #480 - `READS SQL DATA DETERMINISTIC` to the functions and procedures
 - #483 - change the type of field `label` from `text` to `markdown-inline`
 - #477 - fix HTML tags in the style `markdownInline`
 - #476 - reload page after the section is deleted
 - #485 - add condition to reminder if the reminder is `mail`, now it was added only for `notifications`
 - #466 - fix dropdown selection in `Form Actions`

### New features
 - rename `Globals` to `Configurations`
 - #478 - add `SESSION_TIMEOUT` in `globals_untracked.php`, the default value is 3600 seconds = 1 hour.
 - #475 - remove `checkbox` option from `input` style. For the inputs already set to `checkbox` will continue to work.
 - #485 - add `condition` and `condition_on_execute` for reminders 

# v6.12.2
### New features
 - improve style `descriptionItem`. Now the help close only when click outside of the help modal. Add automatic button for code copy

### Bugfix 
 - strip slashes for `JSON` field only when the style is `select` 
 - #480 - fix SQL script `v6.12.0` by enabling `log_bin_trust_function_creators` and then disabling once the script is over

# v6.12.1
### New features
 - add global function to pull git version
 - return `is_headless` property for pages from a `mobile` request

### Bugfix 
 - improve `uploadTable` - EXTERNAL save
 - [sh-selfhelp_app issue](https://github.com/humdek-unibe-ch/sh-selfhelp_app/issues/11) - decode the special characters

# v6.12.0
### Bugfix 
 - fixes for php 8.3
 - increase `group_concat_max_len` to `32000000` in the dynamic data procedures

# v6.11.3
### Bugfix 
 - `stripslashes` - the JSON value for `select` style

# v6.11.2
### Bugfix 
 - properly set `scope` to `loopStyle`
 - properly escape `array` when is replaced as dynamic value

# v6.11.1
### Bugfix 
 - fix the usage of `array_merge` in `entryList`. Now next child properly overwrite the previous child
 - fix `cronjob` loading Hooks from `plugins`
 - check if the git version is retrieved before trying to show it

# v6.11.0
### Bugfix 
 - #455 - fix the `altorouter` link in create new page
 - fix `altorouter` links in `impressum`
 - #458 - fix delete page bug
 - #459 - do not load the links in CMS edit mode
 - #453 - set default gender to `admin`
 - #454 - change password - not sanitized
 - #461 - `entryRecord` - show sections from `missing` page when `entryRecord` with wrong id is loaded. The `missing` page can be customized with conditions based on page `keyword` to show different outputs
 - #389 - fix `label_cancel` in `formUserInputLog` and `formUserInputRecord`
 - #387 - fix the redirect issue. Now function `get_url` from the `router` is used
 - #385 - fix delete user account from profile
 - #388 - fix special character that were not loaded correctly when dynamic items were used and had special characters
 - #384 - add localization to `bootstrap-select`

### New features
 - #461 - add field `url_param` to style `entryRecord` - The `url_param` field specifies the name of the URL parameter that will be extracted from the URL. This parameter is utilized to filter the form based on the `record_id` and return a single entry. When the specified URL parameter is present in the URL, its value is used as the `record_id` to fetch the corresponding entry from the database. This allows for dynamic filtering of the form entries based on the value provided in the URL.
 - #461 - add field `scope` to styles `entryRecord`, `entryList` and `loop`. The 'scope' field serves as a prefix for variable naming within the context of the style. If set, it is appended to the beginning of variable names, allowing for better organization and distinction of variables within the style. For example, if the 'scope' is set to "item", variables within the style will be prefixed with "item_", such as "item_title", "item_description", etc. Using a scope helps to avoid naming conflicts and provides clarity in variable usage within the style.
 - #461 - add as global variables all parameters that comes form the URL. The parameters variable name is with prefix and suffix `__`. Example for URL: `/nested/[i:main_id]/[i:sub_id]` will generate global parameters: `__main_id__` and `__sub_id__`
 - #460 - add new style `htmlTag` which supports HTML elements: `figure`, `figcaption`, `ul`, `ol`, `li`, `table`, `tr`, `td`, `th`, `dd`, `dl`
 - new `installation` instructions in README.md and new install.sh script

# v6.10.0
### New features
 - #456 add style `dataContainer` - all prepared data in that style is propagated to all children 

### Bugfix
 - #457 - do not overwrite `device_token` when tested with preview app

# v6.9.4
### Bugfix
 - properly `interpolate` variables which has value `0`, `false` or `''`

# v6.9.3
### New features
 - in `debug` mode print the `global` values in console.log
 - improve `interpolation` when a variable is used between 4 brackets it will return 2 brackets with the value. In this case it could be pulled form global variables one more time. Example: `{{my_var}}` returns `my value` while `{{{{my_var}}}}` will return `{{my value}}`

# v6.9.2
### New features
 - add internal field `json_mapper` in style  `textarea`. When false, no mapper is loaded
 - add `get_plugin_db_version` in `BaseHooks` and now load the information from the plugin instead of SelfHelp

# v6.9.1
### New features
 - add `.docx` files for installation guides

### Bugfix
 - properly load `hooks` in cronjobs
 

# v6.9.0
### New features
 - set field type for field `count` in style `progressBar` to `text`. This way the field can be dynamically loaded with interpolation. It still should be a number otherwise it is assigned to `0`

# v6.8.0
### New features
 - when queuing jobs from actions for `INTERNAL_FORM`, send the record_id of the newly inserted record
 - add new style `checkbox`, deprecate  the `checkbox` type in style `input`
 - add better `help` text to all fields `redirect_at_end`
 - remove `toggle_switch` field from style `input` after creation of ne style `checkbox`. Now the new style contains the field `toggle_switch`
 - add `map_fields` in `data_config` when a `JSON` is returned.
 - add fields `color_background`, `color_border` and `color_text` in style `div`. They can be used to set the color for the div and its children. The fields can be set dynamically with `interpolation` input. Ex.: {{var_name}}
 - add field `load_as_table` in style `entryList` - If enabled, the children are loaded inside a table.
 - show `entry_record` in the debug
 - add parent data from `entryLists` and `loop` when used in nested situations. It is added with prefix `p_`. Check the values with debug in the console.
 - add `confirmation_title`, `label_cancel`, `label_continue`, `label_message`, `url_cancel` fields for styles `formUserInputLog` and `formUserInputRecord`

### Bugfix
 - #379 - properly escape the naming pattern
 - #381 - fix the extra space in all `textarea` inputs
 - #378 - update help text for field `url` in styles: `link` and `button`
 - #383 - delete `reminder` only the data trigger is `finished` and not `started`
 - `card` - properly use `keyword` in field `url_edit`
 - `redirect_at_end` url for forms work properly based on #keywords
 - `ui-preferences` - improve the check for settings
 - deleting `entry` with `DELETE_RECORD_ID` is possible only if the entry belongs to the user, or the `form`'s property `own_entries_only` is disabled
 

# v6.7.0
### New features
 - add `toggle_switch` field to style `input`, when enabled and the type is checkbox, then the input will be loaded as toggle switch

# v6.6.1
### New features
 - add in `data_config` new return type - `JSON`. It returns all the data as one array parsed as `JSON`. The variable is stored as Type.table. For example: INTERNAL table `test`, the data can be piped with  {{INTERNAL.test}}

# v6.6.0
### New features
 - `data_config` - `all_fields` is enabled by default and it is set to `true`
 - add `live_search` to `tables` and `fields` in the `data config builder`
 - remove `actionConfig`, it was deprecated and replaced by `jobConfig`
 - remove field `jquery_builder_json`
 - add field `meta` in `sections_fields_translation` which is used for meta building custom fields that need more data
 - #369 - Add extra mapping for JSON fields
    -  add [jstree](https://github.com/vakata/jstree) library
 - field's tooltip is shown on `click` not `hover` anymore

 ### Bugfix
  - dropdown select - wrap long options

# v6.5.2
### Bugfix
 - properly set default language on a new user 
 - `REDIRECT_ON_LOGIN` do not redirect if the last keyword was starting with `ajax_`

# v6.5.1
### New features
 - #368 - when `debug` is enabled in `console.log` is printed the field object and what data is retrieved. 

# v6.5.0
### New features
 - move data config fetch in `BaseModel` from `StyleModel` 
 - #362 - add option for `Last Login`, where we can use `never` or we can use date as `__current_date__` where it is replaced by the current date or `__current_date__@-5 days` where it takes the date for 5 days ago. It only can be used with days + and - days after `@`
 - #331 - add fields `min` and `max` for characters size in style `textarea`
 - #331 - add fields `min` and `max` for characters size in style `input`
 - #330 - check the user locale and if the locale exists it is loaded as default for request
 - #330 - check the user locale and if the locale exists it is loaded as default for request (for mobile)
 - add get all fields function in the basic `StyleView`
 - add global variable `SELECTED_RECORD_ID`
 - !16 - add `impersonate` functionality (only for `TPF` user)

### Bugfix
 - #364 - fix settings for notifications in SelfHelp mobile app

# v6.4.9
### Bugfix
 - `showUserInput` - properly show the label of the field
 - `select` - properly display items for mobile
 - massively improve loading large amount of data in `admin/data` view and remove the limit to `10000` rows

# v6.4.8
### Bugfix 
  - fix in `formActions` proper selection for `Schedule type`

### New features
  - merge `db version` and `git version` in one row for `Impressum`

# v6.4.7
 - add slashes to json strings when loaded from form actions

# v6.4.6
 - enable `log_bin_trust_function_creators` during installation

# v6.4.5
### Bugfix
 - fix giving permissions to a new user on SelfHelp installation for MySQL8
 - adjust old SQL scripts containing groups to be `groups` in order to work with MySQL8

# v6.4.4
### Bugfix
 - updating external row data is for the current user only
 - insert external row or update external row return the row id on success
 - fix notification body when the action is sent


# v6.4.3
### Bugfix
 - #363 - fix callback requests and data export requests

# v6.4.2
### Bugfix
 - fix upload static data file handling and error handling
 - fix default user for automated tasks' executions

# v6.4.1
### Bugfix
 - properly load edit and delete mode for entry in mobile app

# v6.4.0
### New features
 - add user types to the user. All existing users will be set of type `user`
 - update the Group management description
 - create class `Selfhelp` that initialize the application.
 - add column `id_users` in table `uploadRows`. Adjust all upload table functionality to use the user from this column
 - add extra filtering on `EXTERNAL_FORMS` via keywords: `LAST_HOUR, LAST_DAY, LAST_WEEK, LAST_MONTH, LAST_YEAR`
 - add option to wrap internal `output_alerts` in container
 - add transaction log when a user is deleted
 - style `form` add internal confirmation data 

### Bugfix
 -  adjust `entryRecord` to load children like `entryList` and now it properly load values of records in edit mode
 - #358 - improve the time needed to check if multiple people are editing the same page
 - bring back secured cookies with same site: Lax

# v6.3.1
### Bugfix
 - fix an error when checking how many users are working on the same page

# v6.3.0
### New features
 - dynamically load the schema for the `jobConfig`
 - adjust scheduling `jobs` to be expandable and used by `plugins`
 - modify column `config` to be `longtext` in table `tasks`
 - catch `checkbox_value` if sent for a `input` from type `checkbox`
 - add `fieldType` `password`
 - move the alert for saving CMS fields on the properties column
 - improve the drag and drop of elements in the CMS page
 - add new field type `panel`. In this field we can add extra elements in customization mode
 - #353 - adding transactions info to scheduled job id page
 - #352 - filtering actions on calendar view
 - #350 - add table `libraries`. The data in the table is loaded in the style `version` to visualize which libraries are used.
 - move all `globals` from the main CMS menu to the pages on the left side on a separate holder
 - add global page with `security questions`
 - add `anonymous users` option
 - add `anonymous users` option to reset password if the security questions' answers match
 - add `mobile_redirect_url` in the session that is sent to apps if needed

### Bugfix
- bugfix the live search in the dropdown for selecting groups for job actions from type `add_group` or `remove_group`;
- now `condition_on_execute` is properly used for jobs form type `tasks`
- add margin to the home button on missing page
- #357 - is_multiple in select does not save data properly.

# v6.2.0
### New features
 - make function `calc_dynamic_values` protected in `StyleModel`
 - add class `selfHelp-locale-language_code` example: `selfHelp-locale-de-CH` in the style
 - in `admin/data` hide all columns starting with "_"
 - track activity for admin pages and show notifications when multiple people work on the same page

###  Bugfix
 - save external data on update properly add new columns if they do not exists
 - fix the size of the `markdown` fields in a style in the CMS
 - #356 - fix condition check from cronjob

# v6.1.6
###  Bugfix
 - adding input fields as children in style `validate` are saved in the DB as user input data

# v6.1.5
###  New features
 - add `__keyword__`, `__platform__`, `__language__` to the global variables and they can be loaded with `{{}}`, ex `{{__keyword__}}` for the `data_config`

# v6.1.4
###  New features
 - add `__keyword__`, `__platform__`, `__language__` to the global variables and they can be loaded with `{{}}`, ex `{{__keyword__}}`

# v6.1.3
###  New features
 - `reminders` in `Jobs` inherit `on_execute_condition` from the `notification`;

# v6.1.2
### Bugfix
 - fix the bug when dynamic data overwrite the variable with the retrieved value in the form action and later the variable is gone for further caught actions.

# v6.1.1
###  New features
 - add extra logging when time is calculated for scheduling actions 

# v6.1.0
###  New features
 - add user_id to the jobs when an email is sent from the system
 - add `View calendar` to `scheduled_jobs` where all scheduled jobs can be shown in a calendar for a user
 - add button `View Action` on scheduled job view, if the job was scheduled from an action. The button leads to the action that scheduled the job
 - in style `register` - now for group we can select multiple groups which will be assigned to the user
 - separate `groups` in `groups` and `db_roles`. The groups can give access to `experimental` pages and can be used in conditions. DB roles are used to give privileges and are used for management tool.
 - `conditions` are based now only on `groups` from type `group`. The DB roles groups cannot be used in conditions and they cannot be automatically add or removed from an user.
 - #348 - In user profile there are 2 new fields `Do not send emails` and `Do not send push notifications`. When they are enabled the user will not receive the selected type of messaging

### Bugfix
 - #347 - fix the tabs loading
 - #346 - fix that the condition is not refreshed when the form is submitted and the condition is in the form

# v6.0.0
###  New features
 - rework module `Form Actions`. If you scheduled form actions in the past please contact support
  - old actions should be manually checked after the update. They will be in table `old_formActions`. The related tables should be checked `formActions_groups` and `formActionsReminders` and once the migration is done these tables can be deleted
 - update `jsoneditor.min.js` from `2.6.1` to `2.9.1`
 - better labeling and colors for `data_config` and `condition` buttons based on if a configuration is set or not
 - add new internal style `jobConfig`
 - refactor user input data to be with types: `internal`, `external` instead of `dynamic`, `static`

###  Bugfix
 - properly load form reminder in `action` with `reminders`

### Plugins
 - <code>`fitrockr`</code> plugin should be updated to v1.0.4

# v5.11.3
### Security Update
 - make cookies secure and samesite = strict

# v5.11.2
###  Bugfix
 - add `cache` for loading user_input forms

# v5.11.1
###  New features
 - add `_index` in `entryList` which keep the index of the array elements

# v5.11.0
### Security Update
 - adjust csp_rules to include `unsafe-inline` instead of `unsafe-eval`. Update jQueryBuilder with this [version](https://github.com/lol768/jQuery-QueryBuilder)

###  New features
 - add db function `drop_table_column`
 - add db function `add_foreign_key`
 - add db function `drop_foreign_key`
 - add field `internal` to styles: `formUserInput`, `formUserInputLog` and `formUserInputRecord`. If internal is enabled the form data is not shown and can be used only internally.
 - #342 add an option to set a default value for `gender` and `name`(user_name) in style `validation`. If the default value is set the fields will be hidden.
 - #343 add a field `email_activate_email_address` in `Email Templates`. If the field is set, it will be used as an email from where is sent the message and where it can be replied.
 - #344 add fields in `Email Templates` for sending emails when a profile is deleted. If the fields are filled the email will be sent to the user. If the field `email_delete_profile_email_address_notification_copy` is set, another email will be sent to this address. This functionality is used to notify admin users that user in the system deleted their profile.

### Bugfix
 - `select` when `required` now properly check if it is filled
 - style `showUserInput` show `timestamp` instead of `record_id`
 - properly assign the value for `field_not_found` for custom fields in `data_config`;

# v5.10.1
###  New features
 - add a method for executing parent methods in `hooks`
 - add `help` tooltip loading for style `descriptionTime` 

### Bugfix
 - show correctly when one user is selected in `user data`
 - fix `i` tooltip placement on top and its loading

# v5.10.0
### Bugfix
 - fix errors when sending validation email (php8)
 - fix add children to style `validate` using new UI;
 - do not load `globals` and `modules` pages in the mobile app
 - fix `css` upload files in the assets when there are no `css` files

###  New features
 - add backend changes for mobile preview in WEB
 - add `custom_css` page where a raw `css` can be added
 - for `backend` pages hide the middle-ui

# v5.9.0
### Bugfix
 - properly check if form for use_preferences exists on a new setup

###  New features
 - add field `redirect` to style `validate`. If a page is selected in the validate style, the user will be logged in and redirected to that page after a successful validation of the user account
 - add option to clear selected value in `select` input

# v5.8.0
### Bugfix
 - Properly order a static table data

# v5.7.0
### Bugfix
 - Show field `valid` for notifications scheduled from action for form. The filed is used for notifications that have reminders attached to them.

###  New features
 - Add an option to group assets in folders

# v5.6.1
###  New features
 - add return option `all_as_array` in the `data_config_builder`. This will be used for easy graph data loading

# v5.6.0

- change the type of field `filter` from `text` to `code`
- adjust dynamic store procedures to work better with `filters`

# v5.5.0
###  Bugfix
 - fix `source` field for images to be copied form the display values (after changing the field type to display none)

# v5.4.1
###  Bugfix
 - proper loading New UI buttons for navigation section children

# v5.4.0
###  Bugfix
 - set `admin-link` to be a `backend` page
 - fix remove `entry_list` from page or another section

 ###  New features
 - add `confirmation_title`, `label_cancel`, `label_continue`, `label_message` fields for style `button`
 - add style `loop` to core Selfhelp
 - add styles: `table`, `tableRow`, `tableCell`;

# v5.3.0 - PHP 8 Support
###  New features
 - Check if a JSON value is dynamically set with {{}} and if it is accept it
 - All dynamic variables can be accessed with {{var_name}} where the var_name is the name of the variable
 - Fix the `entry_list` style for the new UI
 - add field `all_fields` in `data_config`. Now if this is true it loads all fields as variables which can be accessed with {{var_name}} where var_name is the name of the field/column
 - add page `translations` where the users can define global translation keys and use the key to load the proper translation based on the selected language. A key is accessed by {{key_name}}, and this will be replaced with the value for the selected language
 - separate CMS from website, now the CMS can be accessed at `/admin/cms` when manually added
 - move page `email` to page `globals` and convert the page to `backend` page
 - clear user data now clear the static data for the user too
 - **BREAKING** - now when we retrieve all data from data config it return a coma separated string instead of "['ex1','ex2','ex3']"
 - add an option to show php_info. If the global `SHOW_PHP_INFO` is set to `true` in `globals_untracked.php`
 
 ###  Bugfix
 - update flatpickr to v4.6.13, now time values can be cleared

# v5.2.4
###  Bugfix
 - bring back extendedPDO for nested transactions

# v5.2.3
###  Bugfix
 - Load properly groups in `actions`

# v5.2.2
###  Bugfix
 - In `conditionBuilder` a field can have empty string (`''`) as value in comparison

# v5.2.1
###  New features
 - #333 - show `avatar` image in profile id a form `avatar` exists and the user selected an avatar picture

# v5.2.0
###  New features
 - delete reminders for form actions when the correct form is filled
 - add `email_activate_subject` and `email_reminder_subject` fields for configuration when sending emails
 - add an option to attach files when schedule a mail action for forms
 - add language check `condition`
 - add an option for multiple selection of jobs in `scheduledJobs` and then `execute` them or `delete` them
 - for `formActions` list on right click open edit or view action in a new tab
 - add `searchBuilder` for `formActions`;
 - add `searchBuilder` for `scheduledJobs`;
 - add `searchBuilder` for `users`;
 - add header position for page edit in the old UI. Fix page editing in old UI to remove pages from menu
 - saving form with `ajax` enabled will refresh the inputs based on the values 
 - #332 - add language class based on the locale to all `styles` with `css` property

# v5.1.5
### Bugfix
 - Fix form children loading when is in CMS and when is on normal page
 - `cronjob` - the cronjob should be changed to enable php cli to use apc module: example (`* * * * * php --define apc.enable_cli=1  /home/project/server/cronjobs/ScheduledJobsQueue.php`)

# v5.1.4
### Bugfix
 - Overwrite time when scheduling action from form input

# v5.1.3
### Bugfix
 - Fix clearing cache by type

# v5.1.2
### Bugfix
 - Fix style `conditionFailed` not showing in new UI edit mode
 - Fix mobile language load

 ###  New features
  - send the default language id to the mobile app
  - reset `cache` on CMS preferences update
  - cache style_name when searched by id and cache if the style can have children

# v5.1.1
 ### Bugfix
 - Fix login service

# v5.1.0
 ###  New features
  - `hooks` - now it is possible to have multiple hooks for the same `method`

 ### Bugfix
  - Fix `tabs` loading. Now correctly load the first tab if none is selected. 
  - Fix `simpleMDE` text-area line selection on click.
  - Fix `help` MDE parse
  - #326 - Fix markdown parse for fields `markdown-inline`.

# v5.0.0

### BREAKING CHANGES
 - after updating an older version to 5.0.0 please check the impressum and if needed install the required plugins
 - in `globals_untracked.php` change `define('LANGUAGE', 'de-CH'); // German` to `define('LANGUAGE', 2); // German`
 - add in the apache config: 

 `<Directory "${PROJECT_PATH}/server/plugins">    
    <Files ~ "\.json$">
        Require all granted
    </Files>    
</Directory>`

### New Features
 - #321 - improve installation script
 - #317 - add field `condition` for all styles. Add also `debug`.
 - move field `platform` to be checked in the conditions
 - gulp files are refreshed every time when a new version is uploaded
 - add option for `section_name` change
 - add option for `keyword` change
 - add option for `page_access_type` change
 - add option for page `is_headless` change
 - add markdown editor for fields from type `markdown`
 - add `cache` - require module `php-apcu` (`sudo apt install php7.2-apcu`)
 - add `hooks` - require module `php-uopz` (`sudo apt install php7.2-uopz`)
    - add `hook_on_function_execute` which can be added on function enter.  
    - add `hook_overwrite_return` which can overwrite the return value. 

### Bugfix 
 - fix json condition builder for `in_one_of` type used with other condition
 - autocomplete is not read only anymore and can be deleted
 - improve the loading of UserInput by reducing the queries number
 - a style `link` can have empty `label`
 - `git tag` fix - set ownership to www-data (example `sudo chown -R www-data:www-data /home/www/selfhelp_v5_0_0/`)

### Internal
 - rework the `entryList` and `entryRecord` styles and how they work
 - add new internal style `conditionBuilder`
 - add new internal style `dataConfigBuilder`
 - add new internal style `actionConfigBuilder`
 - add new internal style `qualtricsSurveyConfigBuilder`

### Changes
 - deprecate style `trigger`. From now on, the new plugins autoload based on their name
 - deprecate style `conditionFailed`. Now all styles have conditions.
 - move style `mermaidForm`to a separate plugin
 - move style `book`to a separate plugin
 - move styles `graph`, `graphBar`, `graphLegend`, `graphPie`, `graphsSankey` to a separate plugin `plotly-graphs`

# v4.9.6
### New Features
 - style `qualtricsSurvey` can accept url parameters in the same way a normal Qualtrics survey can do. Ex: `url?code=test&session=1`;

# v4.9.5
### Bugfix
 - BMZ calculations add default trace name for the user

# v4.9.4
### Bugfix
 - fix cronjob `ScheduledJobsQueue` after the condition change

# v4.9.3
### Bugfix
 - load all children of the `conditionalContainer` in the CMS

### New Features
 - add page keyword comparison in conditional container

# v4.9.2
### Bugfix
 - fix `conditionalContainer` computation for entry records

# v4.9.1
### Bugfix
 - style `conditionalContainer` compute information about its children only if the condition is fulfilled. Otherwise only load children if any of them are `conditonFailed` style.

# v4.9.0
- improve the performance of the functions and procedures which are used to show the user data (dynamic and static);

# v4.8.4 

### Bugfix
 - #307 - When the language is changed it is saved for the user in DB and when the user login somewhere else it will automatically load the selected language

# v4.8.3

### New Features
 - An activation email can be send from CMS/admin. Go to users then select the user that you should receive an activation link and click button `Send Activation Email`;

# v4.8.2

### Bugfix
 - when scheduling `task` based on `QualtricsAction` or `FormAction` for target groups, it does not schedule the task for the person who triggered the action unless the person is in the targeted group
 - add scroll to `showUserInput` table

# v4.8.1

### New Features
 - add variable `custom_time` to the list with variables that can be overwritten in `QaltricsAction` and `FormAction`;

# v4.8.0
 - style `book` check required fields only for the current page and already passed pages when save the values
 - add `ajax_set_user_language` page permissions to admin, subject and therapist group, otherwise these groups has less rights than any newly created group 

# v4.7.2
 - add `user_name` to the user list and selected user view

# v4.7.1
 - Add variable pairs configuration for Qualtrics to overwrite data information
 - Add variable pairs configuration for Forms to overwrite data information

# v4.7.0
 - Bugfix: add ajax call as open page for changing the language

# v4.6.6
 - Bugfix: properly change `@user_name` to the real user name when we send notifications

# v4.6.5
 - Bugfix: Lobby chat group can be renamed
 - Bugfix: Show user info on selected user

# v4.6.4
 - Added embedded data `code` for qualtrics surveys from type `follow-up`. The variable is needed fot anonymous types of surveys.

# v4.6.3
 - get router params for styles `FormUserInputLog` and `FormUserInputLog` even if they are in conditional container.
 - fix mobile loading formField values for entry records

# v4.6.2
 - `@user_code` is replaced with the real user code in the body of the scheduled notifications or emails by Qualtrics Callback

# v4.6.1
 - keep user_name or email in the session. Execute the query only once.
 - bug fix: when input is used in `refContainer` and then in `formUserInputRecord` now properly load if there are entered values

# v4.6.0
 - fix `etryRecord` load. Form id now is successfully extracted from the parameter and remove the dynamic, static suffix
 - add field `filter` to styles `entryRecord` and `entryList`;
 - add field `css_mobile` to all styles that have fields `css`
 - add field `children` to style `link`. Now it can be used to define custom clickable objects.
 - improve performance for selfhelp mobile calls for guest users

# v4.5.0
 - #305 - Add all ajax requests to the page ACL. If you need an ajax request for style `graph` a page with ajax call url should be created.

# v4.4.4
 - disable graphs Ajax calls 

# v4.4.3
 - bug fix wrong reminder scheduling for surveys and forms

# v4.4.2
 - bug fix search style url loading when there is no BASE_PATH

# v4.4.1
 - bugfixing slow user_code loading
 - bugfix message board error
 - bugfix cronjob sending mails 

# v4.4.0
 - Fix style `conditionFailed` loading for mobile apps
 - Adjust `entry` styles to use static data for visualizing


# v4.3.0

### New Features
 - #302 - add a sub styles `formUserInputLog` where `is_log` is `true` and add a sub style `formUserInputRecord` where `is_log` is always `false`
 - #299 - add JSON Editor.
    - add shcema for `dataConfig`
    - add schema for `json-logic`
 - #295 - add `moduleFormsActions`. It is similar to Qualtrics actions. Now we can attach notifications, reminders and tasks to form when is loaded(started) or when is finished(submitted).
 - #301 - add for fields `data_config` a UI builder for easier JSON generation 
 - #300 - add UI builder for `conditionalContainer`. Add fields `jquery_builder_json` and `data_config` in style `conditionalContainer`.
 - `conditionContainer` can compare dates to the current time
 - static data (Qualtrics data) can be seen in the data panel (Admin->Data)
 - #303 - add new style `conditionFailed`. It should be used as a child in style `conditionalContainer`. It is a holder for other styles and it is loaded only if the condition in the `conditionalContainer` is not met.
 - now the user code could be accessed by `@user_code`. This string is automatically replaced with the user code. It is used in the same way that `@user` replace the user name.
 - add Qualtric Survey config JSON builder
 - add action (Qualtrics and Form) config builder
 - add condition check to scheduled mails from Qualtrics and Form
 - add condition check to scheduled taks from Qualtrics and Form
 - add field `exec_time` in table `user_activity` and record the time needed from the server to execute the request

### Bugfix
 - in style `book`, `next` button is hidden when there are no more pages and `back` is hidden when it is the first page

# v4.2.0

### New Features
 - add a new style `book`. It holds children that are displayed as pages based on [turn.js](http://www.turnjs.com)
 - add a new style `refContainer`. It wraps styles and make them available on multiple places in selfhelp.
 - add field `locked_after_submit` in style `input`. If selected and if the field is used in a form that is not `is_log`, once the value is set, the field will not be able to be edited anymore.
 - add field `locked_after_submit` in style `radio`. If selected and if the field is used in a form that is not `is_log`, once the value is set, the field will not be able to be edited anymore.
 - add field `locked_after_submit` in style `select`. If selected and if the field is used in a form that is not `is_log`, once the value is set, the field will not be able to be edited anymore.
 - add field `locked_after_submit` in style `slider`. If selected and if the field is used in a form that is not `is_log`, once the value is set, the field will not be able to be edited anymore.
 - add field `locked_after_submit` in style `textarea`. If selected and if the field is used in a form that is not `is_log`, once the value is set, the field will not be able to be edited anymore.
 - add `groupTarget` for Qualtrics actions from type `task`. If a target group/s is selected all the users in that group will receive the task.

### Bugfix
 - in style `radio` the field `is_required` is proeprly checked

# v4.1.2

### New Features
 - add an option to set default date and time for the `input` style. If in value is typed `now`, it will load the current datetime.
 - rename the default label for the leading record for `showUserInput` from `Date` to `Record Id`.

# v4.1.1

### Bugfix
 - fix insert script for `update_v3.10.0_v4.0.0.sql`

# v4.1.0

### New Features
 - add an option for a menu icon for the website
 - add `pageAccessTypes`; It separates pages to mobile, web or mobile_and_web
 - add style `entryList`; The style visualize entries from a formUserInput used as admin tool for inserting entries.
 - add style `entryRecord`; The style visualize selected entry. It needs a `page` with advanced settings and path containing `record_id`. Example: `/courseViewAdvanced/[i:record_id]?`
 - add style `calendar`; The style is only for mobile and it shows the calendar in the app.
 - add new method `output_content_entry` and `output_content_mobile_entry` with param the entry value. Then the style can be used to visualize the value as an entry. The value of these styles can be dynamically loaded as entry if the form name is set in the value field with the `$` sign (ex. if we have a form with inpiut name `firstName`, in order to visualize that input, we should use `$firstName`). The styles which have this new method are:
    - `markdown`
    - `heading`
    - `image`
    - `div`
    - `button`
    - `conditionalContainer`
    - `form`
    - `formUserInput`
    - `input`
    - `container`
    - `markdownInline`
    - `card`
    - `plaintext`
    - `alert`
    - `link`
    - `rawtext`
    - `textarea`
 - load all custom css files in the mobile app
 - set locale from mobile calls
 - add field `own_entries_only` in style `formUserInput`. 
 - add field `platform` in style `conditionalContainer`. The style can filter calls from mobile, web or both.

### Changes
 - `formUserInput` can be added to a page with path containing `record_id`. Example: `/courseViewAdvanced/[i:record_id]?`. When the id is loaded the entry will be in edit mode. Also an option for delete will apear.
 - add `icon` to style `tab`.
 - `form` without label does not load the button anymore
 - add field `email_address` to style `formUserInput`. Use `@email_user` to retrieve automatically the user email. Emails are separated by the MAIL_SEPARATOR. It is `;`. 

# v4.0.3

### Bugfix
 - show the number of the messages over the users in the chat and order the users by the number of the new messages

# v4.0.2

### Bugfix
 - fix new line in field used in JSON logic in `conditionalContainer`

# v4.0.1

### Bugfix
 - fix sending attachments for emails

# v4.0.0

### Bugfix
 - Resend a verification email on already invited users
 - Fix show datetime calendar when click on button for style input type date
 - Add basePath to mobile request; if there is no last_user_page in router it gave an error -  now i check if is set before used

### Changes

 - Refactor `mailModule` into `scheduledJobsModule`
    - add `Tasks` to the `scheduledJobs`
        - `add_group` task
        - `remove_group` task
    - add `Notifications` to the `scheduledJobs`        
    - add `Emails` to the `scheduledJobs`
 - Add conditions to the jobs, which are checked before execution and only if it is fulfilled it is executed
 - Add `timestamp` filed to table `uploadRows`
 - Add field `use_as_container` to style `qualtricsSurvey`
 - Add field `children` to style `qualtricsSurvey`
 - Add field `restart_on_refresh` to style `qualtricsSurvey`
 - Add field `reedirect_at_end` to style `qualtricsSurvey`
 - Add an option to schedule notifications after time period on specific time

### New Features

 - Add an option for mobile calls. If the `POST` request contains parameter `mobile` which is `true`, then the request return JSON object
 - Adjust all styles to be able to return JSON structure when a mobile call is made 
 - Add `device_id` and `device_token` to table `users`. It is used for sending notifications to the user
 - Add PHP-FCM library
 - Expand style qualtricsSurvey; add schedule times and once per user or once per schedule options
 - Add style `MessageBoard`
 - Add image select to select style
 - Add taggedElement to qualtrics_templates for the iframe_resizer; improve checking actions for  qualtrics survey_repsonse and now make maximum one request to the survey data and only if it is needed

# v3.10.2

### Changes
 - Style `input` type `date` and `datetime`, the calendar now is without week numbers and the week starts on Monday instead of Sunday.

# v3.10.1

### New Features
 - Add property `filter` in data_config. It improves the customization of all styles that has field `data_config`; Issue: #293;

# v3.10.0.1
### Bugfix
 - fix new line in field used in JSON logic in `conditionalContainer` (this version was created for workwell project, the bug was fixed in v4.0.2)

# v3.10.0

### New Features
 - Synchronize single action/survey in Qualtrics; Issue: #292;


# v3.9.2

### Changes
 - Add new global `REDIRECT_ON_LOGIN` In `globals_untracked.php`. When it is set to `false` the user is always redirected to home otherwise it is redirected to the last page.

# v3.9.1

### Bugfix
 - In style `conditionalContainer` get the last input value instead of the
   first if multiple values are available for one form field (e.g. with
   `is_log` enabled).

---------
# v3.9.0

### Changes
 - For now, disable the field `ajax` from style `formUserInput` as it does not
   work with anchors.

### New Features
 - Allow to jump to tabs by using the location hash (!46). Such an anchored tab
   will be activated.
 - Allow to disable style fields in the DB. This will only disable the display
   and should be used with care because it will be difficult to change a style
   field once it is disabled.

---------
# v3.8.0

### Changes
 - In order reduce the ACL DB connections, the ACL of the current user is cached in the ACL service (!41).
 - Handle the style field css like any other field (!45, #290).
 - Reduce DB requests by caching page information fetched from the DB.

### New Features
 - Added a utility script to generate the boilerplate code for a new style.

---------
# v3.7.0

### Changes
 - Add field format to style `input`. It is used for all date, time and datetime formats. [Info](https://selfhelp.psy.unibe.ch/demo/style/471)

---------
# v3.6.1

### Bugfix
 - Bad Scaling of UserInput Service (#284, !37).
 - Catch Argument Count Error in conditionalContainer (!36).

### Changes
 - Redesign of the Navigation bar to reduce DB requests (!38).

---------
# v3.6.0

### Bugfix
 - Export section now corectly exports CSS values.

### Changes
 - Inputs with types: date, datetime and time now are based on [flatpickr](https://flatpickr.js.org)

---------
# v3.5.0

### Bugfix
 - Issue:#288; Move time check in the global sanitize; in the future it should be adjusted to the new gulp version and array structure
 - Issue: #286; Export sections containg fields without content.

### New Features
 - Cretae Plugin functionality for Selfhelp. All installed plugins can be seen in `impressum` 
 - Add `triggerStyle`. It is used in order to call a `plugin` when a criteria is fulfilled.

---------
# v3.4.1

### Bugfix
 - Conditional container fix for null values (This fix was not applied in v3.4.0).

---------
# v3.4.0

### New Features
 - Issue: #240; Add export section functionality. A JSON file is generated for the sections and its children.
 - Issue: #240; Add import section functionality. A JSON file can be imported and then a section is generated. It can be found in unused sections. 

---------
# v3.3.0

### New Features
 - Issue: #203; Delete all unassigned sections and their children
 - Issue: #238; Improve security server configuration
 - Issue: #277; Add option to send data to the user in style `formUserInput`

### Changes
 - Change ACL from view to procedure; add chatTherapist and chatSubject pages to moduleChat
 - Issue: #283; Redesign of the data export page. Now the ueser and the forms are in adropdown list and they should be selected.
 - Redesign chat, now it works with groups and not with chat rooms. All existing chat rooms were converted to groups
    - A therapist should have the chatTherapist permision
    - A subject should habe chatSubject permision
    - All groups which has chats and the user is in them are loaded as tabs
    - All messages are sent to the group, if there are multiple therapist in the group all of them will recieve the message
    - All old chat rooms are created as groups and users are assigned to them
    - The therapist should be in the same groups with the subject in order to send message to him/her
    - All groups that had access to contact now have access to `chatSubject`
    - Remove pages: 'contact', 'chatAdminDelete', 'chatAdminInsert', 'chatAdminSelect', 'chatAdminUpdate'
    - All notification mails are send with the new mail module and they can be seen in the list
    - Subject group can be renamed in the chat style.
 - Issue: #201; Add style version that visualize the database version and the application version [Link](https://selfhelp.psy.unibe.ch/demo/style/806#section-806)
 - Issue: #196; add new link `#last_user_page` for buttons and links; It links to the last unique visited page `#last_user_page`
 - Issue: #199 ; remove `user_name` form the MySQL proceudure;

### Bugfix
 - Issue: #285 When an users is deleted all scheduled emails for that users are deleted too.
 - Issue: #282 Faster loading on page users
 - Issue: #281 Add config for rendering singleLineBreaks for SimpleMDE. Noe the preview in the markdown editor will show correctly new lines

---------
# v3.2.0

### New Features
 - In `QualtricsModule` - Add on option for annonymous survey.
 - `For group(s)` in `Qualtrics Action` is not mandatory anymore.
 - Add new field `data_config` in style `graph`. [More information](https://selfhelp.psy.unibe.ch/demo/style/631)
 - Add new field `data_config` in style `markdown`. [More information](https://selfhelp.psy.unibe.ch/demo/style/454)
 - Add `PDF Export` checkbox in style `container`. [More information](https://selfhelp.psy.unibe.ch/demo/style/447)
 - Add new style `search`. It gets the typed paramter and append it to the url
 - Add field `config` in `Qualtrics Surveys`. [More information](https://selfhelp.psy.unibe.ch/demo/style/802)
 - Add function `[BMZ] Evaluate motive` which can be assigned in `Qualtrics Action`. [More information](https://selfhelp.psy.unibe.ch/demo/cms_feature/799)

### Changes
 - When a user create new CMS page he/she recieves a full access to that page.

### Bugfix
 - fix the case where `ACL` does not show all possbile pages but just shows what the group has access.
 - `ACL` chekcs if the page is open access and if it is open access, we give select mode for the user even if there is no special ACL rule, issue #274.
 - Fix #239; The chat room's name can contain numbers, letters, - and _ characters.

---------
# v3.1.0

### New Features

 - Generate PDF files as output for spesific callback functions
    - It is used for `Workwell` project. A folder `workwell_cg_ap_4` should be created in folder `assets`. The new folder should have 777 rights
    - It is used for `Workwell` project. A folder `workwell_cg_ap_5` should be created in folder `assets`. The new folder should have 777 rights
    - It is used for `Workwell` project. A folder `workwell_eg_ap_4` should be created in folder `assets`. The new folder should have 777 rights
    - It is used for `Workwell` project. A folder `workwell_eg_ap_5` should be created in folder `assets`. The new folder should have 777 rights

---------
# v3.0.1

### Bugfix

 - Fix slow loading of `Groups` module

---------
# v3.0.0

### Changes

 - In style `register` add default `group` for new users
 - In style `register` add `open_registration` property. If it isselected, a new user can register without a code. A new one will be generarted for him/her automatically
 - Add export for datatables
 - In style `select` add a field `live_search`. It eneable text filtering. The style is based now on bootstrap-select.js

### New Features

 - Add page CMS preferences
 - Add user language selection
 - Create/edit/delete language
 - Add Module Mail
    - Mail queue that show all shceduled emails
    - Schedule email manually
    - Cronjob that check and send mails
- Add Module Qualtrics
    - Add projects
    - Add surveys
    - Add actions
    - Qualtrics synchronization
- Add transcations
- Add jQuery confirm dialog
- Add flatpicker - now time can be selected too
- Add new style `qualtricsSurvey`. It displays a Qualtroics Survey in iFrame. It uses iframeResizer.js
- Add `lookups` table
- Generate PDF files as output for spesific callback functions
    - It is used for `Workwell` project. A folder `workwell_evaluate_personal_strenghts` should be created in folder `assets`. The new folder should have 777 rights
    - It uses php-pdftk library
    - It requires pdftk installed on the server <https://www.pdflabs.com/tools/pdftk-the-pdf-toolkit/> Ubuntu 18.04 installation command: `sudo snap install pdftk` (if there some issues a symbolic link maybe needed `sudo ln -s /snap/pdftk/current/usr/bin/pdftk /usr/bin/pdftk` )
- For Qualtrics synchronizations:
    - `php-dom` is needed: `sudo apt-get install php7.2-xml`
    - `php-curl` is needed: `sudo apt-get install php7.2-curl`

---------
# v2.0.6

### Bugfix

 - Fix style `filterToggle` to persist filter state after page reload (view
   only).
 - In filter styles, ignore invalid filter names instead of always returning
   false.


### Changes

 - In style `autocomplete` disable browser input autocomplete.
 - Change style `filterToggle` to an inline-block element.

### New Features

 - In style `input` provide an internal field to allow disabling browser input
   autocomplete.


---------
# v2.0.5

### Bugfix

 - Add support for igraphs and filters in IE11 and Edge.

### Changes

 - Use gulp-babel to transpile ES6 to ES5 (and thus enable support for IE11)


---------
# v2.0.4

### Bugfix

 - Fix problem when AJAX calls were denied for CMS preview page.
 - For graphs, only use dynamic data which is not marked as removed.

### Changes

 - Remove graph debug logs.
 - Add missing style field documentation.
 - Open style field description on hover and focus.

### New Features

 - Add field `single_user` to style `graphBar`.
 - Add field `single_user` to style `graphPie`.


---------
# v2.0.3

### Bugfix

 - Fix a problem with form names and the style `showUserInput` where deleting
   entries was not possible.

### New Features

 - Allow to order graphs by providing an array of value types
 - Allow to define a custom anchor in style `formUserInput` (#197)
 - Allow to define a custom anchor in style `showUserInput`


---------
# v2.0.2

### Bugfix

 - Fix a security issue

### Changes

 - Don't show login button if login Title name is empty
 - Order dynamic data fetched with AJAX call by user ID first


---------
# v2.0.1

### Bugfix

 - Fix resizing problem with style `graphSankey`


---------

# v2.0.0

### Bugfix

 - Fix ACL-checks on AJAX requests. It is now possible to use AJAX request in
   any style. The AJAX requests inherit the ACL of the page from which they are
   called.
 - Fix bug when multiple tab styles are used on the same page.

### Changes

 - Alter the table `user_input` to allow fields to be grouped by row with a
   record id instead of the timestamp.
 - Open AJAX requests for everyone by default.
 - Use new style `autocomplete` in `ChatAdminUpdate` component.


### New Features

 - New style `graph` (#254). This style allows to render all kind of graphs
   using the library [Plotly.js](https://plotly.com/javascript/). The data used
   to draw the graphs can either be
    - manually entered numbers
    - from an uploaded CSV file
    - from dynamic user input data
 - New style `graphBar` (#259). This style is based on style `graph` but
   provides a more convenient interface to render bar graphs than the rather
   complex style `graph`. However, it is lacking in terms of flexibility.
 - New style `graphPie` (#258). This style is based on style `graph` but
   provides a more convenient interface to render pie graphs than the rather
   complex style `graph`. However, it is lacking in terms of flexibility.
 - New style `graphSankey` (#253). This style is based on style `graph` but
   is specialised to render Sankey diagrams. This style offers more flexibility
   with respect to Sankey diagrams than the style `graph` is capable of
   offering.
 - New style `graphLegend` (#260). This style allows to render a static legend
   which can be used as a global legend for multiple graphs.
 - New styles `filterToggle` and `filterToggleGroup` (#257). These styles
   allow to filter graph data and store the active filters in the session.
 - New style `autocomple` (#256). This style allows to use AJAX calls in a
   convenient way to search for items in the database.
 - Extension of the `AssetComponent` to allow uploading CSV files which can
   then be used to render graphs (#255).
 - Add a symbol to the header of a collapsible card to indicate that the card
   is collapsible.


---------

# v1.3.5

### Bugfix

 - catch exception in `conditionalContainer` (#233)

### Changes

 - update to Bootstrap 4.4.1 to fix issues wit Internet Explorer (#230)


---------
# v1.3.4

### Bugfix

 - fix export data page (#228)

### Changes

 - add timestamp in front of the file name for the exported files


---------
# v1.3.3

### Changes

 - add `validation_code` to the user name in all chats


---------
# v1.3.2


### New Features

 - add conditional container based on user groups (#229)
    - `$` sign is used to define the group name - returns true/false
    - example: `{ "==" : [true,"$subject"] }`


---------
# v1.3.1

### Bugfix

 - interested user now can register (#223)

### New Features

 - any data view request is logged into user activity


---------
# v1.3.0

### Bugfix

 - delete content and delete title load properly in the modal form when you
   delete `showUserInput`'s entry

### Changes

 - `showUserInput` is a datatable now.

### New Features

 - `showUserInput` is a datatable now. By default all functionality is
   stripped. If you want to add configuration you have to use css classes in
   the `showUserInput` form
    - `dt-sortable` - make all column sortable
    - `dt-searching` - add the search field
    - `dt-bPaginate` - add the page grouping
    - `dt-bInfo` - add the info footer
    - `dt-order-0-asc`, `dt-order-1-desc` - order the desired column asc or desc
    - `dt-hide-0` - hide the desired column
 - data page added under admin tab. It visualize all user input data


---------
# v1.2.0

### Bugfix

 - Chat add user to room with multiple groups - duplicate view (#214)
 - fix new lines in chat messages

### Changes

 - Visualize all additional groups (different from admin, subject and
   therapist) which has access to the chat in the chat - similar to how chat
   rooms are visualized

### New Features

 - therapist can initialize communications with user in chat rooms and group tabs
 - add groups and chat group to the user list table for visualization
 - Add callback `set_group_for_user` which assign a group to existing user
   using the registration code (#224).
 - add chatRoom title
 - visualize chatGroup Name where the description was


---------
# v1.1.10

### Changes

 - create page - the page keyword can contain numbers, letters, - and _ characters (#215)
 - added update script which remove all spaces and dots from already existing page names 


---------
# v1.1.9

### New Features

 - Improved group ACL:
   - A group can now be customized with detailed rules per page.
   - When creating a new group a more coarse ACL selection can be used.
 - adding callback functionality
 - allow to assign a group to a verification code via a callback. This will
   then be used to assign the specified group to the user consuming the
   verification code


---------
# v1.1.8.3

### Changes

 - added new install.ch script
 - database initial do not contain views, functions and procedure. There is another sql script.
 - removed the privileges sql file. Not needed anymore. The new user has grant access all.


---------
# v1.1.7.2

### Changes

 - include interested users to the user overview table (#207)
 - update GULP to version 4.0.2

### Bugfix

 - do not redirect login when coming from an open page (#206)
 - fix a php error (pass the email address as param) (#208)
 - only render the page overview on actual pages
 - also allow child pages for open pages (#204)


---------
# v1.1.7

### Bugfix

 - In style `mermaidForm` adjust visible node size and size of the final `svg`
   to correct overlapping text (#189).
 - Fix the style `userProgerss` (#192).
 - Fix redirect after Login (#187).
 - Fix style `mermaidForm` id handling (#190).
 - Allow all types of characters in select and radio buttons (#193).
 - Fix styles `formUserInput` and `mermaidForm` to handle special characters as
   form name (#194).

### New Features

 - Add a back to the top button (#191).


----------
# v1.1.6

### Bugfix

 - Fix typos and misinformation in DB with respect to the fields on page `home`.

### Changes

 - Only store the last URL in the DB if the URL points to an experimenter page
   (#187).

### New Features

 - Allow to customize navigation buttons (#186).


------------
# v1.1.5

### Bugfix

 - Several fixes with the style `mermaidForm`:
   - Support all types of input styles as child elements (#185)
   - Allow all kind of characters as node content. One exception: `"` is
     automatically replaced with `'` (#182).
   - Fix a bug where multiple input fields used the same title (#183).

### New Features

 - The style `mermaidForm` uses the label of a child input field as a title of
   a mermaid node (#184).


------------
# v1.1.4

### Bugfix

 - Improve asset deletion handling and fixing a bug where filenames with umlaut
   could not be deleted (#180).

### Changes

 - Add an option `none` for all bootstrap style selections. This allows for
   more bootstrap classes which would be used instead of the default styles
   (#181).


------------
# v1.1.3

### Bugfix

 - Separate mermaid js file from the minified style js file to avoid breaking
   scripts on IE (#179).
 - Make users clickable on all pages of the user table (#178).
 - Fix a problem with the minified js file of the style `nestedList` (#176).
 - Fix a bug in the style `mermaidForm` where always the last label was shown as
   modal title instead of the label of the node that was clicked.


------------
# v1.1.2

### Bugfix

 - Fix umlaut problem with SMS service (#164).
 - Workaround for Safari bug with audio and video controls (#166).
 - Fix a problem when trying to add a user to a chatroom without having a user
   selected.
 - Only show contact icon when logged in.
 - Fix chat subject dropdown on small screens.

### Changes

 - Change CSP rule to allow images from `https://via.placeholder.com/`.
 - Update Bootstrap to version v4.3.1.
 - Distinguish between export and experiment activity.
 - Change the image syntax in markdown to allow more linking options.
 - Use PHPMailer for sending mails. A new service `mail` was created for this
   purpose.
 - Only grant select rights to experimenter group when creating a new page.
 - New user state and slightly changed user state handling. Note that this
   **requires updated DB privileges**.
 - Move the `email_reset` form from the email CMS to the style `resetPassword`
   which allows to provide more options on how the email is sent (html,
   subject).
 - Move the `email_notification` form from the email CMS to the style `chat`
   which allows to provide more options on how the email is sent (html,
   subject).
 - Changed the way how services are passed along the styles and components.
 - Create a common css and js collection for styles. These files are loaded
   before the specific ones from a style.

### New Features

 - Remember the target url when not logged in (#150).
 - Remember the last url of a user and redirect to it after login (#147).
 - Add a `json` style which allows to define base styles with JSON (covers #168).
 - Add user overview table with user activity information to the user admin
   menu (#163).
 - Add a `userProgress` style which allows to display the current user progress
   (#80).
 - Allow to customize the `meta:description` tag (#164).
 - Add a `mermaidForm` style which allows to describe graphs and allows a
   subject to change node labels (#162).
 - Improve the CMS:
   - add a schematic page overview.
   - allow to jump to the real page.
   - if acl allows it, a user sees a small edit icon on to bottom right of each
     section page which allows an experimenter to switch back to the CMS.
 - Improve Markdown
   - Allow more linking options (same syntax as with linking styles).
   - Allow to fetch user form input fields (covers #154).
 - Allow to mark user inputs as deleted (when `is_log` is checked) (#118).
 - Allow to create a open access page (related to #174).
 - New style `emailForm` which allows a user to enter an email address and
   receive emails which are customizable in the CMS (#174).
 - Allow to store emails of interested users (#174). This introduced a new
   user state.
 - Improved users overview and user overview.
 - Improved the validation code handling (#157).
 - Allow to clean user data (remove activity and user input of a user) (#172).
 - Use a language-specific CSV separator (#161).


------------
# v1.0.4

### Bugfix

 - Slider lables need to recompute their position on slide size change (#153).
 - Gender specific information was not displayed correctly (#159).

### New Features

 - Add field placeholder to the style textarea (#160).


------------
# v1.0.3

### Bugfix

 - Allow the reminder script to update the `is_reminded` flag and reset the
   flag on user login, depending on the user settings.


------------
# v1.0.2

### Bugfix

 - Fix validation behaviour when no custom input field is present.
 - Fix bad url in chat notification email.
 - Fix bug where CMS menu was overlapping with navbar.


------------

# v1.0.1

### Bugfix

 - Reuse ununsed navigation container (#139)
 - Make the CMS content dependant on the language and gender selection (#130)

### Changes

 - Add a style description for each style and generate the style list for each
   Style group.
 - Make CMS page and section navigation sticky.
 - Set the default of the `text_md` field of style `navigationContainer` to
   `# @title`.

### New Features

 - Allow to enable/disable the navigation menu on navigation pages (#75)


------------

# v1.0.0

### Bugfix

 - Add missing email description.
 - Change the colour of the `progressBar` label when the `type` is set to
   *light* or *warning*.
 - Add custom css classes in style `nestedList` also if collapsed on small
   screens.
 - For females, the input label for the style `showUserInput` was not shown if
   no female version was available. Now it defaults back to the male label.
 - User inputs are now properly checked in the style `fromUserInput`.

### New Features

 - Improve the style `progressBar` (enable/disable label and stripes)
 - Improve the style `carousel` (enable/disable crossfade, allow captions)
 - Allow custom input fields in the style `validate` (#124).


------------

# v0.9.13

### Bugfix

 - Validation style is now displayed correctly in CMS

### Changes

 - In the `input` style add the type `password` to the list of possibilities
 - Add the user name next to the profile label
 - Use styles to design the profile page (instead of a hardcoded template)
 - Remove page `user_input_success`
 - Section names must be unique

### New Features

 - Allow to change notification settings on the profile page
 - Allow to change the user name on the profile page
 - Notify a user by email or SMS on chat message reception (#144)
 - Allow to upload CSS files on the assests page (#107)
 - Allow to overwrite existing asset and css files
 - Allow to remove asset and css files from the server
 - A new style `carousel` to display images in a slide show (#125)


------------

# v0.9.12

### Bugfix

 - In style `conditionalContainer` also fetch db fields with special caracters
   in their name

### Changes

 - Move the contact menu link to the right and use a envelope symbol
 - Activate POST on `home` and all experimenter pages
 - Activate GET on `request` page and change the request url
 - Rename the group `experimenter` to `therapist`
 - Change the ACL of group `therapist`
 - Make the chat administration ACL seperate from content pages

### New Features

 - Indicate whether new chat messages are here (#65)
 - When submitting with `formUserInput` jump back to the form (#140)
 - In style `conditionalContainer` add a field `debug` which displays the
   result of the condition and the values of the involved db fields
 - Allow to create chat rooms (#78). This includes
   - An adimn section to create and delete rooms, add users to a room, remove
     users from a room
   - A changed chat interface where rooms can be selected if available.


------------

# v0.9.11

### Bugfix

 - Fix typo

### Changes

 - When exporting user inputs and user activities use the unique user code
   instead of a hash (#77)

### New Features

 - When manually adding a new user, provide a unique user code (#77)
 - Allow to modify email content in the admin section (#141)
 - Implement automatic email reminder (#79)


------------

# v0.9.10

### Bugfix

 - Fix a bug with the style `conditionalContainer`

### Changes

 - Update style descriptions (#138)


------------

# v0.9.9

### Bugfix

 - Fix an issue with the validation process (#132)
 - Fix `showUserInput` language and gender problem (#131)

### New Features

 - Create HTML anchors for wrapper and form sections (#109)
 - Add linking support for assets, anchors, and nav pages (#114)
 - New style `conditionalContainer` which allows to attach a condition to
   content such that the content is only displayed if the condition resolves to
   true (#128)
 - New style audio (#116)


------------

# v0.9.8

### New Features

 - Navigation pages can be added to the header menu (links to the first entry)
   (#134)


------------

# v0.9.7

### Bugfix

 - Fix the textarea size problem (#119)

### Changes

 - Style `login` is now a normal style that can be assigned to a section (#122)
 - UserInput checkbox when creating a new page is now obsolete (#129)

### New Features

 - New style `div` (#112)
 - New style `register` which allows a user to register (#121)
 - The login page can now be customized fully (#122)
 - A headless page can be created (#123)
 - A list of validation codes can be generated which can be used to register
   (#121)


------------

# v0.9.6

### Bugfix

 - Fix some typos (#89)
 - Fix CSS field in style `formUserInput` (#127) and the `markdown` styles
   (#126)
 - Fix `quiz` and `tabs` styles (#115)

### Changes

 - Allow gender and language variations for the fields source and sources (#111)
 - Improve the `showUserInput` style

### New Features

 - Allow to add css classes to the navigation menu of a nav page with the field
   `nav\_css` (#105)
 - Allow to generate links to nav sections (#104)


------------

# v0.9.5

### Bugfix

  - Handle multiple forms on the same page

### Changes

 - A new style `formUserInput` which combines `formDoc` and `formLog` (#87)

### New Features

 - A new style `showUserInput` to display user input (#87)


------------

# v0.9.4

### Bugfix

 - Improve the list of non-used secions in the CMS (#94)

### Changes

 - Minify JS and CSS files (#97)
 - Seperate create form for navigation sections (#84)

### New Features

 - Style descriptions and style groups (#99)
 - Load default values of style fields from the db (#98)


------------

# v0.9.3

### Bugfix

 - Default value of checkbox and radio buttons (#100)
 - Unique ids for sortable lists (#86)
 - HTML-escape markdown in CMS (#83)
 - JS error in collapsed nested list (#81)

### Changes

 - Card titles are now of type `markdownInline` (#93)
 - Automatically load style include files (#92)
 - User input is only stored to the database if the style `formDoc` or
   `formLog` is used
 - Allow HTML in `markdown` (#82)
 - Restrict rights for group assignements (#102)

### New Features

 - Allow to open links in a new tab (#91)
 - Show progress when uploading files (#90)
 - Two types of user input styles `formDoc` and `formLog` to handle user input
   data (#87)
 - Allow experimenter to make group assignments (#101)<|MERGE_RESOLUTION|>--- conflicted
+++ resolved
@@ -1,4 +1,3 @@
-<<<<<<< HEAD
 # v7.0.0 (Unpublished)
 ### New Feature
  - unify how all user data is saved
@@ -17,10 +16,9 @@
 
 ### Bugfix
  - set values for `JSON` content fields properly in CMS
-=======
+
 # v6.17.0
  - #500 migrate firebase notifications from [php-fcm](https://github.com/EdwinHoksberg/php-fcm) to [firebase-php](https://github.com/kreait/firebase-php)
->>>>>>> 03bffc42
 
 # v6.16.4
  - change function `get_user_group` in `Condition` to be a public function
