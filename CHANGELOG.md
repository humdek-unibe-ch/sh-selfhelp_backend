--- conflicted
+++ resolved
@@ -1,10 +1,9 @@
-<<<<<<< HEAD
 # v5.0.0 (latest)
 ### New Features
  - #321 - improve installation script
  - #317 - add field `condition` for all styles. Add also `debug`.
  - move field `platform` to be checked in the conditions
- - gulp files are refreshed everytime when a new version is uploaded
+ - gulp files are refreshed every time when a new version is uploaded
 
 ### Bugfix 
  - fix json condition builder for `in_one_of` type used with other condition
@@ -15,16 +14,12 @@
 ### Internal
  - rework the `entryList` and `entryRecord` styles and how they work
 
+# v4.9.5 (latest)
+### Bugfix
+ - BMZ calculations add default trace name for the user
+
 # v4.9.4
 ### Bugfix
-=======
-# v4.9.5 (latest)
-### Bugfix
- - BMZ calculations add default trace name for the user
-
-# v4.9.4
-### Bugfix
->>>>>>> 9a5215a1
  - fix cronjob `ScheduledJobsQueue` after the condition change
 
 # v4.9.3
