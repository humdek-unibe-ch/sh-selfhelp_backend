<?php
$_SERVER['DOCUMENT_ROOT'] = __DIR__;
require_once "./server/service/Services.php";
require_once "./server/service/Router.php";
require_once "./server/service/PageDb.php";
require_once "./server/service/globals_untracked.php";
require_once "./server/service/globals.php";
require_once "./server/page/ExportPage.php";
require_once "./server/page/SectionPage.php";
require_once "./server/page/ComponentPage.php";
require_once "./server/ajax/AjaxRequest.php";

/**
 * Helper function to show stacktrace also of wranings.
 */
function exception_error_handler($severity, $message, $file, $line) {
    if (!(error_reporting() & $severity)) {
        // This error code is not included in error_reporting
        return;
    }
    throw new ErrorException($message, 0, $severity, $file, $line);
}
// only activate in debug mode
if(DEBUG == 1) set_error_handler("exception_error_handler");

<<<<<<< HEAD
$db = new PageDb(DBSERVER, DBNAME, DBUSER, DBPW);
=======
$services = new Services();
>>>>>>> e2f0a400

// define routing paths
$routes = array();
$sql = "SELECT p.protocol, p.url, a.name AS action, p.keyword
    FROM pages AS p
    LEFT JOIN actions AS a ON a.id = p.id_actions
    WHERE protocol IS NOT NULL";
$pages = $db->query_db($sql, array());
foreach($pages as $page)
    $routes[] = array( $page['protocol'], $page['url'], $page['action'],
        $page['keyword']);

// define additional route match types
$matchTypes = array('v' => '[A-Za-z_]+[A-Za-z_0-9]*');

// create router
$router = new Router($db, $routes, BASE_PATH, $matchTypes);

// match current request url
$router->update_route();

// custom page creation functions
function create_request_page($services, $class_name, $method_name)
{
<<<<<<< HEAD
    $ajax = new AjaxRequest($db, $router, $class_name, $method_name);
=======
    $ajax = new AjaxRequest($services, $class_name, $method_name);
>>>>>>> e2f0a400
    $ajax->print_json();
}
function create_exportData_page($services, $select)
{
    $page = new ExportPage($services->get_router(), $services->get_db());
    $page->output($select);
}

<<<<<<< HEAD
=======
$router = $services->get_router();
$db = $services->get_db();

>>>>>>> e2f0a400
// call closure or throw 404 status
if($router->route)
{
    if($router->route['target'] == "sections")
    {
        $page = new SectionPage($services, $router->route['name'],
            $router->route['params']);
        $page->output();
    }
    else if($router->route['target'] == "component")
    {
        $page = new ComponentPage($services, $router->route['name'],
            $router->route['params']);
        $page->output();
    }
    else if($router->route['target'] == "custom")
    {
        $function_name = "create_" . $router->route['name'] . "_page";
        if(is_callable($function_name))
            call_user_func_array($function_name,
                array_merge(array($services), $router->route['params'])
            );
        else
            throw new Exception("Cannot call custom function '$function_name'");
    }
    // log user activity on experiment pages
    $sql = "SELECT * FROM pages WHERE id_type = :id AND keyword = :key";
    if($db->query_db_first($sql,
        array(":id" => EXPERIMENT_PAGE_ID, ":key" => $router->route['name'])))
    {
        $db->insert("user_activity", array(
            "id_users" => $_SESSION['id_user'],
            "url" => $_SERVER['REQUEST_URI'],
        ));
    }
}
else {
    // no route was matched
    $page = new SectionPage($router, $db, 'missing', array());
    $page->output();
}
?><|MERGE_RESOLUTION|>--- conflicted
+++ resolved
@@ -23,11 +23,7 @@
 // only activate in debug mode
 if(DEBUG == 1) set_error_handler("exception_error_handler");
 
-<<<<<<< HEAD
-$db = new PageDb(DBSERVER, DBNAME, DBUSER, DBPW);
-=======
 $services = new Services();
->>>>>>> e2f0a400
 
 // define routing paths
 $routes = array();
@@ -52,11 +48,7 @@
 // custom page creation functions
 function create_request_page($services, $class_name, $method_name)
 {
-<<<<<<< HEAD
-    $ajax = new AjaxRequest($db, $router, $class_name, $method_name);
-=======
     $ajax = new AjaxRequest($services, $class_name, $method_name);
->>>>>>> e2f0a400
     $ajax->print_json();
 }
 function create_exportData_page($services, $select)
@@ -65,12 +57,9 @@
     $page->output($select);
 }
 
-<<<<<<< HEAD
-=======
 $router = $services->get_router();
 $db = $services->get_db();
 
->>>>>>> e2f0a400
 // call closure or throw 404 status
 if($router->route)
 {
