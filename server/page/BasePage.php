--- conflicted
+++ resolved
@@ -122,35 +122,7 @@
             $this->js_includes);
         if(DEBUG == 1)
             $this->collect_style_includes();
-<<<<<<< HEAD
-
-        $user_input = new UserInput($db);
-        $this->services = array(
-            // The router instance which is used to generate valid links.
-            "router" => $router,
-            //  The db instance which grants access to the DB.
-            "db" => $db,
-            // The login instance that allows to check user credentials.
-            "login" => new Login($db, ($keyword !== "login")),
-            // The instance of the access control layer (ACL) which allows to
-            // decide which links to display.
-            "acl" => new Acl($db),
-            // A markdown parser.
-            "parsedown" => new ParsedownExtension($user_input, $router),
-            // The instance to the navigation service which allows to switch
-            // between sections, associated to a specific page. Unlike the
-            // other elements in this array, "nav" may be null if a page has
-            // only one view.
-            "nav" => null,
-            // User input handler
-            "user_input" => $user_input,
-            // PHPMailer
-            "mail" => new Mailer($db),
-        );
-        $this->services['parsedown']->setSafeMode(false);
-=======
         $this->services = $services;
->>>>>>> e2f0a400
         $this->fetch_page_info($keyword);
         if($this->id_navigation_section != null)
             $this->services->set_nav(new Navigation(
