<?php
/* This Source Code Form is subject to the terms of the Mozilla Public
 * License, v. 2.0. If a copy of the MPL was not distributed with this
 * file, You can obtain one at https://mozilla.org/MPL/2.0/. */
?>
<?php
require_once __DIR__ . "/../BaseView.php";
require_once __DIR__ . "/../style/BaseStyleComponent.php";
require_once __DIR__ . "/../style/StyleComponent.php";

/**
 * The view class of the cms component.
 */
class CmsView extends BaseView
{
    /* Private Properties *****************************************************/

    /**
     * The set of information for the selected page. See PageDB::fetch_page_info
     */
    private $page_info;

    /* Constructors ***********************************************************/

    /**
     * The constructor. Here all the main style components are created.
     *
     * @param object $model
     *  The model instance of the cms component.
     * @param object $controller
     *  The controller instance of the cms component.
     */
    public function __construct($model, $controller = null)
    {
        parent::__construct($model, $controller);
        $_SESSION['active_section_id'] = $this->model->get_active_section_id();
        $this->page_info = $this->model->get_page_info();
        $this->create_settings_card();
        $this->add_local_component("new_page", new BaseStyleComponent("button",
            array(
                "label" => "Create New Page",
                "url" => $this->model->get_link_url("cmsInsert"),
                "type" => "secondary",
                "css" => "d-block mb-3",
            )
        ));
        $this->add_local_component("new_child_page",
            new BaseStyleComponent("card", array(
                "css" => "mb-3",
                "is_expanded" => true,
                "is_collapsible" => false,
                "title" => "Create New Child Page",
                "children" => array(
                    new BaseStyleComponent("button", array(
                        "label" => "Create New Child Page",
                        "url" => $this->model->get_link_url("cmsInsert",
                            array("pid" => $this->model->get_active_page_id())),
                        "type" => "secondary",
                    )),
                ),
            ))
        );
        $this->add_local_component("delete_page",
            new BaseStyleComponent("card", array(
                "css" => "mb-3",
                "is_expanded" => false,
                "is_collapsible" => true,
                "title" => "Delete Page",
                "type" => "danger",
                "children" => array(
                    new BaseStyleComponent("plaintext", array(
                        "text" => "Deleting a page will remove all fields associated to this page. This cannot be undone. Sections and child pages are not affected.",
                        "is_paragraph" => true,
                    )),
                    new BaseStyleComponent("button", array(
                        "label" => "Delete Page",
                        "url" => $this->model->get_link_url("cmsDelete",
                            array("pid" => $this->model->get_active_page_id())),
                        "type" => "danger",
                    )),
                ),
            ))
        );
        $this->add_local_component("delete_section",
            new BaseStyleComponent("card", array(
                "css" => "mb-3",
                "is_expanded" => false,
                "is_collapsible" => true,
                "title" => "Delete Section",
                "type" => "danger",
                "children" => array(
                    new BaseStyleComponent("plaintext", array(
                        "text" => "Deleting a section will remove all data associated to this section. This cannot be undone.",
                        "is_paragraph" => true,
                    )),
                    new BaseStyleComponent("button", array(
                        "label" => "Delete Section",
                        "url" => $this->model->get_link_url("cmsDelete",
                            $this->model->get_current_url_params()),
                        "type" => "danger",
                    )),
                ),
            ))
        );

        $pages = $this->model->get_pages();
        $expand_pages = ($this->model->get_active_section_id() == null);
        $this->add_list_component("page-list", "Page Index", $pages, "page",
            $expand_pages, $this->model->get_active_page_id());

        $page_sections = $this->model->get_page_sections();
        $this->add_list_component("page-section-list", "Page Sections",
            $page_sections, "sections-page", true,
            $this->model->get_active_section_id());

        $this->add_list_component("navigation-hierarchy-list",
            "Navigation Hierarchy", $this->model->get_navigation_hierarchy(),
            "navigation_sections", true,
            $this->model->get_active_root_section_id());

        if($this->model->get_active_section_id())
            $this->add_section_field_list();
        else if($this->model->get_active_page_id())
            $this->add_page_property_list();

        if($controller)
        {
            if($controller->has_insert_succeeded())
            {
                $msg = "Successfully added a new section.";
                $this->add_alert_component("alert_insert_success", "success",
                    $msg);
            }
            if($controller->has_insert_failed())
            {
                $msg = "Failed to add a new section";
                $this->add_alert_component("alert_insert_failed", "danger",
                    $msg);
            }
            if($controller->has_remove_succeeded())
            {
                $msg = "Successfully removed a link to a section.";
                $this->add_alert_component("alert_remove_success", "success",
                    $msg);
            }
            if($controller->has_remove_failed())
            {
                $msg = "Failed to remove a link to a section";
                $this->add_alert_component("alert_remove_failed", "danger",
                    $msg);
            }
            $success_count = $controller->get_update_success_count();
            if($success_count > 0)
            {
                $msg = "Successfully updated " . $success_count . " fields";
                $this->add_alert_component("alert_update_success", "success",
                    $msg);
            }
            $fail_count = $controller->get_update_fail_count();
            if($fail_count > 0)
            {
                $err_string = "Bad field value in ";
                $bad_field_count = 0;
                foreach($controller->get_bad_fields() as $name => $languages)
                    foreach($languages as $id => $field)
                    {
                        $lang = $this->model->get_language($id);
                        $err_string .= "'" . $name . " [" . $lang['locale'] . "]',";
                        $bad_field_count++;
                    }

                if($bad_field_count == 0)
                    $err_string = "An internal error occured. Try again or contact the system adiminstrator";
                $msg = "Failed to update " . $fail_count . " fields: " . $err_string;
                $this->add_alert_component("alert_update_failed", "danger",
                    $msg);
            }
        }

        $page_components = array();
        if($this->model->get_active_root_section_id() == null)
            foreach($page_sections as $section)
                $page_components[] = new StyleComponent(
                    $this->model->get_services(),
                    intval($section['id']), array(),
                    $this->model->get_cms_page_id());
        else
            $page_components[] = new StyleComponent(
                $this->model->get_services(),
                $this->model->get_active_root_section_id(), array(),
                $this->model->get_cms_page_id());
        if(count($page_components) == 0)
        {
            $text = new BaseStyleComponent("plaintext", array(
                "text" => "No CMS view available for this page."
            ));
            $page_components[] = $text;
        }
        $this->add_local_component("page-view",
            new BaseStyleComponent("card", array(
                "id" => "page-view",
                "title" => "Page View",
                "is_collapsible" => true,
                "is_expanded" => ($this->model->get_active_section_id() == null),
                "css" => "mb-3 section-view",
                "children" => $page_components,
            ))
        );
        if($this->model->get_active_section_id() != null)
            $this->add_local_component("section-view",
                new BaseStyleComponent("card", array(
                    "css" => "mb-3 section-view",
                    "is_collapsible" => true,
                    "title" => "Section View",
                    "id" => "section-view",
                    "children" => array(new StyleComponent(
                        $this->model->get_services(),
                        $this->model->get_active_section_id(),
                        array(),
                        $this->model->get_cms_page_id()
                    ))
                ))
            );
    }

    /* Private Methods ********************************************************/

    /**
     * Helper function to create an alert component and add it to the local
     * component list.
     *
     * @param string $name
     *  The name of the local component.
     * @param string $type
     *  The type of the alert, e.g 'success', 'danger', etc.
     * @param string $msg
     *  The message to be displayed in the alert.
     */
    private function add_alert_component($name, $type, $msg)
    {
        $this->add_local_component($name, new BaseStyleComponent( "alert",
            array(
                "type" => $type,
                "children" => array(
                    new BaseStyleComponent("plaintext", array("text" => $msg))
                ),
                "is_dismissable" => true
            )
        ));
    }

    /**
     * Helper function to create a nested list style component, wrapped by a
     * card style component. The created component is added to the local
     * components list.
     *
     * @param string $name
     *  The name of the local component.
     * @param string $title
     *  The title to appear in the card header.
     * @param array $items
     *  The item list to be rendered as a nested list.
     * @param string $prefix
     *  A unique id prefix that is used to identify a list.
     * @param bool $is_expanded_root
     *  Indicates whether the card style is expanded or not.
     * @param int $id_active
     *  The id of the currently active item.
     * @param string $search_text
     *  The placeholder  text to be displayed in the search form.
     */
    private function add_list_component($name, $title, $items, $prefix,
        $is_expanded_root = false, $id_active = 0, $search_text = "")
    {
        if(count($items) == 0) return;
        $content = new BaseStyleComponent("nestedList", array(
            "items" => $items,
            "id_prefix" => $prefix,
            "is_expanded" => false,
            "id_active" => $id_active,
            "search_text" => $search_text
        ));
        $this->add_local_component($name, new BaseStyleComponent("card",
            array(
                "css" => "mb-3",
                "is_expanded" => $is_expanded_root,
                "is_collapsible" => true,
                "title" => $title,
                "children" => array($content),
            )
        ));
    }

    /**
     * Add the page property list to the local component list. The page property
     * list is wrapped by a collapsible card component.
     */
    private function add_page_property_list()
    {
        $children = array();
        $children[] = new BaseStyleComponent("template", array(
            "path" => __DIR__ . "/tpl_page_properties.php",
            "items" => array(
                "keyword_title" => "Name:",
                "keyword" => $this->page_info['keyword'],
                "url_title" => "Url:",
                "url" => $this->page_info['url'],
                "protocol_title" => "Protocol:",
                "protocol" => $this->page_info['protocol'],
            ),
        ));
        $fields = $this->model->get_page_properties();

        $url_edit = "";
        if($this->model->get_mode() == "update")
        {
            $children[] = $this->create_field_form($fields);
            $type = "warning";
        }
        else
        {
            foreach($fields as $field)
                $children[] = $this->create_field_item($field);
            $type = "light";
            if($this->model->has_access("update",
                    $this->model->get_active_page_id()))
                $url_edit = $this->model->get_link_url("cmsUpdate",
                    $this->model->get_current_url_params());
        }
        $this->add_local_component("page-fields",
            new BaseStyleComponent("card", array(
                "css" => "mb-3",
                "is_collapsible" => false,
                "is_expanded" => true,
                "title" => "Page Properties",
                "children" => $children,
                "type" => $type,
                "url_edit" => $url_edit,
            )
        ));
    }

    /**
     * Add the section field list to the local component list. The section field
     * list is wrapped by a card component.
     */
    private function add_section_field_list()
    {
        $children = array();
        $section_info = $this->model->get_section_info();
        $children[] = new BaseStyleComponent("template", array(
            "path" => __DIR__ . "/tpl_section_properties.php",
            "items" => array(
                "section_name_title" => "Section Name:",
                "section_name" => $section_info['name'],
                "section_style_title" => "Section Style:",
                "section_style" => $section_info['style']
            ),
        ));
        $type = ($this->model->get_mode() == "update") ? "warning" : "light";
        $fields = $this->model->get_section_properties();
        $url_edit = "";
        if(count($fields) == 0)
        {
            $text = "No section fields defined";
            $children[] = new BaseStyleComponent("plaintext", array(
                "text" => $text
            ));
        }
        else if($this->model->get_mode() == "update")
        {
            $children[] = $this->create_field_form($fields, true);
            $type = "warning";
        }
        else
        {
            foreach($fields as $field)
                $children[] = $this->create_field_item($field);
            $type = "light";
            if($this->model->has_access("update",
                    $this->model->get_active_page_id()))
                $url_edit = $this->model->get_link_url("cmsUpdate",
                    $this->model->get_current_url_params());
        }
        $this->add_local_component("section-fields",
            new BaseStyleComponent("card", array(
                "css" => "mb-3",
                "is_collapsible" => false,
                "title" => "Section Properties",
                "children" => $children,
                "type" => $type,
                "url_edit" => $url_edit,
            )
        ));
    }

    /**
     * Creates a the field form that allows to update section and page fields.
     *
     * @param array $fields
     *  The fields array where each field is defined in
     *  CmsModel::add_property_item.
     * @param bool $render_margin
     *  A flag indicating whether the margin checkboxes should be rendered.
     * @retval object
     *  A form component.
     */
    private function create_field_form($fields, $render_margin=false)
    {
        $form_items = array();
        $form_items[] = new BaseStyleComponent("input", array(
            "value" => "update",
            "name" => "mode",
            "type_input" => "hidden",
        ));

        if($render_margin)
        {
            $css = $this->model->get_css();
            $form_items[] = new BaseStyleComponent("descriptionItem", array(
                "title" => "CSS",
                "locale" => "all",
                "children" => array(new BaseStyleComponent("input", array(
                    "value" => $css,
                    "name" => "css",
                    "type_input" => "text",
                ))),
            ));
        }

        foreach($fields as $field)
            $form_items[] = $this->create_field_form_item($field);


        $params = $this->model->get_current_url_params();
        return new BaseStyleComponent("form", array(
            "url" => $_SERVER['REQUEST_URI'],
            "label" => "Submit Changes",
            "type" => "warning",
            "children" => $form_items,
            "url_cancel" => $this->model->get_link_url("cmsSelect", $params),
        ));

    }

    /**
     * Creates a form field item from components.
     *
     * @param array $field
     *  the field array with keys as definde in CmsModel::add_property_item.
     * @retval object
     *  A descriptionItem component.
     */
    private function create_field_form_item($field)
    {
        $children = array();
        $field_name_prefix = "fields[" . $field['name'] . "]["
            . $field['id_language'] . "]" . "[" . $field['id_gender'] . "]";
        $children[] = new BaseStyleComponent("input", array(
            "value" => $field['id'],
            "name" => $field_name_prefix . "[id]",
            "type_input" => "hidden",
        ));
        $children[] = new BaseStyleComponent("input", array(
            "value" => $field['type'],
            "name" => $field_name_prefix . "[type]",
            "type_input" => "hidden",
        ));
        $children[] = new BaseStyleComponent("input", array(
            "value" => $field['relation'],
            "name" => $field_name_prefix . "[relation]",
            "type_input" => "hidden",
        ));
        $field_name_content = $field_name_prefix . "[content]";
        if(in_array($field['type'],
                array("text", "number", "markdown-inline", "time", "date")))
            $children[] = new BaseStyleComponent("input", array(
                "value" => $field['content'],
                "name" => $field_name_content,
                "type_input" => $field['type'],
            ));
        if($field['type'] === "checkbox")
            $children[] = new BaseStyleComponent("input", array(
                "value" => ($field['content'] != '0') ? $field['content'] : "",
                "name" => $field_name_content,
                "type_input" => $field['type'],
            ));
        else if(in_array($field['type'], array("textarea", "markdown", "json", "code", "email")))
            $children[] = new BaseStyleComponent("textarea", array(
                "value" => $field['content'],
                "name" => $field_name_content,
            ));
        else if($field['type'] == "type-input")
        {
            $children[] = new BaseStyleComponent("select", array(
                "value" => ($field['content'] == "") ? "text" : $field['content'],
                "name" => $field_name_prefix . "[content]",
                "items" => array(
                    array("value" => "checkbox", "text" => "checkbox"),
                    array("value" => "color", "text" => "color"),
                    array("value" => "date", "text" => "date"),
                    array("value" => "datetime-local", "text" => "datetime-local"),
                    array("value" => "email", "text" => "email"),
                    array("value" => "month", "text" => "month"),
                    array("value" => "number", "text" => "number"),
                    array("value" => "password", "text" => "password"),
                    array("value" => "range", "text" => "range"),
                    array("value" => "search", "text" => "search"),
                    array("value" => "tel", "text" => "tel"),
                    array("value" => "text", "text" => "text"),
                    array("value" => "time", "text" => "time"),
                    array("value" => "url", "text" => "url"),
                    array("value" => "week", "text" => "week"),
                ),
            ));
        }
        else if($field['type'] == "style-bootstrap")
        {
            $children[] = new BaseStyleComponent("select", array(
                "value" => ($field['content'] == "") ? "primary" : $field['content'],
                "name" => $field_name_prefix . "[content]",
                "items" => array(
                    array("value" => "primary", "text" => "primary"),
                    array("value" => "secondary", "text" => "secondary"),
                    array("value" => "success", "text" => "success"),
                    array("value" => "danger", "text" => "danger"),
                    array("value" => "warning", "text" => "warning"),
                    array("value" => "info", "text" => "info"),
                    array("value" => "light", "text" => "light"),
                    array("value" => "dark", "text" => "dark"),
                    array("value" => "none", "text" => "none"),
                ),
            ));
        }
        else if($field['type'] == "style-list")
        {
            $children[] = new BaseStyleComponent("input", array(
                "value" => "",
                "name" => $field_name_prefix . "[content]",
                "type_input" => "hidden",
            ));
            $children[] = new BaseStyleComponent("sortableList", array(
                "is_sortable" => true,
                "is_editable" => true,
                "items" => $field['content'],
            ));
        }
        else if($field['type'] == "data-source")
        {
            $children[] = new BaseStyleComponent("autocomplete", array(
                "value" => $field['content'],
                "name_value_field" => $field_name_content,
                "placeholder" => "Search for a stored Data Source",
                "name" => "data_source_search",
                "callback_class" => "AjaxSearch",
                "callback_method" => "search_data_source",
                "show_value" => true
            ));
        }
<<<<<<< HEAD
        else if($field['type'] == "select-group")
        {
            $children[] = new BaseStyleComponent("select", array(
                "value" => $field['content'],
                "name" => $field_name_prefix . "[content]",
                "items" => $this->model->get_db()->fetch_table_as_select_values('groups', 'id', array('name'))
            ));
        }
        else if($field['type'] == "select-qualtrics-survey")
        {
            $children[] = new BaseStyleComponent("select", array(
                "value" => $field['content'],
                "name" => $field_name_prefix . "[content]",
                "max" => 10,
                "live_search" => 1,
                "is_required" => 1, 
                "items" => $this->model->get_db()->fetch_table_as_select_values('view_qualtricsStages', 'id', array('stage_name', 'survey_name', 'qualtrics_survey_id'))
=======
        else if($field['type'] == "anchor-section")
        {
            $children[] = new BaseStyleComponent("autocomplete", array(
                "value" => $field['content'],
                "name_value_field" => $field_name_content,
                "placeholder" => "Search for an Anchor Section Name",
                "name" => "anchor_section_search",
                "callback_class" => "AjaxSearch",
                "callback_method" => "search_anchor_section",
                "show_value" => true
>>>>>>> 8480bfea
            ));
        }
        return new BaseStyleComponent("descriptionItem", array(
            "gender" => $field['gender'],
            "title" => $field['name'],
            "type_input" => $field['type'],
            "locale" => $field['locale'],
            "help" => $field['help'],
            "children" => $children
        ));
    }

    /**
     * Creates a field item from components.
     *
     * @param array $field
     *  the field array with keys as definde in CmsModel::add_property_item.
     * @retval object
     *  A descriptionItem component.
     */
    private function create_field_item($field)
    {
        $children = array();
        if($field['type'] == "style-list")
        {
            $params = $this->model->get_current_url_params();
            $params['type'] = $field['relation'];
            $params_insert = $params;
            $params_insert['mode'] = "insert";
            $insert_target = "";
            if($this->model->has_access("insert",
                    $this->model->get_active_page_id()))
                $insert_target = $this->model->get_link_url("cmsUpdate",
                    $params_insert);
            $delete_target = "";
            $params_delete = $params;
            $params_delete['mode'] = "delete";
            $params_delete['did'] = ":did";
            if($this->model->has_access("delete",
                    $this->model->get_active_page_id()))
                $delete_target = $this->model->get_link_url("cmsUpdate",
                    $params_delete);
            $children[] = new BaseStyleComponent("sortableList", array(
                "is_editable" => true,
                "items" => $field['content'],
                "label_add" => "Add",
                "url_add" => $insert_target,
                "url_delete" => $delete_target,
            ));
        }
        else if($field['type'] === "checkbox" && $field['content'] != "")
            $children[] = new BaseStyleComponent("template", array(
                "path" => __DIR__ . "/tpl_checkbox_field.php",
                "items" => array("is_checked" => ($field['content'] != "0")),
            ));
        else if ($field['type'] == "select-group") {
            $children[] = new BaseStyleComponent("select", array(
                "value" => $field['content'],
                "name" => $field['name'],
                "disabled" => 1,
                "items" => $this->model->get_db()->fetch_table_as_select_values('groups', 'id', array('name'))
            ));
        }
        else if ($field['type'] == "select-qualtrics-survey") {
            $children[] = new BaseStyleComponent("select", array(
                "value" => $field['content'],
                "name" => $field['name'],
                "disabled" => 1,
                "items" => $this->model->get_db()->fetch_table_as_select_values('view_qualtricsStages', 'id', array('stage_name', 'survey_name', 'qualtrics_survey_id'))
            ));
        }
        else if($field['content'] != null)
            $children[] = new BaseStyleComponent("rawText", array(
                "text" => $field['content']
            ));
        
        return new BaseStyleComponent("descriptionItem", array(
            "gender" => $field['gender'],
            "title" => $field['name'],
            "locale" => $field['locale'],
            "alt" => "field is not set",
            "help" => $field['help'],
            "children" => $children
        ));
    }

    /**
     * Create the card where CMS settings can be entered. These settings
     * include language and gender settings.
     */
    private function create_settings_card()
    {
        $languages = $this->model->get_db()->fetch_languages();
        $options = array(array("value" => "all", "text" => "All Languages"));
        foreach($languages as $language)
            $options[] = array(
                "value" => $language['locale'],
                "text" => $language['language']
            );
        $tpl_items = array(
            "checked_male" => ($_SESSION['cms_gender'] === "male") ? "checked" : "",
            "checked_female" => ($_SESSION['cms_gender'] === "female") ? "checked" : "",
            "checked_both" => ($_SESSION['cms_gender'] === "both") ? "checked" : "",
        );

        $this->add_local_component("settings-card", new BaseStyleComponent("card",
            array(
                "css" => "mb-3",
                "is_expanded" => false,
                "is_collapsible" => true,
                "title" => "CMS Settings",
                "children" => array(new BaseStyleComponent("form", array(
                    "url" => $this->model->get_link_url("cmsSelect",
                        $this->model->get_current_url_params()),
                    "children" => array(
                        new BaseStyleComponent("select", array(
                            "label" => "Select CMS Content Language",
                            "value" => $_SESSION['cms_language'],
                            "name" => "cms_language",
                            "items" => $options,
                        )),
                        new BaseStyleComponent("template", array(
                            "path" => __DIR__ . "/tpl_gender_radio.php",
                            "items" => $tpl_items,
                        ))
                    )
                ))),
            )
        ));
    }

    /**
     * Renders alerts.
     */
    private function output_alerts()
    {
        $this->output_local_component("alert_insert_success");
        $this->output_local_component("alert_insert_failed");
        $this->output_local_component("alert_update_success");
        $this->output_local_component("alert_update_failed");
        $this->output_local_component("alert_remove_success");
        $this->output_local_component("alert_remove_failed");
    }

    /**
     * Renders the section path as breadcrumbs.
     */
    private function output_breadcrumb()
    {
        if($this->model->get_active_page_id() != null)
            require __DIR__ . "/tpl_breadcrumb.php";
    }

    /**
     * Renders all section path items as breadcrumb children.
     */
    private function output_breadcrumb_children()
    {
        foreach($this->model->get_section_path() as $item)
        {
            $label = $item["title"];
            $url = $item["url"];
            if($url == null)
                require __DIR__ . "/tpl_breadcrumb_item_active.php";
            else
                require __DIR__ . "/tpl_breadcrumb_item.php";
        }
    }

    /**
     * Render the new page button.
     */
    private function output_create_new_button()
    {
        if($this->model->can_create_new_page())
            $this->output_local_component("new_page");
    }

    /**
     * Renders the description list components.
     */
    private function output_fields()
    {
        $this->output_local_component("page-fields");
        $this->output_local_component("section-fields");
        if($this->model->can_create_new_child_page())
            $this->output_local_component("new_child_page");
        if($this->model->can_delete_page())
        {
            if($this->model->get_active_section_id() == null) {
                $this->output_local_component("delete_page");
            }
            else if($this->model->can_delete_section()) {
                $this->output_local_component("delete_section");
            }
        }
    }

    /**
     * Renders all the nested lists.
     */
    private function output_lists()
    {
        $this->output_local_component("page-list");
        $this->output_local_component("navigation-hierarchy-list");
        $this->output_local_component("page-section-list");
        $this->output_local_component("settings-card");
    }

    /**
     * Renders the main content.
     */
    private function output_page_content()
    {
        if($this->model->get_active_page_id() == null)
            require __DIR__ . "/tpl_intro_cms.php";
        else
            require __DIR__ . "/tpl_cms.php";
    }

    /**
     * Renders the page preview card.
     */
    private function output_page_overview()
    {
        $url = $this->model->get_link_url($this->page_info['keyword'],
                array("nav" => $this->model->get_active_root_section_id()));
        if($url === "")
            return;
        if($this->model->get_active_section_id())
            $url .= '#section-' . $this->model->get_active_section_id();
        $_SESSION['cms_edit_url'] = $this->model->get_current_url_params();
        $button = new BaseStyleComponent("button", array(
            "label" => "To the Page",
            "css" => "d-block m-1 mb-3",
            "url" => $url,
            "type" => "secondary",
        ));
        $button->output_content();
        $div = new BaseStyleComponent("div", array(
            "css" => "cms-page-overview page-view"
        ));
        $div->output_content();
    }

    /**
     * Renders the page preview card.
     */
    private function output_page_preview()
    {
        if($this->model->is_navigation_main())
            require __DIR__ . "/tpl_intro_nav.php";
        else
        {
            $this->output_local_component("section-view");
            $this->output_local_component("page-view");
        }
    }

    /* Public Methods *********************************************************/

    /**
     * Get css include files required for this component. This overrides the
     * parent implementation.
     *
     * @retval array
     *  An array of css include files the component requires.
     */
    public function get_css_includes($local = array())
    {
        $local = array(__DIR__ . "/cms.css");
        return parent::get_css_includes($local);
    }

    /**
     * Get js include files required for this component. This overrides the
     * parent implementation.
     *
     * @retval array
     *  An array of js include files the component requires.
     */
    public function get_js_includes($local = array())
    {
        $local = array(__DIR__ . "/cms.js");
        return parent::get_js_includes($local);
    }

    /**
     * Render the cms view.
     */
    public function output_content()
    {
        require __DIR__ . "/tpl_main.php";
    }
}
?><|MERGE_RESOLUTION|>--- conflicted
+++ resolved
@@ -557,25 +557,6 @@
                 "show_value" => true
             ));
         }
-<<<<<<< HEAD
-        else if($field['type'] == "select-group")
-        {
-            $children[] = new BaseStyleComponent("select", array(
-                "value" => $field['content'],
-                "name" => $field_name_prefix . "[content]",
-                "items" => $this->model->get_db()->fetch_table_as_select_values('groups', 'id', array('name'))
-            ));
-        }
-        else if($field['type'] == "select-qualtrics-survey")
-        {
-            $children[] = new BaseStyleComponent("select", array(
-                "value" => $field['content'],
-                "name" => $field_name_prefix . "[content]",
-                "max" => 10,
-                "live_search" => 1,
-                "is_required" => 1, 
-                "items" => $this->model->get_db()->fetch_table_as_select_values('view_qualtricsStages', 'id', array('stage_name', 'survey_name', 'qualtrics_survey_id'))
-=======
         else if($field['type'] == "anchor-section")
         {
             $children[] = new BaseStyleComponent("autocomplete", array(
@@ -586,9 +567,28 @@
                 "callback_class" => "AjaxSearch",
                 "callback_method" => "search_anchor_section",
                 "show_value" => true
->>>>>>> 8480bfea
-            ));
-        }
+            ));
+        }
+        else if($field['type'] == "select-group")
+        {
+            $children[] = new BaseStyleComponent("select", array(
+                "value" => $field['content'],
+                "name" => $field_name_prefix . "[content]",
+                "items" => $this->model->get_db()->fetch_table_as_select_values('groups', 'id', array('name'))
+            ));
+        }
+        else if($field['type'] == "select-qualtrics-survey")
+        {
+            $children[] = new BaseStyleComponent("select", array(
+                "value" => $field['content'],
+                "name" => $field_name_prefix . "[content]",
+                "max" => 10,
+                "live_search" => 1,
+                "is_required" => 1, 
+                "items" => $this->model->get_db()->fetch_table_as_select_values('view_qualtricsStages', 'id', array('stage_name', 'survey_name', 'qualtrics_survey_id'))
+            ));
+        }
+
         return new BaseStyleComponent("descriptionItem", array(
             "gender" => $field['gender'],
             "title" => $field['name'],
