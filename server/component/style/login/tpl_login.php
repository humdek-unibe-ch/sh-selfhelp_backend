<?php
/* This Source Code Form is subject to the terms of the Mozilla Public
 * License, v. 2.0. If a copy of the MPL was not distributed with this
 * file, You can obtain one at https://mozilla.org/MPL/2.0/. */
?>
<div class="card card-<?php echo $this->type; ?> <?php echo $this->css; ?>">
    <div class="card-header">
        <h5 class="m-0"><?php echo $this->login_title; ?></h5>
    </div>
    <div class="card-body">
        <?php $this->output_alert(); ?>
        <form action="<?php echo $url; ?>" method="post">
            <div class="mb-3">
                <input type="text" class="form-control" name="email" placeholder="<?php echo $this->user_label; ?>" required>
            </div>
            <div class="mb-3">
                <input type="password" class="form-control" name="password" placeholder="<?php echo $this->pw_label; ?>" required>
            </div>
            <div class="mb-3 d-none">
                <input type="text" class="form-control" name="type" required value="login">
            </div>
            <button type="submit" class="w-100 btn btn-<?php echo $this->type; ?>"><?php echo $this->login_label; ?></button>
        </form>
<<<<<<< HEAD
        <a href="<?php echo $reset_url; ?>" class="small float-end text-<?php echo $this->type; ?>"><?php echo $this->reset_label; ?></a>
=======
        <a href="<?php echo $reset_url; ?>" class="small float-right text-<?php echo $this->type; ?>"><?php echo $this->reset_label; ?></a>
        <?php $this->output_external_auth(); ?>
>>>>>>> ff050087
    </div>
</div><|MERGE_RESOLUTION|>--- conflicted
+++ resolved
@@ -21,11 +21,7 @@
             </div>
             <button type="submit" class="w-100 btn btn-<?php echo $this->type; ?>"><?php echo $this->login_label; ?></button>
         </form>
-<<<<<<< HEAD
-        <a href="<?php echo $reset_url; ?>" class="small float-end text-<?php echo $this->type; ?>"><?php echo $this->reset_label; ?></a>
-=======
         <a href="<?php echo $reset_url; ?>" class="small float-right text-<?php echo $this->type; ?>"><?php echo $this->reset_label; ?></a>
         <?php $this->output_external_auth(); ?>
->>>>>>> ff050087
     </div>
 </div>