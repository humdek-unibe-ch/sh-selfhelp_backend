<?php
<<<<<<< HEAD
require_once __DIR__ . "/globals.php";
=======
require_once __DIR__ . "/globals_untracked.php";
>>>>>>> e2f0a400

define('CSS_FOLDER', 'css');
define('CSS_PATH', BASE_PATH . '/' . CSS_FOLDER);
define('CSS_SERVER_PATH', $_SERVER['DOCUMENT_ROOT'] . '/' . CSS_FOLDER);
define('JS_FOLDER', 'js');
define('JS_SERVER_PATH', $_SERVER['DOCUMENT_ROOT'] . '/' . JS_FOLDER);
define('ASSET_FOLDER', 'assets');
define('ASSET_PATH', BASE_PATH . '/' . ASSET_FOLDER);
define('ASSET_SERVER_PATH', $_SERVER['DOCUMENT_ROOT'] . '/' . ASSET_FOLDER);
define('STYLE_PATH', '/server/component/style');
define('STYLE_SERVER_PATH', $_SERVER['DOCUMENT_ROOT'] . STYLE_PATH);
define('SERVICE_PATH', $_SERVER['DOCUMENT_ROOT'] . '/server/service');
define('EMAIL_PATH', $_SERVER['DOCUMENT_ROOT'] . '/server/email');

define('MAX_USER_COUNT', 100000);

/* Static DB Content */
define('GUEST_USER_ID', 1);
define('ADMIN_USER_ID', 2);
define('ADMIN_GROUP_ID', 1);

define('NAVIGATION_STYLE_ID', 33);
define('NAVIGATION_CONTAINER_STYLE_ID', 30);

define('CSS_FIELD_ID', 23);
define('LABEL_FIELD_ID', 8);
define('NAME_FIELD_ID', 57);
define('TYPE_INPUT_FIELD_ID', 54);
define('EMAIL_TYPE_ID', 11);

define('MALE_GENDER_ID', 1);
define('ALL_LANGUAGE_ID', 1);

define('EXPERIMENTER_GROUP_ID', 2);
define('SUBJECT_GROUP_ID', 3);

define('GLOBAL_CHAT_ROOM_ID', 1);

define('INTERNAL_PAGE_ID', 1);
define('CORE_PAGE_ID', 2);
define('EXPERIMENT_PAGE_ID', 3);
define('OPEN_PAGE_ID', 4);
?><|MERGE_RESOLUTION|>--- conflicted
+++ resolved
@@ -1,9 +1,5 @@
 <?php
-<<<<<<< HEAD
-require_once __DIR__ . "/globals.php";
-=======
 require_once __DIR__ . "/globals_untracked.php";
->>>>>>> e2f0a400
 
 define('CSS_FOLDER', 'css');
 define('CSS_PATH', BASE_PATH . '/' . CSS_FOLDER);
