-- MySQL dump 10.13  Distrib 5.7.23, for Win32 (AMD64)
--
<<<<<<< HEAD
-- Host: localhost    Database: selfhelp
-- ------------------------------------------------------
-- Server version	5.7.27-0ubuntu0.18.04.1
=======
-- Host: localhost:3306
-- Generation Time: Nov 19, 2019 at 11:25 AM
-- Server version: 5.7.27-0ubuntu0.18.04.1
-- PHP Version: 7.2.19-0ubuntu0.18.04.2

SET SQL_MODE = "NO_AUTO_VALUE_ON_ZERO";
SET time_zone = "+00:00";

>>>>>>> 82fcd0f8

/*!40101 SET @OLD_CHARACTER_SET_CLIENT=@@CHARACTER_SET_CLIENT */;
/*!40101 SET @OLD_CHARACTER_SET_RESULTS=@@CHARACTER_SET_RESULTS */;
/*!40101 SET @OLD_COLLATION_CONNECTION=@@COLLATION_CONNECTION */;
<<<<<<< HEAD
/*!40101 SET NAMES utf8 */;
/*!40103 SET @OLD_TIME_ZONE=@@TIME_ZONE */;
/*!40103 SET TIME_ZONE='+00:00' */;
/*!40014 SET @OLD_UNIQUE_CHECKS=@@UNIQUE_CHECKS, UNIQUE_CHECKS=0 */;
/*!40014 SET @OLD_FOREIGN_KEY_CHECKS=@@FOREIGN_KEY_CHECKS, FOREIGN_KEY_CHECKS=0 */;
/*!40101 SET @OLD_SQL_MODE=@@SQL_MODE, SQL_MODE='NO_AUTO_VALUE_ON_ZERO' */;
/*!40111 SET @OLD_SQL_NOTES=@@SQL_NOTES, SQL_NOTES=0 */;
=======
/*!40101 SET NAMES utf8mb4 */;

--
-- Database: `selfhelp_initial`
-- Version: `v1.1.7.2`
--

-- --------------------------------------------------------
>>>>>>> 82fcd0f8

--
-- Table structure for table `acl_groups`
--

DROP TABLE IF EXISTS `acl_groups`;
/*!40101 SET @saved_cs_client     = @@character_set_client */;
/*!40101 SET character_set_client = utf8 */;
CREATE TABLE `acl_groups` (
  `id_groups` int(10) unsigned zerofill NOT NULL,
  `id_pages` int(10) unsigned zerofill NOT NULL,
  `acl_select` tinyint(1) NOT NULL DEFAULT '1',
  `acl_insert` tinyint(1) NOT NULL DEFAULT '0',
  `acl_update` tinyint(1) NOT NULL DEFAULT '0',
  `acl_delete` tinyint(1) NOT NULL DEFAULT '0',
  PRIMARY KEY (`id_groups`,`id_pages`),
  KEY `id_pages` (`id_pages`) USING BTREE,
  KEY `id_groups` (`id_groups`) USING BTREE,
  CONSTRAINT `fk_acl_groups_id_groups` FOREIGN KEY (`id_groups`) REFERENCES `groups` (`id`) ON DELETE CASCADE ON UPDATE CASCADE,
  CONSTRAINT `fk_acl_groups_id_pages` FOREIGN KEY (`id_pages`) REFERENCES `pages` (`id`) ON DELETE CASCADE ON UPDATE CASCADE
) ENGINE=InnoDB DEFAULT CHARSET=utf8;
/*!40101 SET character_set_client = @saved_cs_client */;

--
-- Dumping data for table `acl_groups`
--

LOCK TABLES `acl_groups` WRITE;
/*!40000 ALTER TABLE `acl_groups` DISABLE KEYS */;
INSERT INTO `acl_groups` VALUES (0000000001,0000000001,1,1,1,1),(0000000001,0000000002,1,1,1,1),(0000000001,0000000003,1,0,1,0),(0000000001,0000000004,1,1,1,1),(0000000001,0000000005,1,0,1,0),(0000000001,0000000006,1,1,1,1),(0000000001,0000000007,1,1,1,1),(0000000001,0000000008,1,1,1,1),(0000000001,0000000009,1,0,0,0),(0000000001,0000000010,1,0,0,0),(0000000001,0000000011,1,1,0,0),(0000000001,0000000012,1,0,1,0),(0000000001,0000000013,1,0,0,1),(0000000001,0000000014,1,0,0,0),(0000000001,0000000015,1,1,0,0),(0000000001,0000000016,1,0,1,0),(0000000001,0000000017,1,0,0,1),(0000000001,0000000018,1,0,0,0),(0000000001,0000000019,1,1,0,0),(0000000001,0000000020,1,0,1,0),(0000000001,0000000021,1,0,0,1),(0000000001,0000000022,1,0,0,0),(0000000001,0000000023,1,0,0,0),(0000000001,0000000024,1,0,0,0),(0000000001,0000000025,1,1,0,0),(0000000001,0000000026,1,0,1,0),(0000000001,0000000027,1,0,0,1),(0000000001,0000000028,1,0,0,0),(0000000001,0000000029,1,1,1,1),(0000000001,0000000030,1,1,1,1),(0000000001,0000000031,1,1,1,1),(0000000001,0000000032,1,1,1,1),(0000000001,0000000033,1,1,1,1),(0000000001,0000000035,1,1,1,1),(0000000001,0000000036,1,1,0,0),(0000000001,0000000037,1,0,1,0),(0000000001,0000000038,1,0,0,0),(0000000001,0000000039,1,1,0,0),(0000000001,0000000040,1,0,0,1),(0000000001,0000000041,1,0,1,0),(0000000001,0000000042,1,0,0,1),(0000000002,0000000001,1,0,0,0),(0000000002,0000000002,1,0,0,0),(0000000002,0000000003,1,0,0,0),(0000000002,0000000004,1,0,0,0),(0000000002,0000000005,1,0,0,0),(0000000002,0000000006,1,0,0,0),(0000000002,0000000007,1,0,0,0),(0000000002,0000000008,1,0,0,0),(0000000002,0000000009,1,0,0,0),(0000000002,0000000010,0,0,0,0),(0000000002,0000000011,0,0,0,0),(0000000002,0000000012,0,0,0,0),(0000000002,0000000013,0,0,0,0),(0000000002,0000000014,1,0,0,0),(0000000002,0000000015,1,1,0,0),(0000000002,0000000016,1,0,1,0),(0000000002,0000000017,0,0,0,0),(0000000002,0000000018,1,0,0,0),(0000000002,0000000019,1,1,0,0),(0000000002,0000000020,1,0,1,0),(0000000002,0000000021,0,0,0,0),(0000000002,0000000022,0,0,0,0),(0000000002,0000000023,0,0,0,0),(0000000002,0000000024,0,0,0,0),(0000000002,0000000025,0,0,0,0),(0000000002,0000000026,0,0,0,0),(0000000002,0000000027,0,0,0,0),(0000000002,0000000028,1,0,0,0),(0000000002,0000000029,1,0,0,0),(0000000002,0000000030,1,0,0,0),(0000000002,0000000031,1,0,0,0),(0000000002,0000000032,1,0,0,0),(0000000002,0000000033,1,0,0,0),(0000000002,0000000035,1,0,0,0),(0000000002,0000000036,1,1,0,0),(0000000002,0000000037,0,0,0,0),(0000000003,0000000001,1,0,0,0),(0000000003,0000000002,1,0,0,0),(0000000003,0000000003,1,0,0,0),(0000000003,0000000004,1,0,0,0),(0000000003,0000000005,1,0,0,0),(0000000003,0000000006,1,0,0,0),(0000000003,0000000007,1,0,0,0),(0000000003,0000000008,1,0,0,0),(0000000003,0000000009,0,0,0,0),(0000000003,0000000010,0,0,0,0),(0000000003,0000000011,0,0,0,0),(0000000003,0000000012,0,0,0,0),(0000000003,0000000013,0,0,0,0),(0000000003,0000000014,0,0,0,0),(0000000003,0000000015,0,0,0,0),(0000000003,0000000016,0,0,0,0),(0000000003,0000000017,0,0,0,0),(0000000003,0000000018,0,0,0,0),(0000000003,0000000019,0,0,0,0),(0000000003,0000000020,0,0,0,0),(0000000003,0000000021,0,0,0,0),(0000000003,0000000022,0,0,0,0),(0000000003,0000000023,0,0,0,0),(0000000003,0000000024,0,0,0,0),(0000000003,0000000025,0,0,0,0),(0000000003,0000000026,0,0,0,0),(0000000003,0000000027,0,0,0,0),(0000000003,0000000028,1,0,0,0),(0000000003,0000000029,1,0,0,0),(0000000003,0000000030,1,0,0,0),(0000000003,0000000031,1,0,0,0),(0000000003,0000000032,1,0,0,0),(0000000003,0000000033,1,0,0,0),(0000000003,0000000035,1,0,0,0),(0000000003,0000000036,0,0,0,0);
/*!40000 ALTER TABLE `acl_groups` ENABLE KEYS */;
UNLOCK TABLES;

--
-- Table structure for table `acl_users`
--

DROP TABLE IF EXISTS `acl_users`;
/*!40101 SET @saved_cs_client     = @@character_set_client */;
/*!40101 SET character_set_client = utf8 */;
CREATE TABLE `acl_users` (
  `id_users` int(10) unsigned zerofill NOT NULL,
  `id_pages` int(10) unsigned zerofill NOT NULL,
  `acl_select` tinyint(1) NOT NULL DEFAULT '1',
  `acl_insert` tinyint(1) NOT NULL DEFAULT '0',
  `acl_update` tinyint(1) NOT NULL DEFAULT '0',
  `acl_delete` tinyint(1) NOT NULL DEFAULT '0',
  PRIMARY KEY (`id_users`,`id_pages`),
  KEY `id_users` (`id_users`),
  KEY `id_pages` (`id_pages`),
  CONSTRAINT `acl_fk_id_pages` FOREIGN KEY (`id_pages`) REFERENCES `pages` (`id`) ON DELETE CASCADE ON UPDATE CASCADE,
  CONSTRAINT `acl_fk_id_users` FOREIGN KEY (`id_users`) REFERENCES `users` (`id`) ON DELETE CASCADE ON UPDATE CASCADE
) ENGINE=InnoDB DEFAULT CHARSET=utf8;
/*!40101 SET character_set_client = @saved_cs_client */;

--
-- Dumping data for table `acl_users`
--

LOCK TABLES `acl_users` WRITE;
/*!40000 ALTER TABLE `acl_users` DISABLE KEYS */;
INSERT INTO `acl_users` VALUES (0000000001,0000000001,1,0,0,0),(0000000001,0000000033,1,0,0,0),(0000000001,0000000035,1,0,0,0);
/*!40000 ALTER TABLE `acl_users` ENABLE KEYS */;
UNLOCK TABLES;

--
-- Table structure for table `actions`
--

DROP TABLE IF EXISTS `actions`;
/*!40101 SET @saved_cs_client     = @@character_set_client */;
/*!40101 SET character_set_client = utf8 */;
CREATE TABLE `actions` (
  `id` int(10) unsigned zerofill NOT NULL AUTO_INCREMENT,
  `name` varchar(100) NOT NULL,
  PRIMARY KEY (`id`)
) ENGINE=InnoDB AUTO_INCREMENT=4 DEFAULT CHARSET=utf8;
/*!40101 SET character_set_client = @saved_cs_client */;

--
-- Dumping data for table `actions`
--

LOCK TABLES `actions` WRITE;
/*!40000 ALTER TABLE `actions` DISABLE KEYS */;
INSERT INTO `actions` VALUES (0000000001,'custom'),(0000000002,'component'),(0000000003,'sections');
/*!40000 ALTER TABLE `actions` ENABLE KEYS */;
UNLOCK TABLES;

--
-- Table structure for table `activityType`
--

DROP TABLE IF EXISTS `activityType`;
/*!40101 SET @saved_cs_client     = @@character_set_client */;
/*!40101 SET character_set_client = utf8 */;
CREATE TABLE `activityType` (
  `id` int(10) unsigned zerofill NOT NULL AUTO_INCREMENT,
  `name` varchar(100) NOT NULL,
  PRIMARY KEY (`id`)
) ENGINE=InnoDB AUTO_INCREMENT=3 DEFAULT CHARSET=utf8;
/*!40101 SET character_set_client = @saved_cs_client */;

--
-- Dumping data for table `activityType`
--

LOCK TABLES `activityType` WRITE;
/*!40000 ALTER TABLE `activityType` DISABLE KEYS */;
INSERT INTO `activityType` VALUES (0000000001,'experiment'),(0000000002,'export');
/*!40000 ALTER TABLE `activityType` ENABLE KEYS */;
UNLOCK TABLES;

--
-- Table structure for table `chat`
--

DROP TABLE IF EXISTS `chat`;
/*!40101 SET @saved_cs_client     = @@character_set_client */;
/*!40101 SET character_set_client = utf8 */;
CREATE TABLE `chat` (
  `id` int(10) unsigned zerofill NOT NULL AUTO_INCREMENT,
  `id_snd` int(10) unsigned zerofill NOT NULL,
  `id_rcv` int(10) unsigned zerofill DEFAULT NULL,
  `id_rcv_grp` int(10) unsigned zerofill DEFAULT NULL,
  `content` longtext NOT NULL,
  `timestamp` datetime NOT NULL DEFAULT CURRENT_TIMESTAMP,
  PRIMARY KEY (`id`),
  KEY `id_snd` (`id_snd`) USING BTREE,
  KEY `id_rcv` (`id_rcv`) USING BTREE,
  KEY `id_rcv_grp` (`id_rcv_grp`),
  CONSTRAINT `fk_chat_id_rcv_grp` FOREIGN KEY (`id_rcv_grp`) REFERENCES `chatRoom` (`id`) ON DELETE CASCADE ON UPDATE CASCADE,
  CONSTRAINT `fk_chat_id_rcv_user` FOREIGN KEY (`id_rcv`) REFERENCES `users` (`id`) ON DELETE CASCADE ON UPDATE CASCADE,
  CONSTRAINT `fk_chat_id_send` FOREIGN KEY (`id_snd`) REFERENCES `users` (`id`) ON DELETE CASCADE ON UPDATE CASCADE
) ENGINE=InnoDB DEFAULT CHARSET=utf8;
/*!40101 SET character_set_client = @saved_cs_client */;

--
-- Dumping data for table `chat`
--

LOCK TABLES `chat` WRITE;
/*!40000 ALTER TABLE `chat` DISABLE KEYS */;
/*!40000 ALTER TABLE `chat` ENABLE KEYS */;
UNLOCK TABLES;

--
-- Table structure for table `chatRecipiants`
--

DROP TABLE IF EXISTS `chatRecipiants`;
/*!40101 SET @saved_cs_client     = @@character_set_client */;
/*!40101 SET character_set_client = utf8 */;
CREATE TABLE `chatRecipiants` (
  `id_users` int(10) unsigned zerofill NOT NULL,
  `id_chat` int(10) unsigned zerofill NOT NULL,
  `id_room_users` int(10) unsigned zerofill DEFAULT NULL,
  `is_new` tinyint(4) NOT NULL DEFAULT '1',
  PRIMARY KEY (`id_users`,`id_chat`),
  KEY `id_users` (`id_users`),
  KEY `id_chat` (`id_chat`),
  KEY `id_room_users` (`id_room_users`),
  CONSTRAINT `chatRecipiants_fk_id_chat` FOREIGN KEY (`id_chat`) REFERENCES `chat` (`id`) ON DELETE CASCADE ON UPDATE CASCADE,
  CONSTRAINT `chatRecipiants_fk_id_room_users` FOREIGN KEY (`id_room_users`) REFERENCES `chatRoom_users` (`id`) ON DELETE CASCADE ON UPDATE CASCADE,
  CONSTRAINT `chatRecipiants_fk_id_users` FOREIGN KEY (`id_users`) REFERENCES `users` (`id`) ON DELETE CASCADE ON UPDATE CASCADE
) ENGINE=InnoDB DEFAULT CHARSET=latin1;
/*!40101 SET character_set_client = @saved_cs_client */;

--
-- Dumping data for table `chatRecipiants`
--

LOCK TABLES `chatRecipiants` WRITE;
/*!40000 ALTER TABLE `chatRecipiants` DISABLE KEYS */;
/*!40000 ALTER TABLE `chatRecipiants` ENABLE KEYS */;
UNLOCK TABLES;

--
-- Table structure for table `chatRoom`
--

DROP TABLE IF EXISTS `chatRoom`;
/*!40101 SET @saved_cs_client     = @@character_set_client */;
/*!40101 SET character_set_client = utf8 */;
CREATE TABLE `chatRoom` (
  `id` int(10) unsigned zerofill NOT NULL AUTO_INCREMENT,
  `name` varchar(100) NOT NULL,
  `description` longtext NOT NULL,
  PRIMARY KEY (`id`)
) ENGINE=InnoDB AUTO_INCREMENT=2 DEFAULT CHARSET=utf8;
/*!40101 SET character_set_client = @saved_cs_client */;

--
-- Dumping data for table `chatRoom`
--

LOCK TABLES `chatRoom` WRITE;
/*!40000 ALTER TABLE `chatRoom` DISABLE KEYS */;
INSERT INTO `chatRoom` VALUES (0000000001,'root','The main room where every user is part of');
/*!40000 ALTER TABLE `chatRoom` ENABLE KEYS */;
UNLOCK TABLES;

--
-- Table structure for table `chatRoom_users`
--

DROP TABLE IF EXISTS `chatRoom_users`;
/*!40101 SET @saved_cs_client     = @@character_set_client */;
/*!40101 SET character_set_client = utf8 */;
CREATE TABLE `chatRoom_users` (
  `id` int(10) unsigned zerofill NOT NULL AUTO_INCREMENT,
  `id_chatRoom` int(10) unsigned zerofill NOT NULL,
  `id_users` int(10) unsigned zerofill NOT NULL,
  PRIMARY KEY (`id`),
  UNIQUE KEY `id_chatRoom_2` (`id_chatRoom`,`id_users`),
  KEY `id_chatRoom` (`id_chatRoom`),
  KEY `id_users` (`id_users`),
  CONSTRAINT `chatRoom_users_fk_id_chatRoom` FOREIGN KEY (`id_chatRoom`) REFERENCES `chatRoom` (`id`) ON DELETE CASCADE ON UPDATE CASCADE,
  CONSTRAINT `chatRoom_users_fk_id_users` FOREIGN KEY (`id_users`) REFERENCES `users` (`id`) ON DELETE CASCADE ON UPDATE CASCADE
) ENGINE=InnoDB DEFAULT CHARSET=utf8;
/*!40101 SET character_set_client = @saved_cs_client */;

--
-- Dumping data for table `chatRoom_users`
--

LOCK TABLES `chatRoom_users` WRITE;
/*!40000 ALTER TABLE `chatRoom_users` DISABLE KEYS */;
/*!40000 ALTER TABLE `chatRoom_users` ENABLE KEYS */;
UNLOCK TABLES;

--
-- Table structure for table `fieldType`
--

DROP TABLE IF EXISTS `fieldType`;
/*!40101 SET @saved_cs_client     = @@character_set_client */;
/*!40101 SET character_set_client = utf8 */;
CREATE TABLE `fieldType` (
  `id` int(10) unsigned zerofill NOT NULL AUTO_INCREMENT,
  `name` varchar(100) NOT NULL,
  `position` int(11) NOT NULL,
  PRIMARY KEY (`id`)
) ENGINE=InnoDB AUTO_INCREMENT=15 DEFAULT CHARSET=utf8;
/*!40101 SET character_set_client = @saved_cs_client */;

--
-- Dumping data for table `fieldType`
--

LOCK TABLES `fieldType` WRITE;
/*!40000 ALTER TABLE `fieldType` DISABLE KEYS */;
INSERT INTO `fieldType` VALUES (0000000001,'text',10),(0000000002,'textarea',30),(0000000003,'checkbox',60),(0000000004,'markdown',40),(0000000005,'number',50),(0000000006,'style-list',70),(0000000007,'markdown-inline',20),(0000000008,'json',45),(0000000009,'style-bootstrap',5),(0000000010,'type-input',4),(0000000011,'email',90),(0000000012,'code',42),(0000000013,'date',25),(0000000014,'time',24);
/*!40000 ALTER TABLE `fieldType` ENABLE KEYS */;
UNLOCK TABLES;

--
-- Table structure for table `fields`
--

DROP TABLE IF EXISTS `fields`;
/*!40101 SET @saved_cs_client     = @@character_set_client */;
/*!40101 SET character_set_client = utf8 */;
CREATE TABLE `fields` (
  `id` int(10) unsigned zerofill NOT NULL AUTO_INCREMENT,
  `name` varchar(100) NOT NULL,
  `id_type` int(10) unsigned zerofill NOT NULL DEFAULT '0000000002',
  `display` tinyint(1) NOT NULL DEFAULT '1',
  PRIMARY KEY (`id`),
  KEY `id_type` (`id_type`),
  CONSTRAINT `fields_fk_id_type` FOREIGN KEY (`id_type`) REFERENCES `fieldType` (`id`) ON DELETE CASCADE ON UPDATE CASCADE
) ENGINE=InnoDB AUTO_INCREMENT=118 DEFAULT CHARSET=utf8;
/*!40101 SET character_set_client = @saved_cs_client */;

--
-- Dumping data for table `fields`
--

LOCK TABLES `fields` WRITE;
/*!40000 ALTER TABLE `fields` DISABLE KEYS */;
INSERT INTO `fields` VALUES (0000000001,'label_user',0000000001,1),(0000000002,'label_pw',0000000001,1),(0000000003,'label_login',0000000001,1),(0000000004,'label_pw_reset',0000000001,1),(0000000005,'alert_fail',0000000001,1),(0000000006,'children',0000000006,0),(0000000007,'login_title',0000000001,1),(0000000008,'label',0000000001,1),(0000000009,'label_pw_confirm',0000000001,1),(0000000010,'label_change',0000000001,1),(0000000011,'pw_change_title',0000000001,1),(0000000012,'delete_title',0000000001,1),(0000000013,'label_delete',0000000001,1),(0000000014,'delete_content',0000000002,1),(0000000015,'label_delete_confirm',0000000001,1),(0000000016,'delete_confirm_content',0000000002,1),(0000000017,'alert_pw_fail',0000000001,1),(0000000018,'alert_pw_success',0000000001,1),(0000000019,'alert_del_fail',0000000001,1),(0000000020,'alert_del_success',0000000001,1),(0000000021,'level',0000000005,0),(0000000022,'title',0000000007,1),(0000000023,'css',0000000001,0),(0000000024,'text',0000000002,1),(0000000025,'text_md',0000000004,1),(0000000026,'text_md_inline',0000000007,1),(0000000027,'url',0000000001,0),(0000000028,'type',0000000009,0),(0000000029,'is_fluid',0000000003,0),(0000000030,'alt',0000000001,1),(0000000031,'title_prefix',0000000001,1),(0000000032,'experimenter',0000000001,1),(0000000033,'subjects',0000000001,1),(0000000034,'subtitle',0000000001,1),(0000000035,'alert_success',0000000001,1),(0000000036,'label_name',0000000001,1),(0000000037,'name_placeholder',0000000001,1),(0000000038,'name_description',0000000007,1),(0000000039,'label_gender',0000000001,1),(0000000040,'gender_male',0000000001,1),(0000000041,'gender_female',0000000001,1),(0000000042,'label_activate',0000000001,1),(0000000043,'pw_placeholder',0000000001,1),(0000000044,'success',0000000001,1),(0000000045,'is_dismissable',0000000003,0),(0000000046,'is_expanded',0000000003,0),(0000000047,'is_collapsible',0000000003,0),(0000000048,'url_edit',0000000001,0),(0000000049,'caption_title',0000000001,1),(0000000050,'caption',0000000007,1),(0000000051,'label_cancel',0000000001,1),(0000000052,'url_cancel',0000000001,0),(0000000053,'source',0000000001,1),(0000000054,'type_input',0000000010,0),(0000000055,'placeholder',0000000001,1),(0000000056,'is_required',0000000003,0),(0000000057,'name',0000000001,0),(0000000058,'value',0000000002,0),(0000000059,'is_paragraph',0000000003,0),(0000000060,'count',0000000005,0),(0000000061,'count_max',0000000005,0),(0000000062,'label_right',0000000001,1),(0000000063,'label_wrong',0000000001,1),(0000000064,'right_content',0000000001,1),(0000000065,'wrong_content',0000000001,1),(0000000066,'items',0000000008,1),(0000000067,'is_multiple',0000000003,0),(0000000068,'labels',0000000008,1),(0000000069,'min',0000000005,0),(0000000070,'max',0000000005,0),(0000000071,'sources',0000000008,1),(0000000072,'label_root',0000000001,1),(0000000073,'label_back',0000000001,1),(0000000074,'label_next',0000000001,1),(0000000075,'has_navigation_buttons',0000000003,0),(0000000077,'search_text',0000000001,1),(0000000078,'is_sortable',0000000003,0),(0000000079,'is_editable',0000000003,0),(0000000080,'url_delete',0000000001,0),(0000000081,'label_add',0000000001,1),(0000000082,'url_add',0000000001,0),(0000000083,'id_prefix',0000000001,0),(0000000084,'id_active',0000000005,0),(0000000085,'is_inline',0000000003,0),(0000000086,'open_in_new_tab',0000000003,0),(0000000087,'is_log',0000000003,0),(0000000088,'label_date_time',0000000001,1),(0000000089,'css_nav',0000000001,0),(0000000090,'label_submit',0000000001,1),(0000000091,'condition',0000000008,0),(0000000092,'email_activate',0000000011,1),(0000000094,'email_reminder',0000000011,1),(0000000095,'label_lobby',0000000001,1),(0000000096,'label_new',0000000001,1),(0000000097,'debug',0000000003,0),(0000000099,'has_controls',0000000003,0),(0000000100,'has_indicators',0000000003,0),(0000000101,'is_striped',0000000003,0),(0000000102,'has_label',0000000003,0),(0000000103,'has_crossfade',0000000003,0),(0000000104,'has_navigation_menu',0000000003,0),(0000000105,'json',0000000008,1),(0000000106,'description',0000000002,1),(0000000107,'code',0000000012,1),(0000000108,'admins',0000000008,0),(0000000109,'email_admins',0000000011,1),(0000000110,'email_user',0000000011,1),(0000000111,'subject_user',0000000001,1),(0000000112,'attachments_user',0000000008,1),(0000000113,'do_store',0000000003,0),(0000000114,'is_html',0000000003,0),(0000000115,'maintenance',0000000004,1),(0000000116,'maintenance_date',0000000013,0),(0000000117,'maintenance_time',0000000014,0);
/*!40000 ALTER TABLE `fields` ENABLE KEYS */;
UNLOCK TABLES;

--
-- Table structure for table `genders`
--

DROP TABLE IF EXISTS `genders`;
/*!40101 SET @saved_cs_client     = @@character_set_client */;
/*!40101 SET character_set_client = utf8 */;
CREATE TABLE `genders` (
  `id` int(10) unsigned zerofill NOT NULL AUTO_INCREMENT,
  `name` varchar(20) NOT NULL,
  PRIMARY KEY (`id`)
) ENGINE=InnoDB AUTO_INCREMENT=3 DEFAULT CHARSET=utf8;
/*!40101 SET character_set_client = @saved_cs_client */;

--
-- Dumping data for table `genders`
--

LOCK TABLES `genders` WRITE;
/*!40000 ALTER TABLE `genders` DISABLE KEYS */;
INSERT INTO `genders` VALUES (0000000001,'male'),(0000000002,'female');
/*!40000 ALTER TABLE `genders` ENABLE KEYS */;
UNLOCK TABLES;

--
-- Table structure for table `groups`
--

DROP TABLE IF EXISTS `groups`;
/*!40101 SET @saved_cs_client     = @@character_set_client */;
/*!40101 SET character_set_client = utf8 */;
CREATE TABLE `groups` (
  `id` int(10) unsigned zerofill NOT NULL AUTO_INCREMENT,
  `name` varchar(100) NOT NULL,
  `description` varchar(250) NOT NULL,
  PRIMARY KEY (`id`)
) ENGINE=InnoDB AUTO_INCREMENT=4 DEFAULT CHARSET=utf8;
/*!40101 SET character_set_client = @saved_cs_client */;

--
-- Dumping data for table `groups`
--

LOCK TABLES `groups` WRITE;
/*!40000 ALTER TABLE `groups` DISABLE KEYS */;
INSERT INTO `groups` VALUES (0000000001,'admin','full access'),(0000000002,'therapist','access to home, legal, profile, experiment, manage experiment'),(0000000003,'subject','access to home, legal, profile, experiment');
/*!40000 ALTER TABLE `groups` ENABLE KEYS */;
UNLOCK TABLES;

--
-- Table structure for table `languages`
--

DROP TABLE IF EXISTS `languages`;
/*!40101 SET @saved_cs_client     = @@character_set_client */;
/*!40101 SET character_set_client = utf8 */;
CREATE TABLE `languages` (
  `id` int(10) unsigned zerofill NOT NULL AUTO_INCREMENT,
  `locale` varchar(5) NOT NULL COMMENT '"e.g en-GB, de-CH"',
  `language` varchar(100) NOT NULL,
  `csv_separator` varchar(1) NOT NULL DEFAULT ',',
  PRIMARY KEY (`id`)
) ENGINE=InnoDB AUTO_INCREMENT=4 DEFAULT CHARSET=utf8;
/*!40101 SET character_set_client = @saved_cs_client */;

--
-- Dumping data for table `languages`
--

LOCK TABLES `languages` WRITE;
/*!40000 ALTER TABLE `languages` DISABLE KEYS */;
INSERT INTO `languages` VALUES (0000000001,'all','Independent',','),(0000000002,'de-CH','Deutsch (Schweiz)',','),(0000000003,'en-GB','English (GB)',',');
/*!40000 ALTER TABLE `languages` ENABLE KEYS */;
UNLOCK TABLES;

--
-- Table structure for table `pageType`
--

DROP TABLE IF EXISTS `pageType`;
/*!40101 SET @saved_cs_client     = @@character_set_client */;
/*!40101 SET character_set_client = utf8 */;
CREATE TABLE `pageType` (
  `id` int(10) unsigned zerofill NOT NULL AUTO_INCREMENT,
  `name` varchar(100) NOT NULL,
  PRIMARY KEY (`id`)
) ENGINE=InnoDB AUTO_INCREMENT=5 DEFAULT CHARSET=utf8;
/*!40101 SET character_set_client = @saved_cs_client */;

--
-- Dumping data for table `pageType`
--

LOCK TABLES `pageType` WRITE;
/*!40000 ALTER TABLE `pageType` DISABLE KEYS */;
INSERT INTO `pageType` VALUES (0000000001,'intern'),(0000000002,'core'),(0000000003,'experiment'),(0000000004,'open');
/*!40000 ALTER TABLE `pageType` ENABLE KEYS */;
UNLOCK TABLES;

--
-- Table structure for table `pages`
--

DROP TABLE IF EXISTS `pages`;
/*!40101 SET @saved_cs_client     = @@character_set_client */;
/*!40101 SET character_set_client = utf8 */;
CREATE TABLE `pages` (
  `id` int(10) unsigned zerofill NOT NULL AUTO_INCREMENT,
  `keyword` varchar(100) NOT NULL,
  `url` varchar(255) DEFAULT NULL,
  `protocol` varchar(100) DEFAULT NULL COMMENT 'pipe seperated list of HTTP Methods (GET|POST)',
  `id_actions` int(10) unsigned zerofill DEFAULT NULL,
  `id_navigation_section` int(10) unsigned zerofill DEFAULT NULL,
  `parent` int(10) unsigned zerofill DEFAULT NULL,
  `is_headless` tinyint(1) NOT NULL DEFAULT '0',
  `nav_position` int(11) DEFAULT NULL,
  `footer_position` int(11) DEFAULT NULL,
  `id_type` int(10) unsigned zerofill NOT NULL,
  PRIMARY KEY (`id`),
  UNIQUE KEY `keyword` (`keyword`),
  KEY `parent` (`parent`),
  KEY `id_actions` (`id_actions`),
  KEY `id_navigation_section` (`id_navigation_section`),
  KEY `id_type` (`id_type`),
  CONSTRAINT `pages_fk_id_actions` FOREIGN KEY (`id_actions`) REFERENCES `actions` (`id`) ON DELETE CASCADE ON UPDATE CASCADE,
  CONSTRAINT `pages_fk_id_navigation_section` FOREIGN KEY (`id_navigation_section`) REFERENCES `sections` (`id`) ON DELETE CASCADE ON UPDATE CASCADE,
  CONSTRAINT `pages_fk_id_type` FOREIGN KEY (`id_type`) REFERENCES `pageType` (`id`) ON DELETE CASCADE ON UPDATE CASCADE,
  CONSTRAINT `pages_fk_parent` FOREIGN KEY (`parent`) REFERENCES `pages` (`id`) ON DELETE SET NULL ON UPDATE CASCADE
) ENGINE=InnoDB AUTO_INCREMENT=43 DEFAULT CHARSET=utf8;
/*!40101 SET character_set_client = @saved_cs_client */;

--
-- Dumping data for table `pages`
--

LOCK TABLES `pages` WRITE;
/*!40000 ALTER TABLE `pages` DISABLE KEYS */;
INSERT INTO `pages` VALUES (0000000001,'login','/login','GET|POST',0000000003,NULL,NULL,1,NULL,NULL,0000000002),(0000000002,'home','/','GET|POST',0000000003,NULL,NULL,0,NULL,NULL,0000000002),(0000000003,'profile-link',NULL,NULL,NULL,NULL,NULL,0,NULL,NULL,0000000002),(0000000004,'profile','/profile','GET|POST',0000000003,NULL,0000000003,0,10,NULL,0000000002),(0000000005,'logout','/login','GET',NULL,NULL,0000000003,0,20,NULL,0000000002),(0000000006,'missing',NULL,NULL,0000000003,NULL,NULL,0,NULL,NULL,0000000002),(0000000007,'no_access',NULL,NULL,0000000003,NULL,NULL,0,NULL,NULL,0000000002),(0000000008,'no_access_guest',NULL,NULL,0000000003,NULL,NULL,0,NULL,NULL,0000000002),(0000000009,'admin-link',NULL,NULL,NULL,NULL,NULL,0,1000,NULL,0000000001),(0000000010,'cmsSelect','/admin/cms/[i:pid]?/[i:sid]?/[i:ssid]?','GET|POST',0000000002,NULL,0000000009,0,10,NULL,0000000001),(0000000011,'cmsInsert','/admin/cms_insert/[i:pid]?','GET|POST|PUT',0000000002,NULL,0000000009,0,NULL,NULL,0000000001),(0000000012,'cmsUpdate','/admin/cms_update/[i:pid]?/[i:sid]?/[i:ssid]?/[update|insert|delete:mode]/[v:type]/[i:did]?','GET|POST|PATCH',0000000002,NULL,0000000009,0,NULL,NULL,0000000001),(0000000013,'cmsDelete','/admin/cms_delete/[i:pid]/[i:sid]?/[i:ssid]?','GET|POST|DELETE',0000000002,NULL,0000000009,0,NULL,NULL,0000000001),(0000000014,'userSelect','/admin/user/[i:uid]?','GET',0000000002,NULL,0000000009,0,20,NULL,0000000001),(0000000015,'userInsert','/admin/user_insert','GET|POST|PUT',0000000002,NULL,0000000009,0,NULL,NULL,0000000001),(0000000016,'userUpdate','/admin/user_update/[i:uid]/[v:mode]/[i:did]?','GET|POST|PATCH',0000000002,NULL,0000000009,0,NULL,NULL,0000000001),(0000000017,'userDelete','/admin/user_delete/[i:uid]','GET|POST|DELETE',0000000002,NULL,0000000009,0,NULL,NULL,0000000001),(0000000018,'groupSelect','/admin/group/[i:gid]?','GET',0000000002,NULL,0000000009,0,30,NULL,0000000001),(0000000019,'groupInsert','/admin/group_insert','GET|POST|PUT',0000000002,NULL,0000000009,0,NULL,NULL,0000000001),(0000000020,'groupUpdate','/admin/group_update/[i:gid]','GET|POST|PATCH',0000000002,NULL,0000000009,0,NULL,NULL,0000000001),(0000000021,'groupDelete','/admin/group_delete/[i:gid]','GET|POST|DELETE',0000000002,NULL,0000000009,0,NULL,NULL,0000000001),(0000000022,'export','/admin/export','GET|POST',0000000002,NULL,0000000009,0,40,NULL,0000000001),(0000000023,'exportData','/admin/export/[user_input|user_activity|validation_codes|user_input_form:selector]/[all|used|open:option]?/[i:id]?','GET',0000000001,NULL,0000000009,0,NULL,NULL,0000000001),(0000000024,'assetSelect','/admin/asset','GET',0000000002,NULL,0000000009,0,15,NULL,0000000001),(0000000025,'assetInsert','/admin/asset_insert/[css|asset:mode]','GET|POST|PUT',0000000002,NULL,0000000009,0,NULL,NULL,0000000001),(0000000026,'assetUpdate','/admin/asset_update/[v:file]','GET|POST|PATCH',0000000002,NULL,0000000009,0,NULL,NULL,0000000001),(0000000027,'assetDelete','/admin/asset_delete/[css|asset:mode]/[*:file]','GET|POST|DELETE',0000000002,NULL,0000000009,0,NULL,NULL,0000000001),(0000000028,'request','/request/[v:class]/[v:method]?','GET|POST',0000000001,NULL,NULL,0,NULL,NULL,0000000001),(0000000029,'contact','/kontakt/[i:gid]?/[i:uid]?','GET|POST',0000000003,NULL,NULL,0,NULL,NULL,0000000002),(0000000030,'agb','/agb','GET',0000000003,NULL,NULL,0,NULL,300,0000000002),(0000000031,'impressum','/impressum','GET',0000000003,NULL,NULL,0,NULL,100,0000000002),(0000000032,'disclaimer','/disclaimer','GET',0000000003,NULL,NULL,0,NULL,200,0000000002),(0000000033,'validate','/validate/[i:uid]/[a:token]','GET|POST',0000000003,NULL,NULL,0,NULL,NULL,0000000002),(0000000035,'reset_password','/reset','GET|POST',0000000003,NULL,NULL,0,NULL,NULL,0000000002),(0000000036,'userGenCode','/admin/user_gen_code','GET|POST|PUT',0000000002,NULL,0000000009,0,NULL,NULL,0000000001),(0000000037,'email','/admin/email/[i:id]?','GET|POST|PATCH',0000000002,NULL,0000000009,0,11,NULL,0000000001),(0000000038,'chatAdminSelect','/admin/chat/[i:rid]?','GET',0000000002,NULL,0000000009,0,35,NULL,0000000001),(0000000039,'chatAdminInsert','/admin/chat_insert/','GET|POST|PUT',0000000002,NULL,0000000009,0,NULL,NULL,0000000001),(0000000040,'chatAdminDelete','/admin/chat_delete/[i:rid]','GET|POST|DELETE',0000000002,NULL,0000000009,0,NULL,NULL,0000000001),(0000000041,'chatAdminUpdate','/admin/chat_update/[i:rid]/[add_user|rm_user:mode]/[i:did]?','GET|POST|PATCH',0000000002,NULL,0000000009,0,NULL,NULL,0000000001),(0000000042,'exportDelete','/admin/exportDelete/[user_activity|user_input:selector]','GET|POST|DELETE',0000000002,NULL,0000000009,0,NULL,NULL,0000000001);
/*!40000 ALTER TABLE `pages` ENABLE KEYS */;
UNLOCK TABLES;

--
-- Table structure for table `pages_fields`
--

DROP TABLE IF EXISTS `pages_fields`;
/*!40101 SET @saved_cs_client     = @@character_set_client */;
/*!40101 SET character_set_client = utf8 */;
CREATE TABLE `pages_fields` (
  `id_pages` int(10) unsigned zerofill NOT NULL,
  `id_fields` int(10) unsigned zerofill NOT NULL,
  `default_value` varchar(100) DEFAULT NULL,
  `help` longtext,
  PRIMARY KEY (`id_pages`,`id_fields`),
  KEY `id_pages` (`id_pages`),
  KEY `id_fields` (`id_fields`),
  CONSTRAINT `fk_page_fields_id_fields` FOREIGN KEY (`id_fields`) REFERENCES `fields` (`id`) ON DELETE CASCADE ON UPDATE CASCADE,
  CONSTRAINT `fk_page_fields_id_pages` FOREIGN KEY (`id_pages`) REFERENCES `pages` (`id`) ON DELETE CASCADE ON UPDATE CASCADE
) ENGINE=InnoDB DEFAULT CHARSET=utf8;
/*!40101 SET character_set_client = @saved_cs_client */;

--
-- Dumping data for table `pages_fields`
--

LOCK TABLES `pages_fields` WRITE;
/*!40000 ALTER TABLE `pages_fields` DISABLE KEYS */;
INSERT INTO `pages_fields` VALUES (0000000002,0000000106,NULL,'A short description of the research project. This field will be used as `meta:description` in the HTML header. Some services use this tag to provide the user with information on the webpage (e.g. automatic link-replacement in messaging tools on smartphones use this description.)'),(0000000002,0000000115,NULL,'This field defines the content of the alert message that is shown when a date is set in the field `maintenance_date`. Use markdown with the special keywords `@date` and `@time` which will be replaced by a human-readable form of the fields `maintenance_date` and `maintenance_time`.'),(0000000002,0000000116,NULL,'If set (together with the field `maintenance_time`), an alert message is shown at the top of the page displaying to content as defined in the field `maintenance` (where the key `@data` is replaced by this field).'),(0000000002,0000000117,NULL,'If set (together with the field `maintenance_date`), an alert message is shown at the top of the page displaying to content as defined in the field `maintenance` (where the key `@time` is replaced by this field).');
/*!40000 ALTER TABLE `pages_fields` ENABLE KEYS */;
UNLOCK TABLES;

--
-- Table structure for table `pages_fields_translation`
--

DROP TABLE IF EXISTS `pages_fields_translation`;
/*!40101 SET @saved_cs_client     = @@character_set_client */;
/*!40101 SET character_set_client = utf8 */;
CREATE TABLE `pages_fields_translation` (
  `id_pages` int(10) unsigned zerofill NOT NULL,
  `id_fields` int(10) unsigned zerofill NOT NULL,
  `id_languages` int(10) unsigned zerofill NOT NULL DEFAULT '0000000001',
  `content` longtext NOT NULL,
  PRIMARY KEY (`id_pages`,`id_fields`,`id_languages`),
  KEY `id_pages` (`id_pages`),
  KEY `id_fields` (`id_fields`),
  KEY `id_languages` (`id_languages`),
  CONSTRAINT `pages_fields_translation_fk_id_fields` FOREIGN KEY (`id_fields`) REFERENCES `fields` (`id`) ON DELETE CASCADE ON UPDATE CASCADE,
  CONSTRAINT `pages_fields_translation_fk_id_languages` FOREIGN KEY (`id_languages`) REFERENCES `languages` (`id`) ON DELETE CASCADE ON UPDATE CASCADE,
  CONSTRAINT `pages_fields_translation_fk_id_pages` FOREIGN KEY (`id_pages`) REFERENCES `pages` (`id`) ON DELETE CASCADE ON UPDATE CASCADE
) ENGINE=InnoDB DEFAULT CHARSET=utf8;
/*!40101 SET character_set_client = @saved_cs_client */;

--
-- Dumping data for table `pages_fields_translation`
--

LOCK TABLES `pages_fields_translation` WRITE;
/*!40000 ALTER TABLE `pages_fields_translation` DISABLE KEYS */;
INSERT INTO `pages_fields_translation` VALUES (0000000001,0000000008,0000000002,'Login'),(0000000001,0000000008,0000000003,'Login'),(0000000002,0000000008,0000000002,'Projekt Name'),(0000000002,0000000008,0000000003,'Project Name'),(0000000002,0000000115,0000000002,'Um eine Server-Wartung durchzuführen wird die Seite ab dem @date um @time für einen kurzen Moment nicht erreichbar sein. Wir bitten um Entschuldigung.'),(0000000002,0000000115,0000000003,'There will be a short service disruption on the @date at @time due to server maintenance. Please accept our apologies for the caused inconveniences.'),(0000000003,0000000008,0000000002,'Profil'),(0000000003,0000000008,0000000003,'Profile'),(0000000004,0000000008,0000000002,'Einstellungen'),(0000000004,0000000008,0000000003,'Settings'),(0000000005,0000000008,0000000002,'Logout'),(0000000005,0000000008,0000000003,'Logout'),(0000000006,0000000008,0000000002,'Seite nicht gefunden'),(0000000006,0000000008,0000000003,'Missing'),(0000000007,0000000008,0000000002,'Kein Zugriff'),(0000000007,0000000008,0000000003,'No Access'),(0000000008,0000000008,0000000002,'Kein Zugriff'),(0000000008,0000000008,0000000003,'No Access'),(0000000009,0000000008,0000000001,'Admin'),(0000000010,0000000008,0000000001,'CMS'),(0000000011,0000000008,0000000001,'Create Page'),(0000000012,0000000008,0000000001,'Update Content'),(0000000013,0000000008,0000000001,'Delete Page'),(0000000014,0000000008,0000000001,'Users'),(0000000015,0000000008,0000000001,'Create User'),(0000000016,0000000008,0000000001,'Modify User'),(0000000017,0000000008,0000000001,'Delete User'),(0000000018,0000000008,0000000001,'Groups'),(0000000019,0000000008,0000000001,'Create Group'),(0000000020,0000000008,0000000001,'Modify Group'),(0000000021,0000000008,0000000001,'Delete Group'),(0000000022,0000000008,0000000001,'Export'),(0000000023,0000000008,0000000001,'Export'),(0000000024,0000000008,0000000001,'Assets'),(0000000025,0000000008,0000000001,'Upload Asset'),(0000000026,0000000008,0000000001,'Rename Asset'),(0000000027,0000000008,0000000001,'Delete Asset'),(0000000029,0000000008,0000000002,'Kontakt'),(0000000029,0000000008,0000000003,'Contact'),(0000000030,0000000008,0000000002,'AGB'),(0000000030,0000000008,0000000003,'GTC'),(0000000031,0000000008,0000000002,'Impressum'),(0000000031,0000000008,0000000003,'Impressum'),(0000000032,0000000008,0000000002,'Disclaimer'),(0000000032,0000000008,0000000003,'Disclaimer'),(0000000033,0000000008,0000000002,'Benutzer Validierung'),(0000000033,0000000008,0000000003,'User Validation'),(0000000035,0000000008,0000000002,'Passwort zurücksetzen'),(0000000035,0000000008,0000000003,'Reset Password'),(0000000036,0000000008,0000000001,'Generate Validation Codes'),(0000000037,0000000008,0000000001,'Email CMS'),(0000000037,0000000092,0000000002,'Guten Tag\r\n\r\nUm Ihre Email Adresse zu verifizieren und Ihren @project Account zu aktivieren klicken Sie bitte auf den untenstehenden Link.\r\n\r\n@link\r\n\r\nVielen Dank!\r\n\r\nIhr @project Team'),(0000000037,0000000092,0000000003,'Hello\r\n\r\nTo verify you email address and to activate your @project account please click the link below.\r\n\r\n@link\r\n\r\nThank you!\r\n\r\nSincerely, your @project team'),(0000000037,0000000094,0000000002,'Guten Tag\r\n\r\nSie waren für längere Zeit nicht mehr aktiv auf der @project Plattform.\r\nEs würde uns freuen wenn Sie wieder vorbeischauen würden.\r\n\r\n@link\r\n\r\nMit freundlichen Grüssen\r\nihr @project Team'),(0000000037,0000000094,0000000003,'Hello\r\n\r\nYou did not visit the @project platform for some time now.\r\nWe would be pleased if you would visit us again.\r\n\r\n@link\r\n\r\nSincerely, your @project team'),(0000000038,0000000008,0000000001,'Chat Rooms'),(0000000039,0000000008,0000000001,'Create Chat Room'),(0000000040,0000000008,0000000001,'Delete Chat Room'),(0000000041,0000000008,0000000001,'Administrate Chat Room'),(0000000042,0000000008,0000000002,'Userdaten Löschen'),(0000000042,0000000008,0000000003,'Remove User Data');
/*!40000 ALTER TABLE `pages_fields_translation` ENABLE KEYS */;
UNLOCK TABLES;

--
-- Table structure for table `pages_sections`
--

DROP TABLE IF EXISTS `pages_sections`;
/*!40101 SET @saved_cs_client     = @@character_set_client */;
/*!40101 SET character_set_client = utf8 */;
CREATE TABLE `pages_sections` (
  `id_pages` int(10) unsigned zerofill NOT NULL,
  `id_sections` int(10) unsigned zerofill NOT NULL,
  `position` int(11) DEFAULT NULL,
  PRIMARY KEY (`id_pages`,`id_sections`),
  KEY `id_pages` (`id_pages`),
  KEY `id_sections` (`id_sections`),
  CONSTRAINT `pages_sections_fk_id_pages` FOREIGN KEY (`id_pages`) REFERENCES `pages` (`id`) ON DELETE CASCADE ON UPDATE CASCADE,
  CONSTRAINT `pages_sections_fk_id_sections` FOREIGN KEY (`id_sections`) REFERENCES `sections` (`id`) ON DELETE CASCADE ON UPDATE CASCADE
) ENGINE=InnoDB DEFAULT CHARSET=utf8;
/*!40101 SET character_set_client = @saved_cs_client */;

--
-- Dumping data for table `pages_sections`
--

LOCK TABLES `pages_sections` WRITE;
/*!40000 ALTER TABLE `pages_sections` DISABLE KEYS */;
INSERT INTO `pages_sections` VALUES (0000000001,0000000036,NULL),(0000000002,0000000019,0),(0000000004,0000000002,NULL),(0000000006,0000000003,NULL),(0000000007,0000000009,0),(0000000008,0000000012,0),(0000000029,0000000017,0),(0000000030,0000000016,0),(0000000031,0000000020,0),(0000000032,0000000018,0),(0000000033,0000000026,NULL),(0000000035,0000000028,NULL);
/*!40000 ALTER TABLE `pages_sections` ENABLE KEYS */;
UNLOCK TABLES;

--
-- Table structure for table `sections`
--

DROP TABLE IF EXISTS `sections`;
/*!40101 SET @saved_cs_client     = @@character_set_client */;
/*!40101 SET character_set_client = utf8 */;
CREATE TABLE `sections` (
  `id` int(10) unsigned zerofill NOT NULL AUTO_INCREMENT,
  `id_styles` int(10) unsigned zerofill NOT NULL,
  `name` varchar(100) NOT NULL,
  `owner` int(10) unsigned zerofill DEFAULT NULL,
  PRIMARY KEY (`id`),
  UNIQUE KEY `name` (`name`),
  KEY `id_styles` (`id_styles`),
  KEY `owner` (`owner`),
  CONSTRAINT `sections_fk_id_styles` FOREIGN KEY (`id_styles`) REFERENCES `styles` (`id`) ON DELETE CASCADE ON UPDATE CASCADE,
  CONSTRAINT `sections_fk_owner` FOREIGN KEY (`owner`) REFERENCES `users` (`id`) ON DELETE CASCADE ON UPDATE CASCADE
) ENGINE=InnoDB AUTO_INCREMENT=59 DEFAULT CHARSET=utf8;
/*!40101 SET character_set_client = @saved_cs_client */;

--
-- Dumping data for table `sections`
--

LOCK TABLES `sections` WRITE;
/*!40000 ALTER TABLE `sections` DISABLE KEYS */;
INSERT INTO `sections` VALUES (0000000001,0000000001,'login-login',NULL),(0000000002,0000000002,'profile-profile',NULL),(0000000003,0000000003,'missing-container',NULL),(0000000004,0000000004,'missing-jumbotron',NULL),(0000000005,0000000005,'missing-heading',NULL),(0000000006,0000000006,'missing-markdown',NULL),(0000000007,0000000008,'goBack-button',NULL),(0000000008,0000000008,'goHome-button',NULL),(0000000009,0000000003,'no_access-container',NULL),(0000000010,0000000004,'no_access-jumbotron',NULL),(0000000011,0000000005,'no_access-heading',NULL),(0000000012,0000000003,'no_access_guest-container',NULL),(0000000013,0000000004,'no_access_guest-jumbotron',NULL),(0000000014,0000000006,'no_access_guest-markdown',NULL),(0000000015,0000000006,'no_access-markdown',NULL),(0000000016,0000000003,'agb-container',NULL),(0000000017,0000000003,'contact-container',NULL),(0000000018,0000000003,'disclaimer-container',NULL),(0000000019,0000000003,'home-container',NULL),(0000000020,0000000003,'impressum-container',NULL),(0000000025,0000000010,'contact-chat',NULL),(0000000026,0000000009,'validate-validate',NULL),(0000000027,0000000008,'toLogin-button',NULL),(0000000028,0000000035,'resetPassword-resetPassword',NULL),(0000000029,0000000004,'impressum-jumbotron',NULL),(0000000030,0000000005,'impressum-heading',NULL),(0000000031,0000000012,'impressum-card',NULL),(0000000032,0000000006,'impressum-markdown',NULL),(0000000033,0000000012,'impressum-ext-card',NULL),(0000000034,0000000006,'impressum-ext-markdown',NULL),(0000000035,0000000041,'register-register',NULL),(0000000036,0000000003,'login-container',NULL),(0000000037,0000000003,'profile-container',NULL),(0000000038,0000000040,'profile-row-div',NULL),(0000000039,0000000040,'profile-col1-div',NULL),(0000000040,0000000040,'profile-col2-div',NULL),(0000000041,0000000012,'profile-username-card',NULL),(0000000042,0000000012,'profile-password-card',NULL),(0000000043,0000000012,'profile-delete-card',NULL),(0000000044,0000000014,'profile-username-form',NULL),(0000000045,0000000016,'profile-username-input',NULL),(0000000046,0000000014,'profile-password-form',NULL),(0000000047,0000000016,'profile-password-input',NULL),(0000000048,0000000016,'profile-password-confirm-input',NULL),(0000000049,0000000006,'profile-delete-markdown',NULL),(0000000050,0000000014,'profile-delete-form',NULL),(0000000051,0000000016,'profile-delete-input',NULL),(0000000052,0000000006,'profile-username-markdown',NULL),(0000000053,0000000012,'profile-notification-card',NULL),(0000000054,0000000006,'profile-notification-markdown',NULL),(0000000055,0000000036,'profile-notification-formUserInput',NULL),(0000000056,0000000016,'profile-notification-chat-input',NULL),(0000000057,0000000016,'profile-notification-reminder-input',NULL),(0000000058,0000000016,'profile-notification-phone-input',NULL);
/*!40000 ALTER TABLE `sections` ENABLE KEYS */;
UNLOCK TABLES;

--
-- Table structure for table `sections_fields_translation`
--

DROP TABLE IF EXISTS `sections_fields_translation`;
/*!40101 SET @saved_cs_client     = @@character_set_client */;
/*!40101 SET character_set_client = utf8 */;
CREATE TABLE `sections_fields_translation` (
  `id_sections` int(10) unsigned zerofill NOT NULL,
  `id_fields` int(10) unsigned zerofill NOT NULL,
  `id_languages` int(10) unsigned zerofill NOT NULL DEFAULT '0000000001',
  `id_genders` int(10) unsigned zerofill NOT NULL DEFAULT '0000000001',
  `content` longtext NOT NULL,
  PRIMARY KEY (`id_sections`,`id_fields`,`id_languages`,`id_genders`),
  KEY `id_sections` (`id_sections`),
  KEY `id_fields` (`id_fields`),
  KEY `id_languages` (`id_languages`),
  KEY `id_genders` (`id_genders`),
  CONSTRAINT `sections_fields_translation_fk_id_fields` FOREIGN KEY (`id_fields`) REFERENCES `fields` (`id`) ON DELETE CASCADE ON UPDATE CASCADE,
  CONSTRAINT `sections_fields_translation_fk_id_genders` FOREIGN KEY (`id_genders`) REFERENCES `genders` (`id`) ON DELETE CASCADE ON UPDATE CASCADE,
  CONSTRAINT `sections_fields_translation_fk_id_languages` FOREIGN KEY (`id_languages`) REFERENCES `languages` (`id`) ON DELETE CASCADE ON UPDATE CASCADE,
  CONSTRAINT `sections_fields_translation_fk_id_sections` FOREIGN KEY (`id_sections`) REFERENCES `sections` (`id`) ON DELETE CASCADE ON UPDATE CASCADE
) ENGINE=InnoDB DEFAULT CHARSET=utf8;
/*!40101 SET character_set_client = @saved_cs_client */;

--
-- Dumping data for table `sections_fields_translation`
--

LOCK TABLES `sections_fields_translation` WRITE;
/*!40000 ALTER TABLE `sections_fields_translation` DISABLE KEYS */;
INSERT INTO `sections_fields_translation` VALUES (0000000001,0000000001,0000000002,0000000001,'Email'),(0000000001,0000000001,0000000003,0000000001,'Email'),(0000000001,0000000002,0000000002,0000000001,'Passwort'),(0000000001,0000000002,0000000003,0000000001,'Password'),(0000000001,0000000003,0000000002,0000000001,'Anmelden'),(0000000001,0000000003,0000000003,0000000001,'Login'),(0000000001,0000000004,0000000002,0000000001,'Passwort vergessen?'),(0000000001,0000000004,0000000003,0000000001,'Forgotten the Password?'),(0000000001,0000000005,0000000002,0000000001,'Die Email Adresse oder das Passwort ist nicht korrekt.'),(0000000001,0000000005,0000000003,0000000001,'The email address or the password is not correct.'),(0000000001,0000000007,0000000002,0000000001,'Bitte einloggen'),(0000000001,0000000007,0000000003,0000000001,'Please Login'),(0000000002,0000000005,0000000002,0000000001,'Die Benutzerdaten konnten nicht geändert werden.'),(0000000002,0000000005,0000000003,0000000001,'Unable to change the user data.'),(0000000002,0000000019,0000000002,0000000001,'Die Benutzerdaten konnten nicht gelöscht werden.'),(0000000002,0000000019,0000000003,0000000001,'Unable to delete the account.'),(0000000002,0000000020,0000000002,0000000001,'Die Benutzerdaten wurden erfolgreich gelöscht.'),(0000000002,0000000020,0000000003,0000000001,'Successfully deleted the account.'),(0000000002,0000000023,0000000001,0000000001,''),(0000000002,0000000035,0000000002,0000000001,'Die Benutzerdaten wurden erfolgreich geändert.'),(0000000002,0000000035,0000000003,0000000001,'The user data were successfully changed.'),(0000000003,0000000029,0000000001,0000000001,'0'),(0000000004,0000000023,0000000001,0000000001,'my-3'),(0000000005,0000000021,0000000001,0000000001,'1'),(0000000005,0000000022,0000000002,0000000001,'Seite nicht gefunden'),(0000000005,0000000022,0000000003,0000000001,'Page not Found'),(0000000006,0000000025,0000000002,0000000001,'Diese Seite konnte leider nicht gefunden werden.'),(0000000006,0000000025,0000000003,0000000001,'This page could not be found.'),(0000000007,0000000008,0000000002,0000000001,'Zurück'),(0000000007,0000000008,0000000003,0000000001,'Back'),(0000000007,0000000027,0000000001,0000000001,'#back'),(0000000007,0000000028,0000000001,0000000001,'primary'),(0000000008,0000000008,0000000002,0000000001,'Zur Startseite'),(0000000008,0000000008,0000000003,0000000001,'Home'),(0000000008,0000000027,0000000001,0000000001,'#home'),(0000000008,0000000028,0000000001,0000000001,'primary'),(0000000009,0000000029,0000000001,0000000001,'0'),(0000000010,0000000023,0000000001,0000000001,'my-3'),(0000000011,0000000021,0000000001,0000000001,'1'),(0000000011,0000000022,0000000002,0000000001,'Kein Zugriff'),(0000000011,0000000022,0000000003,0000000001,'No Access'),(0000000012,0000000029,0000000001,0000000001,'0'),(0000000013,0000000023,0000000001,0000000001,'my-3'),(0000000014,0000000025,0000000002,0000000001,'Um diese Seite zu erreichen müssen Sie eingeloggt sein.'),(0000000014,0000000025,0000000003,0000000001,'To reach this page you must be logged in.'),(0000000015,0000000025,0000000002,0000000001,'Sie haben keine Zugriffsrechte für diese Seite.'),(0000000015,0000000025,0000000003,0000000001,'You do not have access to this page.'),(0000000016,0000000023,0000000001,0000000001,'my-3'),(0000000016,0000000029,0000000001,0000000001,'0'),(0000000017,0000000029,0000000001,0000000001,'0'),(0000000018,0000000023,0000000001,0000000001,'my-3'),(0000000018,0000000029,0000000001,0000000001,'0'),(0000000019,0000000023,0000000001,0000000001,'my-3'),(0000000019,0000000029,0000000001,0000000001,'1'),(0000000020,0000000023,0000000001,0000000001,'my-3'),(0000000020,0000000029,0000000001,0000000001,'0'),(0000000025,0000000005,0000000002,0000000001,'Es ist ein Fehler aufgetreten. Die Nachricht konnte nicht gesendet werden.'),(0000000025,0000000005,0000000003,0000000001,'An error occurred. The message could not be sent.'),(0000000025,0000000030,0000000002,0000000001,'Bitte wählen Sie einen Probanden aus.'),(0000000025,0000000030,0000000003,0000000001,'Please select a subject'),(0000000025,0000000031,0000000002,0000000001,'Kommunikation mit'),(0000000025,0000000031,0000000003,0000000001,'Communication with'),(0000000025,0000000032,0000000002,0000000001,'ihrer Psychologin/ihrem Psychologe'),(0000000025,0000000032,0000000003,0000000001,'your psychologist'),(0000000025,0000000033,0000000002,0000000001,'Probanden'),(0000000025,0000000033,0000000003,0000000001,'Subjects'),(0000000025,0000000090,0000000002,0000000001,'Senden'),(0000000025,0000000090,0000000003,0000000001,'Send'),(0000000025,0000000095,0000000002,0000000001,'Lobby'),(0000000025,0000000095,0000000003,0000000001,'Lobby'),(0000000025,0000000096,0000000002,0000000001,'Neue Nachrichten'),(0000000025,0000000096,0000000003,0000000001,'New Messages'),(0000000025,0000000110,0000000002,0000000001,'Guten Tag\r\n\r\nSie haben eine neue Nachricht auf der @project Plattform erhalten.\r\n\r\n@link\r\n\r\nMit freundlichen Grüssen\r\nihr @project Team'),(0000000025,0000000110,0000000003,0000000001,'Hello\r\n\r\nYou received a new message on the @project Plattform.\r\n\r\n@link\r\n\r\nSincerely, your @project team'),(0000000025,0000000111,0000000002,0000000001,'@project Chat Benachrichtigung'),(0000000025,0000000111,0000000003,0000000001,'@project Chat Notification'),(0000000026,0000000002,0000000002,0000000001,'Passwort'),(0000000026,0000000002,0000000003,0000000001,'Password'),(0000000026,0000000003,0000000002,0000000001,'Zum Login'),(0000000026,0000000003,0000000003,0000000001,'To Login'),(0000000026,0000000005,0000000002,0000000001,'Das Aktivieren des Benutzers ist fehlgeschlagen.'),(0000000026,0000000005,0000000003,0000000001,'The activation of the user has failed.'),(0000000026,0000000009,0000000002,0000000001,'Bitte das Passwort bestätigen'),(0000000026,0000000009,0000000003,0000000001,'Please confirm the password'),(0000000026,0000000022,0000000002,0000000001,'Benutzer aktivieren'),(0000000026,0000000022,0000000003,0000000001,'Activate User'),(0000000026,0000000034,0000000002,0000000001,'Erforderliche Daten für die Aktivierung'),(0000000026,0000000034,0000000003,0000000001,'Required Data to Activate the User'),(0000000026,0000000035,0000000002,0000000001,'Sie können sich nun mit dem von Ihnen gewählten Passwort und Email einloggen und die Seite benutzen.'),(0000000026,0000000035,0000000003,0000000001,'You are now able to login in to the web page with the chosen password and email.'),(0000000026,0000000036,0000000002,0000000001,'Benutzername'),(0000000026,0000000036,0000000003,0000000001,'Username'),(0000000026,0000000037,0000000002,0000000001,'Bitte den Benutzernamen eingeben'),(0000000026,0000000037,0000000003,0000000001,'Please enter a username'),(0000000026,0000000038,0000000002,0000000001,'Ein Name mit dem Sie angesprochen werden wollen. Aus Gründen der Anonymisierung verwenden Sie bitte **nicht** ihren richtigen Namen.'),(0000000026,0000000038,0000000003,0000000001,'The name with which you would like to be addressed. For reasons of anonymity pleas do **not** use your real name.'),(0000000026,0000000039,0000000002,0000000001,'Geschlecht'),(0000000026,0000000039,0000000003,0000000001,'Gender'),(0000000026,0000000040,0000000002,0000000001,'männlich'),(0000000026,0000000040,0000000003,0000000001,'male'),(0000000026,0000000041,0000000002,0000000001,'weiblich'),(0000000026,0000000041,0000000003,0000000001,'female'),(0000000026,0000000042,0000000002,0000000001,'Benutzer aktivieren'),(0000000026,0000000042,0000000003,0000000001,'Activate User'),(0000000026,0000000043,0000000002,0000000001,'Bitte das Passwort eingeben'),(0000000026,0000000043,0000000003,0000000001,'Please enter a password'),(0000000026,0000000044,0000000002,0000000001,'Benutzer erfolgreich aktiviert'),(0000000026,0000000044,0000000003,0000000001,'User was successfully Activated'),(0000000027,0000000008,0000000002,0000000001,'Zum Login'),(0000000027,0000000008,0000000003,0000000001,'To Login'),(0000000027,0000000027,0000000001,0000000001,'#login'),(0000000027,0000000028,0000000001,0000000001,'primary'),(0000000028,0000000003,0000000002,0000000001,'Zum Login'),(0000000028,0000000003,0000000003,0000000001,'To Login'),(0000000028,0000000004,0000000002,0000000001,'Passwort zurücksetzen'),(0000000028,0000000004,0000000003,0000000001,'Reset Password'),(0000000028,0000000005,0000000002,0000000001,'Aktivierungs Email konnte nicht versendet werden.'),(0000000028,0000000005,0000000003,0000000001,'Activation email could not be sent.'),(0000000028,0000000025,0000000002,0000000001,'# Passwort Zurücksetzen\r\n\r\nHier können sie Ihr Passwort zurücksetzen.\r\nBitte geben sie Ihre Email Adresse ein mit welcher sie bei @project registriert sind.\r\nSie werden eine Email erhalten mit einem neuen Aktivierungslink um Ihr Passwort zurück zu setzen.'),(0000000028,0000000025,0000000003,0000000001,'# Reset Password\r\n\r\nThis page allows you to reset your password.\r\nPlease enter the email address with which you are registered on @project.\r\nYou will receive an email with a new activation link which will allow you to reset the password.'),(0000000028,0000000028,0000000001,0000000001,'primary'),(0000000028,0000000035,0000000002,0000000001,'Die Aktivierungs Email wurde versendet. Klicken sie auf den Aktivierungslink um Ihr Passwort zurück zu setzen.'),(0000000028,0000000035,0000000003,0000000001,'The activation mail was sent. Click the activation link to rest your password.'),(0000000028,0000000044,0000000002,0000000001,'Email versendet'),(0000000028,0000000044,0000000003,0000000001,'Email Sent'),(0000000028,0000000055,0000000002,0000000001,'Bitte Email eingeben'),(0000000028,0000000055,0000000003,0000000001,'Please Enter Email'),(0000000028,0000000110,0000000002,0000000001,'Guten Tag\r\n\r\nUm das Passwort von Ihrem @project Account zurück zu setzten klicken Sie bitte auf den untenstehenden Link.\r\n\r\n@link\r\n\r\nVielen Dank!\r\n\r\nIhr @project Team\r\n'),(0000000028,0000000110,0000000003,0000000001,'Hello\r\n\r\nTo reset password of your @project account please click the link below.\r\n\r\n@link\r\n\r\nThank you!\r\n\r\nSincerely, your @project team.\r\n'),(0000000028,0000000111,0000000002,0000000001,'@project Passwort zurück setzen'),(0000000028,0000000111,0000000003,0000000001,'@project Password Reset'),(0000000028,0000000114,0000000001,0000000001,'0'),(0000000030,0000000021,0000000001,0000000001,'1'),(0000000030,0000000022,0000000002,0000000001,'Impressum'),(0000000030,0000000022,0000000003,0000000001,'Impressum'),(0000000031,0000000023,0000000001,0000000001,'mb-3'),(0000000031,0000000028,0000000001,0000000001,'light'),(0000000031,0000000046,0000000001,0000000001,'0'),(0000000031,0000000047,0000000001,0000000001,'0'),(0000000032,0000000025,0000000002,0000000001,'![Logo University of Bern](%logo/Unibe_Logo_16pt_RGB_201807.png|250x|float-left,border-0,mr-5 \"Logo University of Bern\")\r\n\r\n**Universität Bern**  \r\n**Philosophisch-humanwissenschaftliche Fakultät**\r\n\r\nFabrikstrasse 8  \r\n3012 Bern\r\n\r\nTelefon: +41 31 631 55 11\r\n\r\n**Entwicklung:** [Technologieplatform (TPF)](http://www.philhum.unibe.ch/forschung/tpf/index_ger.html)'),(0000000032,0000000025,0000000003,0000000001,'![Logo University of Bern](%logo/Unibe_Logo_16pt_RGB_201807.png|250x|float-left,border-0,mr-5 \"Logo University of Bern\")\r\n\r\n**University of Bern**  \r\n**Faculty of Human Sciences**\r\n\r\nFabrikstrasse 8  \r\n3012 Bern\r\n\r\nPhone: +41 31 631 55 11\r\n\r\n**Development:** [Technologieplatform (TPF)](http://www.philhum.unibe.ch/forschung/tpf/index_ger.html)'),(0000000033,0000000028,0000000001,0000000001,'light'),(0000000033,0000000046,0000000001,0000000001,'0'),(0000000033,0000000047,0000000001,0000000001,'0'),(0000000034,0000000025,0000000002,0000000001,'| Frameworks & Libararies                                    | Version | License | Comments |\r\n|-|-|-|-|\r\n| [Altorouter](http://altorouter.com/)                       | 1.2.0   | [MIT](https://tldrlegal.com/license/mit-license) | [License Details](http://altorouter.com/license.html) |\r\n| [Autosize](https://github.com/jackmoore/autosize)          | 1.1.6   | [MIT](https://tldrlegal.com/license/mit-license) | |\r\n| [Bootstrap](https://getbootstrap.com/)                     | 4.3.1   | [MIT](https://tldrlegal.com/license/mit-license) | [Browser Support](https://getbootstrap.com/docs/4.3/getting-started/browsers-devices/), [License Details](https://getbootstrap.com/docs/4.3/about/license/) |\r\n| [Datatables](https://datatables.net/)                      | 1.10.18 | [MIT](https://tldrlegal.com/license/mit-license) | [License Details](https://datatables.net/license/) |\r\n| [Font Awesome](https://fontawesome.com/)                   | 5.2.0   | Code: [MIT](https://tldrlegal.com/license/mit-license), Icons: [CC](https://creativecommons.org/licenses/by/4.0/), Fonts: [OFL](https://scripts.sil.org/cms/scripts/page.php?site_id=nrsi&id=OFL) | [Browser Support](https://fontawesome.com/how-to-use/on-the-web/other-topics/browser-support), [License Details](https://fontawesome.com/license/free) |\r\n| [GUMP](https://github.com/Wixel/GUMP.git)                  | 1.5.6   | [MIT](https://tldrlegal.com/license/mit-license) | |\r\n| [jQuery](https://jquery.com/)                              | 3.3.1   | [MIT](https://tldrlegal.com/license/mit-license) | [Browser Support](https://jquery.com/browser-support/), [License Details](https://jquery.org/license/) |\r\n| [JsonLogic](https://github.com/jwadhams/json-logic-php/)   | 1.3.10  | [MIT](https://tldrlegal.com/license/mit-license) | |\r\n| [mermaid](https://mermaidjs.github.io/)                    | 8.2.3   | [MIT](https://tldrlegal.com/license/mit-license) | |\r\n| [Parsedown](https://github.com/erusev/parsedown)           | 1.7.1   | [MIT](https://tldrlegal.com/license/mit-license) | |\r\n| [PHPMailer](https://github.com/PHPMailer/PHPMailer)        | 6.0.7   | [LGPL](https://tldrlegal.com/license/gnu-lesser-general-public-license-v2.1-(lgpl-2.1)) | [License Details](https://github.com/PHPMailer/PHPMailer#license) |\r\n| [Sortable](https://rubaxa.github.io/Sortable/)             | 1.7.0   | [MIT](https://tldrlegal.com/license/mit-license) | |'),(0000000034,0000000025,0000000003,0000000001,'| Frameworks & Libararies                                    | Version | License | Comments |\r\n|-|-|-|-|\r\n| [Altorouter](http://altorouter.com/)                       | 1.2.0   | [MIT](https://tldrlegal.com/license/mit-license) | [License Details](http://altorouter.com/license.html) |\r\n| [Autosize](https://github.com/jackmoore/autosize)          | 1.1.6   | [MIT](https://tldrlegal.com/license/mit-license) | |\r\n| [Bootstrap](https://getbootstrap.com/)                     | 4.3.1   | [MIT](https://tldrlegal.com/license/mit-license) | [Browser Support](https://getbootstrap.com/docs/4.3/getting-started/browsers-devices/), [License Details](https://getbootstrap.com/docs/4.3/about/license/) |\r\n| [Datatables](https://datatables.net/)                      | 1.10.18 | [MIT](https://tldrlegal.com/license/mit-license) | [License Details](https://datatables.net/license/) |\r\n| [Font Awesome](https://fontawesome.com/)                   | 5.2.0   | Code: [MIT](https://tldrlegal.com/license/mit-license), Icons: [CC](https://creativecommons.org/licenses/by/4.0/), Fonts: [OFL](https://scripts.sil.org/cms/scripts/page.php?site_id=nrsi&id=OFL) | [Browser Support](https://fontawesome.com/how-to-use/on-the-web/other-topics/browser-support), [License Details](https://fontawesome.com/license/free) |\r\n| [GUMP](https://github.com/Wixel/GUMP.git)                  | 1.5.6   | [MIT](https://tldrlegal.com/license/mit-license) | |\r\n| [jQuery](https://jquery.com/)                              | 3.3.1   | [MIT](https://tldrlegal.com/license/mit-license) | [Browser Support](https://jquery.com/browser-support/), [License Details](https://jquery.org/license/) |\r\n| [JsonLogic](https://github.com/jwadhams/json-logic-php/)   | 1.3.10  | [MIT](https://tldrlegal.com/license/mit-license) | |\r\n| [mermaid](https://mermaidjs.github.io/)                    | 8.2.3   | [MIT](https://tldrlegal.com/license/mit-license) | |\r\n| [Parsedown](https://github.com/erusev/parsedown)           | 1.7.1   | [MIT](https://tldrlegal.com/license/mit-license) | |\r\n| [PHPMailer](https://github.com/PHPMailer/PHPMailer)        | 6.0.7   | [LGPL](https://tldrlegal.com/license/gnu-lesser-general-public-license-v2.1-(lgpl-2.1)) | [License Details](https://github.com/PHPMailer/PHPMailer#license) |\r\n| [Sortable](https://rubaxa.github.io/Sortable/)             | 1.7.0   | [MIT](https://tldrlegal.com/license/mit-license) | |'),(0000000035,0000000001,0000000002,0000000001,'Email'),(0000000035,0000000001,0000000003,0000000001,'Email'),(0000000035,0000000002,0000000002,0000000001,'Validierungs-Code'),(0000000035,0000000002,0000000003,0000000001,'Validation Code'),(0000000035,0000000005,0000000002,0000000001,'Die Email Adresse oder der Aktivierungs-Code ist ungültig'),(0000000035,0000000005,0000000003,0000000001,'The email address or the activation code is invalid'),(0000000035,0000000022,0000000002,0000000001,'Registration'),(0000000035,0000000022,0000000003,0000000001,'Registration'),(0000000035,0000000023,0000000001,0000000001,'mt-3'),(0000000035,0000000035,0000000002,0000000001,'Der erste Schritt der Registrierung war erfolgreich. Sie werden in Kürze eine Email mit einem Aktivierunks-Link erhalten.\r\n\r\nBitte folgen Sie diesem Link um die Registrierung abzuschliessen.'),(0000000035,0000000035,0000000003,0000000001,'The first step of the registration was successful.\r\nShortly you will receive an email with an activation link.\r\n\r\nPlease follow this activation link to complete the registration.'),(0000000035,0000000044,0000000002,0000000001,'Registrierung erfolgreich'),(0000000035,0000000044,0000000003,0000000001,'Registration Successful'),(0000000035,0000000090,0000000002,0000000001,'Registrieren'),(0000000035,0000000090,0000000003,0000000001,'Register'),(0000000036,0000000023,0000000001,0000000001,'mt-3'),(0000000037,0000000023,0000000001,0000000001,'my-3'),(0000000037,0000000029,0000000001,0000000001,'0'),(0000000038,0000000023,0000000001,0000000001,'row'),(0000000039,0000000023,0000000001,0000000001,'col-12 col-lg'),(0000000040,0000000023,0000000001,0000000001,'col'),(0000000041,0000000022,0000000002,0000000001,'Benutzername ändern'),(0000000041,0000000022,0000000003,0000000001,'Change the Username'),(0000000041,0000000023,0000000001,0000000001,'mb-3'),(0000000041,0000000028,0000000001,0000000001,'light'),(0000000041,0000000046,0000000001,0000000001,'1'),(0000000041,0000000047,0000000001,0000000001,'0'),(0000000041,0000000048,0000000001,0000000001,''),(0000000042,0000000022,0000000002,0000000001,'Passwort ändern'),(0000000042,0000000022,0000000003,0000000001,'Change the Password'),(0000000042,0000000023,0000000001,0000000001,''),(0000000042,0000000028,0000000001,0000000001,'light'),(0000000042,0000000046,0000000001,0000000001,'1'),(0000000042,0000000047,0000000001,0000000001,'0'),(0000000042,0000000048,0000000001,0000000001,''),(0000000043,0000000022,0000000002,0000000001,'Account löschen'),(0000000043,0000000022,0000000003,0000000001,'Delete the Account'),(0000000043,0000000023,0000000001,0000000001,'mt-3'),(0000000043,0000000028,0000000001,0000000001,'danger'),(0000000043,0000000046,0000000001,0000000001,'0'),(0000000043,0000000047,0000000001,0000000001,'1'),(0000000043,0000000048,0000000001,0000000001,''),(0000000044,0000000008,0000000002,0000000001,'Ändern'),(0000000044,0000000008,0000000003,0000000001,'Change'),(0000000044,0000000023,0000000001,0000000001,''),(0000000044,0000000027,0000000001,0000000001,'#self'),(0000000044,0000000028,0000000001,0000000001,'primary'),(0000000044,0000000051,0000000002,0000000001,''),(0000000044,0000000051,0000000003,0000000001,''),(0000000044,0000000052,0000000001,0000000001,''),(0000000045,0000000008,0000000002,0000000001,''),(0000000045,0000000008,0000000003,0000000001,''),(0000000045,0000000023,0000000001,0000000001,'mb-3'),(0000000045,0000000054,0000000001,0000000001,'text'),(0000000045,0000000055,0000000002,0000000001,'Neuer Benutzername'),(0000000045,0000000055,0000000003,0000000001,'New Username'),(0000000045,0000000056,0000000001,0000000001,'1'),(0000000045,0000000057,0000000001,0000000001,'user_name'),(0000000045,0000000058,0000000001,0000000001,''),(0000000046,0000000008,0000000002,0000000001,'Ändern'),(0000000046,0000000008,0000000003,0000000001,'Change'),(0000000046,0000000023,0000000001,0000000001,''),(0000000046,0000000027,0000000001,0000000001,'#self'),(0000000046,0000000028,0000000001,0000000001,'primary'),(0000000046,0000000051,0000000002,0000000001,''),(0000000046,0000000051,0000000003,0000000001,''),(0000000046,0000000052,0000000001,0000000001,''),(0000000047,0000000008,0000000002,0000000001,''),(0000000047,0000000008,0000000003,0000000001,''),(0000000047,0000000023,0000000001,0000000001,'mb-3'),(0000000047,0000000054,0000000001,0000000001,'password'),(0000000047,0000000055,0000000002,0000000001,'Neues Passwort'),(0000000047,0000000055,0000000003,0000000001,'New Password'),(0000000047,0000000056,0000000001,0000000001,'1'),(0000000047,0000000057,0000000001,0000000001,'password'),(0000000047,0000000058,0000000001,0000000001,''),(0000000048,0000000008,0000000002,0000000001,''),(0000000048,0000000008,0000000003,0000000001,''),(0000000048,0000000023,0000000001,0000000001,'mb-3'),(0000000048,0000000054,0000000001,0000000001,'password'),(0000000048,0000000055,0000000002,0000000001,'Neues Passwort wiederholen'),(0000000048,0000000055,0000000003,0000000001,'Repeat New Password'),(0000000048,0000000056,0000000001,0000000001,'1'),(0000000048,0000000057,0000000001,0000000001,'verification'),(0000000048,0000000058,0000000001,0000000001,''),(0000000049,0000000023,0000000001,0000000001,''),(0000000049,0000000025,0000000002,0000000001,'Alle Benutzerdaten werden gelöscht. Das Löschen des Accounts ist permanent und kann **nicht** rückgängig gemacht werden!\r\n\r\nWenn sie ihren Account wirklich löschen wollen bestätigen Sie dies indem Sie ihre Email Adresse eingeben.'),(0000000049,0000000025,0000000003,0000000001,'All user data will be deleted. The deletion of the account is permanent and **cannot** be undone!\r\n\r\nIf you are sure you want to delete the account confirm this by entering your email address.'),(0000000050,0000000008,0000000002,0000000001,'Löschen'),(0000000050,0000000008,0000000003,0000000001,'Delete'),(0000000050,0000000023,0000000001,0000000001,''),(0000000050,0000000027,0000000001,0000000001,'#self'),(0000000050,0000000028,0000000001,0000000001,'danger'),(0000000050,0000000051,0000000002,0000000001,''),(0000000050,0000000051,0000000003,0000000001,''),(0000000050,0000000052,0000000001,0000000001,''),(0000000051,0000000008,0000000002,0000000001,''),(0000000051,0000000008,0000000003,0000000001,''),(0000000051,0000000023,0000000001,0000000001,'mb-3'),(0000000051,0000000054,0000000001,0000000001,'email'),(0000000051,0000000055,0000000002,0000000001,'Email Adresse'),(0000000051,0000000055,0000000003,0000000001,'Email Address'),(0000000051,0000000056,0000000001,0000000001,'1'),(0000000051,0000000057,0000000001,0000000001,'email'),(0000000051,0000000058,0000000001,0000000001,''),(0000000052,0000000023,0000000001,0000000001,''),(0000000052,0000000025,0000000002,0000000001,'Dies ist der Name mit dem Sie angesprochen werden wollen. Aus Gründen der Anonymisierung verwenden Sie bitte **nicht** ihren richtigen Namen.'),(0000000052,0000000025,0000000003,0000000001,'The name with which you would like to be addressed. For reasons of anonymity please do **not** use your real name.'),(0000000053,0000000022,0000000002,0000000001,'Benachrichtigungen'),(0000000053,0000000022,0000000003,0000000001,'Notifications'),(0000000053,0000000023,0000000001,0000000001,'mb-3 mb-lg-0'),(0000000053,0000000028,0000000001,0000000001,'light'),(0000000053,0000000046,0000000001,0000000001,'1'),(0000000053,0000000047,0000000001,0000000001,'0'),(0000000053,0000000048,0000000001,0000000001,''),(0000000054,0000000023,0000000001,0000000001,''),(0000000054,0000000025,0000000002,0000000001,'Hier können sie automatische Benachrichtigungen ein- und ausschalten. Asserdem können sie eine Telefonnummer hinterlegen um per SMS benachrichtigt zu werden. '),(0000000054,0000000025,0000000003,0000000001,'Here you can enable and disable automatic notifications.\r\nAlso, by entering a phone number you can choose to be notified by SMS.'),(0000000055,0000000008,0000000002,0000000001,'Ändern'),(0000000055,0000000008,0000000003,0000000001,'Change'),(0000000055,0000000023,0000000001,0000000001,''),(0000000055,0000000028,0000000001,0000000001,'primary'),(0000000055,0000000035,0000000002,0000000001,'Die Einstellungen für Benachrichtigungen wurden erfolgreich gespeichert'),(0000000055,0000000035,0000000003,0000000001,'The notification settings were successfully saved'),(0000000055,0000000057,0000000001,0000000001,'notification'),(0000000055,0000000087,0000000001,0000000001,'0'),(0000000056,0000000008,0000000002,0000000001,'Benachrichtigung bei neuer Nachricht im Chat'),(0000000056,0000000008,0000000003,0000000001,'Notification on new chat message'),(0000000056,0000000023,0000000001,0000000001,''),(0000000056,0000000054,0000000001,0000000001,'checkbox'),(0000000056,0000000055,0000000002,0000000001,'chat'),(0000000056,0000000055,0000000003,0000000001,'chat'),(0000000056,0000000056,0000000001,0000000001,'0'),(0000000056,0000000057,0000000001,0000000001,'chat'),(0000000056,0000000058,0000000001,0000000001,'chat'),(0000000057,0000000008,0000000002,0000000001,'Benachrichtung bei Inaktivität'),(0000000057,0000000008,0000000003,0000000001,'Notification by inactivity'),(0000000057,0000000023,0000000001,0000000001,''),(0000000057,0000000054,0000000001,0000000001,'checkbox'),(0000000057,0000000055,0000000002,0000000001,'reminder'),(0000000057,0000000055,0000000003,0000000001,'reminder'),(0000000057,0000000056,0000000001,0000000001,'0'),(0000000057,0000000057,0000000001,0000000001,'reminder'),(0000000057,0000000058,0000000001,0000000001,'reminder'),(0000000058,0000000008,0000000002,0000000001,'Telefonnummer für SMS Benachrichtigung'),(0000000058,0000000008,0000000003,0000000001,'Phone Number for receiving SMS notifications'),(0000000058,0000000023,0000000001,0000000001,''),(0000000058,0000000054,0000000001,0000000001,'text'),(0000000058,0000000055,0000000002,0000000001,'Bitte Telefonnummer eingeben'),(0000000058,0000000055,0000000003,0000000001,'Please enter a phone number'),(0000000058,0000000056,0000000001,0000000001,'0'),(0000000058,0000000057,0000000001,0000000001,'phone'),(0000000058,0000000058,0000000001,0000000001,'');
/*!40000 ALTER TABLE `sections_fields_translation` ENABLE KEYS */;
UNLOCK TABLES;

--
-- Table structure for table `sections_hierarchy`
--

DROP TABLE IF EXISTS `sections_hierarchy`;
/*!40101 SET @saved_cs_client     = @@character_set_client */;
/*!40101 SET character_set_client = utf8 */;
CREATE TABLE `sections_hierarchy` (
  `parent` int(10) unsigned zerofill NOT NULL,
  `child` int(10) unsigned zerofill NOT NULL,
  `position` int(11) DEFAULT NULL,
  PRIMARY KEY (`parent`,`child`),
  KEY `parent` (`parent`),
  KEY `child` (`child`),
  CONSTRAINT `sections_hierarchy_fk_child` FOREIGN KEY (`child`) REFERENCES `sections` (`id`) ON DELETE CASCADE ON UPDATE CASCADE,
  CONSTRAINT `sections_hierarchy_fk_parent` FOREIGN KEY (`parent`) REFERENCES `sections` (`id`) ON DELETE CASCADE ON UPDATE CASCADE
) ENGINE=InnoDB DEFAULT CHARSET=utf8;
/*!40101 SET character_set_client = @saved_cs_client */;

--
-- Dumping data for table `sections_hierarchy`
--

LOCK TABLES `sections_hierarchy` WRITE;
/*!40000 ALTER TABLE `sections_hierarchy` DISABLE KEYS */;
INSERT INTO `sections_hierarchy` VALUES (0000000002,0000000037,0),(0000000003,0000000004,NULL),(0000000004,0000000005,0),(0000000004,0000000006,10),(0000000004,0000000007,20),(0000000004,0000000008,30),(0000000009,0000000010,0),(0000000010,0000000007,20),(0000000010,0000000008,30),(0000000010,0000000011,0),(0000000010,0000000015,10),(0000000012,0000000013,0),(0000000013,0000000007,20),(0000000013,0000000011,0),(0000000013,0000000014,10),(0000000013,0000000027,30),(0000000017,0000000025,10),(0000000020,0000000029,0),(0000000020,0000000031,10),(0000000020,0000000033,20),(0000000029,0000000030,0),(0000000031,0000000032,0),(0000000033,0000000034,0),(0000000036,0000000001,1),(0000000036,0000000035,2),(0000000037,0000000038,0),(0000000038,0000000039,0),(0000000038,0000000040,10),(0000000039,0000000041,0),(0000000039,0000000053,10),(0000000040,0000000042,0),(0000000040,0000000043,10),(0000000041,0000000044,0),(0000000042,0000000046,0),(0000000043,0000000049,0),(0000000043,0000000050,10),(0000000044,0000000045,10),(0000000044,0000000052,0),(0000000046,0000000047,0),(0000000046,0000000048,10),(0000000050,0000000051,0),(0000000053,0000000054,0),(0000000053,0000000055,10),(0000000055,0000000056,0),(0000000055,0000000057,10),(0000000055,0000000058,20);
/*!40000 ALTER TABLE `sections_hierarchy` ENABLE KEYS */;
UNLOCK TABLES;

--
-- Table structure for table `sections_navigation`
--

DROP TABLE IF EXISTS `sections_navigation`;
/*!40101 SET @saved_cs_client     = @@character_set_client */;
/*!40101 SET character_set_client = utf8 */;
CREATE TABLE `sections_navigation` (
  `parent` int(10) unsigned zerofill NOT NULL,
  `child` int(10) unsigned zerofill NOT NULL,
  `id_pages` int(10) unsigned zerofill NOT NULL,
  `position` int(11) NOT NULL,
  PRIMARY KEY (`parent`,`child`),
  KEY `child` (`child`),
  KEY `parent` (`parent`),
  KEY `id_pages` (`id_pages`),
  CONSTRAINT `sections_navigation_fk_child` FOREIGN KEY (`child`) REFERENCES `sections` (`id`) ON DELETE CASCADE ON UPDATE CASCADE,
  CONSTRAINT `sections_navigation_fk_id_pages` FOREIGN KEY (`id_pages`) REFERENCES `pages` (`id`) ON DELETE CASCADE ON UPDATE CASCADE,
  CONSTRAINT `sections_navigation_fk_parent` FOREIGN KEY (`parent`) REFERENCES `sections` (`id`) ON DELETE CASCADE ON UPDATE CASCADE
) ENGINE=InnoDB DEFAULT CHARSET=utf8;
/*!40101 SET character_set_client = @saved_cs_client */;

--
-- Dumping data for table `sections_navigation`
--

LOCK TABLES `sections_navigation` WRITE;
/*!40000 ALTER TABLE `sections_navigation` DISABLE KEYS */;
/*!40000 ALTER TABLE `sections_navigation` ENABLE KEYS */;
UNLOCK TABLES;

--
-- Table structure for table `styleGroup`
--

DROP TABLE IF EXISTS `styleGroup`;
/*!40101 SET @saved_cs_client     = @@character_set_client */;
/*!40101 SET character_set_client = utf8 */;
CREATE TABLE `styleGroup` (
  `id` int(10) unsigned zerofill NOT NULL AUTO_INCREMENT,
  `name` varchar(100) NOT NULL,
  `description` longtext,
  `position` int(11) DEFAULT NULL,
  PRIMARY KEY (`id`)
) ENGINE=InnoDB AUTO_INCREMENT=10 DEFAULT CHARSET=utf8;
/*!40101 SET character_set_client = @saved_cs_client */;

--
-- Dumping data for table `styleGroup`
--

LOCK TABLES `styleGroup` WRITE;
/*!40000 ALTER TABLE `styleGroup` DISABLE KEYS */;
INSERT INTO `styleGroup` VALUES (0000000001,'intern',NULL,NULL),(0000000002,'Form','A form is a wrapper for input fields. It allows to send content of the input fields to the server and store the data to the database. Several style are available:',60),(0000000003,'Input','An input field must be placed inside a form wrapper. An input field allows a user to enter data and submit these to the server. The chosen form wrapper decides what happens with the submitted data. The following input fields styles are available:',70),(0000000004,'Wrapper','A wrapper is a style that allows to group child elements. Wrappers can have a visual component or can be invisible. Visible wrapper are useful to provide some structure in a document while invisible wrappers serve merely as a grouping option . The latter can be useful in combination with CSS classes. The following wrappers are available:',10),(0000000005,'Text','Text styles allow to control how text is displayed. These styles are used to create the main content. The following styles are available:',20),(0000000006,'List','Lists are styles that allow to define more sophisticated lists than the markdown syntax allows. They come with attached javascript functionality. The following lists are available:',50),(0000000007,'Media','The media styles allow to display different media on a webpage. The following styles are available:',40),(0000000008,'Link','Link styles allow to render different types of links:',30),(0000000009,'Admin','The admin styles are for user registration and access handling.\r\nThe following styles are available:',80);
/*!40000 ALTER TABLE `styleGroup` ENABLE KEYS */;
UNLOCK TABLES;

--
-- Table structure for table `styleType`
--

DROP TABLE IF EXISTS `styleType`;
/*!40101 SET @saved_cs_client     = @@character_set_client */;
/*!40101 SET character_set_client = utf8 */;
CREATE TABLE `styleType` (
  `id` int(10) unsigned zerofill NOT NULL AUTO_INCREMENT,
  `name` varchar(100) NOT NULL,
  PRIMARY KEY (`id`)
) ENGINE=InnoDB AUTO_INCREMENT=4 DEFAULT CHARSET=utf8;
/*!40101 SET character_set_client = @saved_cs_client */;

--
-- Dumping data for table `styleType`
--

LOCK TABLES `styleType` WRITE;
/*!40000 ALTER TABLE `styleType` DISABLE KEYS */;
INSERT INTO `styleType` VALUES (0000000001,'view'),(0000000002,'component'),(0000000003,'navigation');
/*!40000 ALTER TABLE `styleType` ENABLE KEYS */;
UNLOCK TABLES;

--
-- Table structure for table `styles`
--

DROP TABLE IF EXISTS `styles`;
/*!40101 SET @saved_cs_client     = @@character_set_client */;
/*!40101 SET character_set_client = utf8 */;
CREATE TABLE `styles` (
  `id` int(10) unsigned zerofill NOT NULL AUTO_INCREMENT,
  `name` varchar(100) NOT NULL,
  `id_type` int(10) unsigned zerofill NOT NULL DEFAULT '0000000001',
  `id_group` int(10) unsigned zerofill NOT NULL DEFAULT '0000000001',
  `description` longtext,
  PRIMARY KEY (`id`),
  KEY `id_type` (`id_type`),
  KEY `id_group` (`id_group`),
  CONSTRAINT `styles_fk_id_group` FOREIGN KEY (`id_group`) REFERENCES `styleGroup` (`id`) ON DELETE CASCADE ON UPDATE CASCADE,
  CONSTRAINT `styles_fk_id_type` FOREIGN KEY (`id_type`) REFERENCES `styleType` (`id`) ON DELETE CASCADE ON UPDATE CASCADE
) ENGINE=InnoDB AUTO_INCREMENT=49 DEFAULT CHARSET=utf8;
/*!40101 SET character_set_client = @saved_cs_client */;

--
-- Dumping data for table `styles`
--

LOCK TABLES `styles` WRITE;
/*!40000 ALTER TABLE `styles` DISABLE KEYS */;
INSERT INTO `styles` VALUES (0000000001,'login',0000000002,0000000009,'provides a small form where the user can enter his or her email and password to access the WebApp. It also includes a link to reset a password.'),(0000000002,'profile',0000000002,0000000001,''),(0000000003,'container',0000000001,0000000004,'is an **invisible** wrapper.'),(0000000004,'jumbotron',0000000001,0000000004,'is a **visible** wrapper that wraps its content in a grey box with large spacing.'),(0000000005,'heading',0000000001,0000000005,'is used to display the 6 levels of HTML headings.'),(0000000006,'markdown',0000000001,0000000005,'is the bread-and-butter style which allows to style content in a very flexible way. In addition to markdown syntax, pure HTML statements are allowed which makes this style very versatile. It is recommended to limit the usage of HTML to a minimum in order to keep the layout of the webpage consistent.'),(0000000007,'markdownInline',0000000001,0000000005,'is similar to the markdown style but is intended for one-line text where emphasis is required.'),(0000000008,'button',0000000001,0000000008,'renders a button-style link with several predefined colour schemes.'),(0000000009,'validate',0000000002,0000000001,''),(0000000010,'chat',0000000002,0000000001,''),(0000000011,'alert',0000000001,0000000004,'is a **visible** wrapper that draws a solid, coloured box around its content. The text colour of the content is changed according to the type of alert.'),(0000000012,'card',0000000001,0000000004,'is a versatile **visible** wrapper that draws a fine border around its content. A card can also have a title and can be made collapsible.'),(0000000013,'figure',0000000001,0000000007,'allows to attach a caption to media elements. A figure expects a media style as its immediate child.'),(0000000014,'form',0000000001,0000000002,'provides only the client-side functionality and does not do anything with the submitted data. This is intended to be connected with a custom component (required PHP programming).'),(0000000015,'image',0000000001,0000000007,'allows to render an image on a page.'),(0000000016,'input',0000000002,0000000003,'is a one-line input field style that allows to enter different types of data (e.g. text, color, time, date, checkbox).'),(0000000017,'plaintext',0000000001,0000000005,'renders simple text. No special syntax is allowed here.'),(0000000018,'link',0000000001,0000000008,'renders a standard link but allows to open the target in a new tab.'),(0000000019,'progressBar',0000000001,0000000007,'allows to render a static progress bar.'),(0000000020,'quiz',0000000001,0000000004,'is a predefined assembly of tabs, intended to ask a question and provide a right and wrong answer tab.'),(0000000021,'rawText',0000000001,0000000005,'renders text in a mono-space font which makes it useful to display code.'),(0000000022,'select',0000000002,0000000003,'is a input field style that provides a predefined set of choices which can be selected with a dropdown menu. In contrast to the radio style the select style has a different visual appearance and provides a list of options where also multiple options can be chosen.'),(0000000023,'slider',0000000002,0000000003,'is an extension of the style input of type range. It allows to provide a label for each position of the slider.'),(0000000024,'tab',0000000001,0000000004,'is a child element of the style `tabs`.'),(0000000025,'tabs',0000000001,0000000004,'is a **visible** wrapper that allows to group content into tabs and only show one tab at a time. It requires `tab` styles as its immediate children. Each `tab` then accepts children which represent the content of each tab.'),(0000000026,'textarea',0000000002,0000000003,'is a multi-line input field style that allows to enter multiple lines of text.'),(0000000027,'video',0000000001,0000000007,'allows to load and display a video on a page.'),(0000000028,'accordionList',0000000002,0000000006,'is a **hierarchical** list where the root level is rendered as an accordion with only one root item expanded at a time.'),(0000000030,'navigationContainer',0000000001,0000000004,'is an **invisible** wrapper and is used specifically for navigation pages.'),(0000000031,'navigationAccordion',0000000003,0000000001,''),(0000000032,'nestedList',0000000002,0000000006,'is a **hierarchical** list where each root item item can be collapsed and expanded by clicking on a chevron.'),(0000000033,'navigationNested',0000000003,0000000001,''),(0000000034,'sortableList',0000000001,0000000006,'is **non-hierarchical** but can be sorted, new items can be added as well as items can be deleted. Note that only the visual aspects of these functions are rendered. The implementation of the functions need to be defined separately with javascript (See <a href=\"https://github.com/RubaXa/Sortable\" target=\"_blank\">Sortable</a> for more details).'),(0000000035,'resetPassword',0000000002,0000000001,''),(0000000036,'formUserInput',0000000002,0000000002,'stores the data from all child input fields into the database and displays the latest set of data in the database as values in the child input field (if `is_log` is unchecked).'),(0000000038,'radio',0000000002,0000000003,'allows to predefine a set of options for the user to select. It provides a list of options where only one option can be chosen.'),(0000000039,'showUserInput',0000000002,0000000002,'allows to display user input data. Use the name of a form to display the corresponding data.'),(0000000040,'div',0000000001,0000000004,'allows to wrap its children in a simple HTML `<div>` tag. This allows to create more complex layouts with the help of bootstrap classes.'),(0000000041,'register',0000000002,0000000009,'provides a small form to allow a user to register for the WebApp. In order to register a user must provide a valid email and activation code. Activation codes can be generated in the admin section of the WebApp. The list of available codes can be exported.'),(0000000042,'conditionalContainer',0000000002,0000000004,'is an **invisible** wrapper which has a condition attached. The content of the wrapper is only displayed if the condition resolves to true.'),(0000000043,'audio',0000000001,0000000007,'allows to load and replay an audio source on a page.'),(0000000044,'carousel',0000000001,0000000007,'allows to render multiple images as a slide-show.'),(0000000045,'json',0000000002,0000000004,'allows to describe styles with `json` Syntax'),(0000000046,'userProgress',0000000002,0000000009,'A progress bar to indicate the overall experiment progress of a user.'),(0000000047,'mermaidForm',0000000002,0000000002,'Style to create diagrams using markdown syntax. Use <a href=\"https://mermaidjs.github.io/demos.html\" target=\"_blank\">mermaid markdown</a> syntax here.'),(0000000048,'emailForm',0000000002,0000000002,'A form to accept an email address and automatically send two emails: An email to the address entered in the form and another email to admins, specified in the style.');
/*!40000 ALTER TABLE `styles` ENABLE KEYS */;
UNLOCK TABLES;

--
-- Table structure for table `styles_fields`
--

DROP TABLE IF EXISTS `styles_fields`;
/*!40101 SET @saved_cs_client     = @@character_set_client */;
/*!40101 SET character_set_client = utf8 */;
CREATE TABLE `styles_fields` (
  `id_styles` int(10) unsigned zerofill NOT NULL,
  `id_fields` int(10) unsigned zerofill NOT NULL,
  `default_value` varchar(100) DEFAULT NULL,
  `help` longtext,
  PRIMARY KEY (`id_styles`,`id_fields`),
  KEY `id_styles` (`id_styles`),
  KEY `id_fields` (`id_fields`),
  CONSTRAINT `styles_fields_fk_id_fields` FOREIGN KEY (`id_fields`) REFERENCES `fields` (`id`) ON DELETE CASCADE ON UPDATE CASCADE,
  CONSTRAINT `styles_fields_fk_id_styles` FOREIGN KEY (`id_styles`) REFERENCES `styles` (`id`) ON DELETE CASCADE ON UPDATE CASCADE
) ENGINE=InnoDB DEFAULT CHARSET=utf8;
/*!40101 SET character_set_client = @saved_cs_client */;

--
-- Dumping data for table `styles_fields`
--

<<<<<<< HEAD
LOCK TABLES `styles_fields` WRITE;
/*!40000 ALTER TABLE `styles_fields` DISABLE KEYS */;
INSERT INTO `styles_fields` VALUES (0000000001,0000000001,NULL,NULL),(0000000001,0000000002,NULL,NULL),(0000000001,0000000003,NULL,NULL),(0000000001,0000000004,NULL,NULL),(0000000001,0000000005,NULL,NULL),(0000000001,0000000007,NULL,NULL),(0000000001,0000000028,'dark',NULL),(0000000002,0000000005,NULL,NULL),(0000000002,0000000006,NULL,NULL),(0000000002,0000000019,NULL,NULL),(0000000002,0000000020,NULL,NULL),(0000000002,0000000035,NULL,NULL),(0000000003,0000000006,NULL,NULL),(0000000003,0000000029,'0','Select for a full width container, spanning the entire width of the viewport.'),(0000000004,0000000006,NULL,NULL),(0000000005,0000000021,'1','The HTML heading level (1-6)'),(0000000005,0000000022,NULL,NULL),(0000000006,0000000025,NULL,'Use <a href=\"https://en.wikipedia.org/wiki/Markdown\" target=\"_blank\">markdown</a> syntax here.'),(0000000007,0000000026,NULL,'Only use <a href=\"https://en.wikipedia.org/wiki/Markdown\" target=\"_blank\">markdown</a> elements that can be displayed inline (e.g. bold, italic, etc).'),(0000000008,0000000008,NULL,'The text to appear on the button.'),(0000000008,0000000027,NULL,'Use a full URL or any special characters as defined <a href=\"https://selfhelp.psy.unibe.ch/demo/style/440\" target=\"_blank\">here</a>.'),(0000000008,0000000028,'primary','The <a href=\"https://getbootstrap.com/docs/4.1/components/buttons/#examples\" target=\"_blank\">bootstrap type</a> of the button.'),(0000000009,0000000002,NULL,NULL),(0000000009,0000000003,NULL,NULL),(0000000009,0000000005,NULL,NULL),(0000000009,0000000006,NULL,NULL),(0000000009,0000000009,NULL,NULL),(0000000009,0000000022,NULL,NULL),(0000000009,0000000034,NULL,NULL),(0000000009,0000000035,NULL,NULL),(0000000009,0000000036,NULL,NULL),(0000000009,0000000037,NULL,NULL),(0000000009,0000000038,NULL,NULL),(0000000009,0000000039,NULL,NULL),(0000000009,0000000040,NULL,NULL),(0000000009,0000000041,NULL,NULL),(0000000009,0000000042,NULL,NULL),(0000000009,0000000043,NULL,NULL),(0000000009,0000000044,NULL,NULL),(0000000009,0000000057,NULL,NULL),(0000000010,0000000005,NULL,'The alert to be shown if the message could not be sent.'),(0000000010,0000000030,NULL,'This text is displayed when an experimenter has not yet chosen a subject to chat with.'),(0000000010,0000000031,NULL,'The prefix of the chat title which serves to indicate to the user with whom he/she is talking. The chat title is composed as follows:\n- if user is an experimenter the title is composed from the field `title_prefix` and the selected subject_name\n- if user is a subject the title is composed from the fields `title_prefix` and `experimenter`.'),(0000000010,0000000032,NULL,'The postfix of the chat title which serves to indicate to the subject with whom he/she is talking. Only a subject sees this. It should be a general description of experimenters. The chat title is composed as follows:\n- if user is an experimenter the title is composed from the field `title_prefix` and the selected subject_name\n- if user is a subject the title is composed from the fields `title_prefix` and `experimenter`'),(0000000010,0000000033,NULL,'The title of on the collapsed list of subjects (only on small screens).'),(0000000010,0000000090,NULL,'The label on the button to send a message.'),(0000000010,0000000095,'Lobby','The name of the default chat room.'),(0000000010,0000000096,'New Messages','The label to be displayed in the chat window that seperates new messges from old ones.'),(0000000010,0000000110,NULL,'The notification email to be sent to receiver of the chat message. Use markdown syntax in conjunction with the field `is_html` if you want to send an email with html content. In addition to markdown, the following keyword is supported:\n- `@link` will be replaced by the link to the chat page.'),(0000000010,0000000111,NULL,'The subject of the notification email to be sent to the receiver of the chat message. Use the following keywords to create dynamic content:\n- `@project` will be replaced by the project name.'),(0000000010,0000000114,'0','If *checked*, the email will be parsed as markdown and sent as html. The unparsed email content will be sent as plaintext alternative. If left *unchecked* the emails will only be sent as plaintext'),(0000000011,0000000006,NULL,'The child elements to be added to the alert wrapper.'),(0000000011,0000000028,'primary','The bootstrap color styling of the alert wrapper.'),(0000000011,0000000045,'0','If *checked* the alert wrapper can be dismissed by clicking on a close symbol.\r\nIf *unchecked* the close symbol is not rendered.'),(0000000012,0000000006,NULL,'The child elements to be added to the card body.'),(0000000012,0000000022,NULL,'The content of the card header. If not set, the card will be rendered without a header section.'),(0000000012,0000000028,'light','A bootstrap-esque color styling of the card border and header.'),(0000000012,0000000046,'1','If the field `is_collapsible` is *checked* and the field `is_expanded` is *unchecked* the card is collapsed by default and only by clicking on the header will the body be shown. This field has no effect if `is_collapsible` is left *unchecked*.'),(0000000012,0000000047,'0','If *checked* the card body can be collapsed into the header by clicking on the header.\nIf left *unchecked* no such interaction is possible.'),(0000000012,0000000048,NULL,'The target url of the edit button. If set, an edit button will appear on right of the card header and link to the specified url. If not set no button will be shown.'),(0000000013,0000000006,NULL,NULL),(0000000013,0000000049,NULL,NULL),(0000000013,0000000050,NULL,NULL),(0000000014,0000000006,NULL,NULL),(0000000014,0000000008,NULL,NULL),(0000000014,0000000027,NULL,NULL),(0000000014,0000000028,NULL,NULL),(0000000014,0000000051,NULL,NULL),(0000000014,0000000052,NULL,NULL),(0000000015,0000000022,NULL,NULL),(0000000015,0000000029,'1',NULL),(0000000015,0000000030,NULL,NULL),(0000000015,0000000053,NULL,NULL),(0000000016,0000000008,NULL,NULL),(0000000016,0000000054,'text',NULL),(0000000016,0000000055,NULL,NULL),(0000000016,0000000056,'0',NULL),(0000000016,0000000057,NULL,NULL),(0000000016,0000000058,NULL,NULL),(0000000017,0000000024,NULL,NULL),(0000000017,0000000059,'0',NULL),(0000000018,0000000008,NULL,NULL),(0000000018,0000000027,NULL,NULL),(0000000018,0000000086,NULL,NULL),(0000000019,0000000028,'primary',NULL),(0000000019,0000000060,'0',NULL),(0000000019,0000000061,'1',NULL),(0000000019,0000000101,'1',NULL),(0000000019,0000000102,'1',NULL),(0000000020,0000000028,'light',NULL),(0000000020,0000000050,NULL,NULL),(0000000020,0000000062,NULL,NULL),(0000000020,0000000063,NULL,NULL),(0000000020,0000000064,NULL,NULL),(0000000020,0000000065,NULL,NULL),(0000000021,0000000024,NULL,NULL),(0000000022,0000000008,NULL,NULL),(0000000022,0000000030,NULL,NULL),(0000000022,0000000056,'0',NULL),(0000000022,0000000057,NULL,NULL),(0000000022,0000000058,NULL,NULL),(0000000022,0000000066,NULL,NULL),(0000000022,0000000067,'0',NULL),(0000000023,0000000008,NULL,NULL),(0000000023,0000000057,NULL,NULL),(0000000023,0000000058,NULL,NULL),(0000000023,0000000068,NULL,NULL),(0000000023,0000000069,'0',NULL),(0000000023,0000000070,'5',NULL),(0000000024,0000000006,NULL,NULL),(0000000024,0000000008,NULL,NULL),(0000000024,0000000028,'light',NULL),(0000000024,0000000046,'0',NULL),(0000000025,0000000006,NULL,NULL),(0000000026,0000000008,NULL,NULL),(0000000026,0000000055,NULL,NULL),(0000000026,0000000056,'0',NULL),(0000000026,0000000057,NULL,NULL),(0000000026,0000000058,NULL,NULL),(0000000027,0000000029,'1',NULL),(0000000027,0000000030,NULL,NULL),(0000000027,0000000071,NULL,NULL),(0000000028,0000000031,NULL,NULL),(0000000028,0000000066,NULL,NULL),(0000000028,0000000072,NULL,NULL),(0000000028,0000000083,NULL,NULL),(0000000028,0000000084,'0',NULL),(0000000030,0000000006,NULL,'Add sections here wich will be rendered below the content defined in field `text_md`.'),(0000000030,0000000022,NULL,'All navigation sections of a navigation page can be rendered as a list style. This field specifies the name of this navigation section to be used in such a list style.'),(0000000030,0000000025,'# @title','The content (markdown) of this field will be rendered at the top of the navigation section. Further sections added through the field `children` will be rendered below this. Note that here, the keyword `@title` can be used and will be replaced by the content of the field `title`.'),(0000000031,0000000029,'1',NULL),(0000000031,0000000031,NULL,NULL),(0000000031,0000000072,NULL,NULL),(0000000031,0000000073,NULL,NULL),(0000000031,0000000074,NULL,NULL),(0000000031,0000000075,NULL,NULL),(0000000031,0000000104,'1',NULL),(0000000032,0000000031,NULL,NULL),(0000000032,0000000046,'0',NULL),(0000000032,0000000047,'1',NULL),(0000000032,0000000066,NULL,NULL),(0000000032,0000000077,NULL,NULL),(0000000032,0000000083,NULL,NULL),(0000000032,0000000084,'0',NULL),(0000000033,0000000023,NULL,'Use this field to add custom CSS classes to the root navigation page container.'),(0000000033,0000000029,'1',NULL),(0000000033,0000000031,NULL,NULL),(0000000033,0000000046,'1',NULL),(0000000033,0000000047,'0',NULL),(0000000033,0000000073,NULL,NULL),(0000000033,0000000074,NULL,NULL),(0000000033,0000000075,'1',NULL),(0000000033,0000000077,NULL,NULL),(0000000033,0000000089,NULL,'Use this field to add custom CSS classes to the navigation menu of a navigation page.'),(0000000033,0000000104,'1',NULL),(0000000034,0000000066,NULL,NULL),(0000000034,0000000078,'0',NULL),(0000000034,0000000079,'0',NULL),(0000000034,0000000080,NULL,NULL),(0000000034,0000000081,NULL,NULL),(0000000034,0000000082,NULL,NULL),(0000000035,0000000004,NULL,'The label on the submit button.'),(0000000035,0000000025,NULL,'The description to be displayed on the page when a user wants to reset the password.'),(0000000035,0000000028,NULL,'The bootstrap color of the submit button.'),(0000000035,0000000035,NULL,'The success message to be shown when an email address was successfully stored in the database (if enabled) and the automatic emails were sent successfully.'),(0000000035,0000000055,NULL,'The placeholder in the email input field.'),(0000000035,0000000110,NULL,'The email to be sent to the the email address that was entered into the form. Use markdown syntax in conjunction with the field `is_html` if you want to send an email with html content. In addition to markdown, the following keyword is supported:\n- `@link` will be replaced by the activation link the user needs to reset the password.'),(0000000035,0000000111,NULL,'The subject of the email to be sent to the the email address that was entered into the form. Use the following keywords to create dynamic content:\n- `@project` will be replaced by the project name.'),(0000000035,0000000114,'0','If *checked*, the email will be parsed as markdown and sent as html. The unparsed email content will be sent as plaintext alternative. If left *unchecked* the emails will only be sent as plaintext'),(0000000036,0000000006,NULL,NULL),(0000000036,0000000008,NULL,NULL),(0000000036,0000000028,'primary',NULL),(0000000036,0000000035,NULL,NULL),(0000000036,0000000057,NULL,NULL),(0000000036,0000000087,'0',NULL),(0000000038,0000000008,NULL,NULL),(0000000038,0000000056,'0',NULL),(0000000038,0000000057,NULL,NULL),(0000000038,0000000058,NULL,NULL),(0000000038,0000000066,NULL,NULL),(0000000038,0000000085,NULL,NULL),(0000000039,0000000012,NULL,'The title of the modal form that pops up when the delete button is clicked.\n\nNote the following important point:\n- this field only has an effect if `is_log` is enabled.'),(0000000039,0000000013,NULL,'The label of the remove button of the modal form.\n\nNote the following important points:\n- this field only has an effect if `is_log` is enabled.\n- if this field is not set, the remove button is not rendered.\n- entries that are removed with this button are only marked as removed but not deleted from the DB.'),(0000000039,0000000014,NULL,'The content of the modal form that pops up when the delete button is clicked.\n\nNote the following important point:\n- this field only has an effect if `is_log` is enabled.'),(0000000039,0000000053,NULL,'The name of the source form (i.e. the field `name` of the target form style).'),(0000000039,0000000087,'0','If *checked*, the style will render a table where each row represents all fields of the source form at the time instant of data submission.\n\nIf left *unchecked*, a table is rendered where each row represents one field of the source form.\n\nNote the following important points:\n- Check this only if the source form also has `is_log` checked.\n- The fields, `delete_title`, `label_date_time`, `label_delete`, and `delete_content` only have an effect if `is_log` is *checked*.'),(0000000039,0000000088,NULL,'The column title of the timestamp column.\n\nNote the following important point:\n- this field only has an effect if `is_log` is enabled.'),(0000000040,0000000006,NULL,NULL),(0000000041,0000000001,NULL,NULL),(0000000041,0000000002,NULL,NULL),(0000000041,0000000005,NULL,NULL),(0000000041,0000000022,NULL,NULL),(0000000041,0000000028,'success',NULL),(0000000041,0000000035,NULL,NULL),(0000000041,0000000044,NULL,NULL),(0000000041,0000000090,NULL,NULL),(0000000042,0000000006,NULL,'The children to be rendered if the condition defined by the field `condition` resolves to true.'),(0000000042,0000000091,NULL,'The field `condition` allows to specify a condition. Note that the field `condition` is of type `json` and requires\n1. valid json syntax (see https://www.json.org/)\n2. a valid condition structure (see https://github.com/jwadhams/json-logic-php/)\n\nOnly if a condition resolves to true the sections added to the field `children` will be rendered.\n\nIn order to refer to a form-field use the syntax `\"@__form_name__#__from_field_name__\"` (the quotes are necessary to make it valid json syntax) where `__form_name__` is the value of the field `name` of the style `formUserInput` and `__form_field_name__` is the value of the field `name` of any form-field style.'),(0000000042,0000000097,'0','If *checked*, debug messages will be rendered to the screen. These might help to understand the result of a condition evaluation. **Make sure that this field is *unchecked* once the page is productive**.'),(0000000043,0000000030,NULL,NULL),(0000000043,0000000071,NULL,NULL),(0000000044,0000000071,NULL,NULL),(0000000044,0000000083,NULL,NULL),(0000000044,0000000099,'1',NULL),(0000000044,0000000100,'0',NULL),(0000000044,0000000103,'0',NULL),(0000000045,0000000105,NULL,'The JSON string to specify the (potentially) nested base styles.\r\n\r\nThere are a few things to note:\r\n - the key `_baseStyle` must be used to indicate that the assigned object is a *style object*\r\n - the *style object* must contain the key `_name` where the value must match a style name\r\n - the *style object* must contain the key `_fields` where the value is an object holding all required fields of the style (refer to the <a href=\"https://selfhelp.psy.unibe.ch/demo/styles\" target=\"_blank\">style documentation</a> for more information)'),(0000000046,0000000028,NULL,'.Use the type to change the appearance of individual progress bars'),(0000000046,0000000101,NULL,'iIf set apply a stripe via CSS gradient over the progress bar’s background color.'),(0000000046,0000000102,NULL,'If set display the progress in numbers ontop of the progress bar.'),(0000000047,0000000006,NULL,'Add only styles from type `input` for the edditable nodes. If they have input they could be eddited by the subject when they are clicked.'),(0000000047,0000000008,NULL,'Label of the form'),(0000000047,0000000028,NULL,'Type of the form'),(0000000047,0000000035,NULL,'The alert message for the succes'),(0000000047,0000000057,NULL,'Name of the form'),(0000000047,0000000107,NULL,'Use <a href=\"https://mermaidjs.github.io/demos.html\" target=\"_blank\">mermaid markdown</a> syntax here.'),(0000000048,0000000008,NULL,'The label on the submit button.'),(0000000048,0000000028,NULL,'The bootstrap color of the submit button.'),(0000000048,0000000035,NULL,'The success message to be shown when an email address was successfully stored in the database (if enabled) and the automatic emails were sent successfully.'),(0000000048,0000000055,NULL,'The placeholder in the email input field.'),(0000000048,0000000108,NULL,'A list of email addresses to be notified on submit with an email as defined in field `email_admins`. Use `json` syntax to specify the list of admins (e.g. `[\"__admin_1__\", ..., \"__admin_n__\"]`) where `__admin_*__` is the email address of an admin.'),(0000000048,0000000109,NULL,'The email to be sent to the the list of admins defined in the field `admins`. Use markdown syntax in conjunction with the field `is_html` if you want to send an email with html content. In addition to markdown, the following keyword is supported:\n- `@email` will be replaced by the email address entered in the form.'),(0000000048,0000000110,NULL,'The email to be sent to the the email address that was entered into the form. Use markdown syntax in conjunction with the field `is_html` if you want to send an email with html content.\n'),(0000000048,0000000111,NULL,'The subject of the email to be sent to the the email address that was entered into the form. Use the following keywords to create dynamic content:\n- `@project` will be replaced by the project name.'),(0000000048,0000000112,NULL,'The list of attachments to the email to be sent to the the address that was entered into the form. Use `json` syntax to specify a list of assets (e.g. `[\"__asset_1__\", ..., \"__asset_n__\"]`) where `__asset_*__` is the name of an uploaded asset.'),(0000000048,0000000113,'0','If checked, the entered email address will be stored in the database.'),(0000000048,0000000114,'0','If *checked*, the email will be parsed as markdown and sent as html. The unparsed email content will be sent as plaintext alternative. If left *unchecked* the emails will only be sent as plaintext');
/*!40000 ALTER TABLE `styles_fields` ENABLE KEYS */;
UNLOCK TABLES;
=======
INSERT INTO `users` (`id`, `email`, `name`, `password`, `id_genders`, `blocked`, `id_status`, `intern`, `token`, `id_languages`, `is_reminded`, `last_login`, `last_url`) VALUES
(0000000001, 'guest', '', NULL, NULL, 0, NULL, 1, NULL, NULL, 0, NULL, NULL),
(0000000002, 'admin', 'admin', '$2y$10$lqb/Eieowq8lWTUxVrb1MOHrZ1ZDvbnU4RNvWxqP5pa8/QOdwFB8e', NULL, 0, 0000000003, 0, NULL, NULL, 1, NULL, NULL),
(0000000003, 'tpf', 'TPF', '$2y$10$VxLANpP09THlDIDDfvL7PurilxKZ8vU8WzdGdfCYkdeBgy7hUkiUu', 0000000001, 0, 0000000003, 0, NULL, NULL, 0, NULL, NULL),
(0000000004, 'sysadmin', 'sysadmin', '$2y$10$H5MhmUF3cLLMNayuIQ4g.OXikV528bDOkConwtVBjdpj4rqrUtAXu', 0000000001, 0, 0000000003, 0, NULL, NULL, 0, NULL, NULL);

-- --------------------------------------------------------
>>>>>>> 82fcd0f8

--
-- Table structure for table `userStatus`
--

DROP TABLE IF EXISTS `userStatus`;
/*!40101 SET @saved_cs_client     = @@character_set_client */;
/*!40101 SET character_set_client = utf8 */;
CREATE TABLE `userStatus` (
  `id` int(10) unsigned zerofill NOT NULL AUTO_INCREMENT,
  `name` varchar(100) NOT NULL,
  `description` varchar(500) NOT NULL,
  PRIMARY KEY (`id`)
) ENGINE=InnoDB AUTO_INCREMENT=5 DEFAULT CHARSET=utf8;
/*!40101 SET character_set_client = @saved_cs_client */;

--
-- Dumping data for table `userStatus`
--

<<<<<<< HEAD
LOCK TABLES `userStatus` WRITE;
/*!40000 ALTER TABLE `userStatus` DISABLE KEYS */;
INSERT INTO `userStatus` VALUES (0000000001,'interested','This user has shown interest in the platform but has not yet met the preconditions to be invited.'),(0000000002,'invited','This user was invited to join the platform but has not yet validated the email address.'),(0000000003,'active','This user can log in and visit all accessible pages.');
/*!40000 ALTER TABLE `userStatus` ENABLE KEYS */;
UNLOCK TABLES;
=======
INSERT INTO `userStatus` (`id`, `name`, `description`) VALUES
(0000000001, 'interested', 'This user has shown interest in the platform but has not yet met the preconditions to be invited.'),
(0000000002, 'invited', 'This user was invited to join the platform but has not yet validated the email address.'),
(0000000003, 'active', 'This user can log in and visit all accessible pages.');

-- --------------------------------------------------------

--
-- Table structure for table `users_groups`
--

CREATE TABLE `users_groups` (
  `id_users` int(10) UNSIGNED ZEROFILL NOT NULL,
  `id_groups` int(10) UNSIGNED ZEROFILL NOT NULL
) ENGINE=InnoDB DEFAULT CHARSET=utf8;

--
-- Dumping data for table `users_groups`
--

INSERT INTO `users_groups` (`id_users`, `id_groups`) VALUES
(0000000002, 0000000001),
(0000000003, 0000000001),
(0000000004, 0000000001);

-- --------------------------------------------------------
>>>>>>> 82fcd0f8

--
-- Table structure for table `user_activity`
--

DROP TABLE IF EXISTS `user_activity`;
/*!40101 SET @saved_cs_client     = @@character_set_client */;
/*!40101 SET character_set_client = utf8 */;
CREATE TABLE `user_activity` (
  `id` int(10) unsigned zerofill NOT NULL AUTO_INCREMENT,
  `id_users` int(10) unsigned zerofill NOT NULL,
  `url` varchar(200) NOT NULL,
  `timestamp` datetime NOT NULL DEFAULT CURRENT_TIMESTAMP,
  `id_type` int(10) unsigned zerofill NOT NULL DEFAULT '0000000001',
  PRIMARY KEY (`id`),
  KEY `id_users` (`id_users`),
  KEY `id_type` (`id_type`),
  CONSTRAINT `fk_user_activity_fk_id_type` FOREIGN KEY (`id_type`) REFERENCES `activityType` (`id`) ON DELETE CASCADE ON UPDATE CASCADE,
  CONSTRAINT `fk_user_activity_fk_id_users` FOREIGN KEY (`id_users`) REFERENCES `users` (`id`) ON DELETE CASCADE ON UPDATE CASCADE
) ENGINE=InnoDB DEFAULT CHARSET=utf8;
/*!40101 SET character_set_client = @saved_cs_client */;

--
-- Dumping data for table `user_activity`
--

LOCK TABLES `user_activity` WRITE;
/*!40000 ALTER TABLE `user_activity` DISABLE KEYS */;
/*!40000 ALTER TABLE `user_activity` ENABLE KEYS */;
UNLOCK TABLES;

--
-- Table structure for table `user_input`
--

DROP TABLE IF EXISTS `user_input`;
/*!40101 SET @saved_cs_client     = @@character_set_client */;
/*!40101 SET character_set_client = utf8 */;
CREATE TABLE `user_input` (
  `id` int(10) unsigned zerofill NOT NULL AUTO_INCREMENT,
  `id_users` int(10) unsigned zerofill NOT NULL,
  `id_sections` int(10) unsigned zerofill NOT NULL,
  `id_section_form` int(10) unsigned zerofill NOT NULL,
  `value` longtext NOT NULL,
  `edit_time` datetime NOT NULL DEFAULT CURRENT_TIMESTAMP ON UPDATE CURRENT_TIMESTAMP,
<<<<<<< HEAD
  `removed` tinyint(1) NOT NULL DEFAULT '0',
  PRIMARY KEY (`id`),
  KEY `id_users` (`id_users`),
  KEY `id_sections` (`id_sections`),
  KEY `id_section_form` (`id_section_form`),
  CONSTRAINT `user_input_fk_id_section_form` FOREIGN KEY (`id_section_form`) REFERENCES `sections` (`id`) ON DELETE CASCADE ON UPDATE CASCADE,
  CONSTRAINT `user_input_fk_id_sections` FOREIGN KEY (`id_sections`) REFERENCES `sections` (`id`) ON DELETE CASCADE ON UPDATE CASCADE,
  CONSTRAINT `user_input_fk_id_users` FOREIGN KEY (`id_users`) REFERENCES `users` (`id`) ON DELETE CASCADE ON UPDATE CASCADE
=======
  `removed` tinyint(1) NOT NULL DEFAULT '0'
) ENGINE=InnoDB DEFAULT CHARSET=utf8;

--
-- Dumping data for table `user_input`
--

INSERT INTO `user_input` (`id`, `id_users`, `id_sections`, `id_section_form`, `value`, `edit_time`, `removed`) VALUES
(0000000001, 0000000003, 0000000056, 0000000055, '', '2019-11-19 11:21:28', 0),
(0000000002, 0000000003, 0000000057, 0000000055, '', '2019-11-19 11:21:28', 0),
(0000000003, 0000000004, 0000000056, 0000000055, '', '2019-11-19 11:21:28', 0),
(0000000004, 0000000004, 0000000057, 0000000055, '', '2019-11-19 11:21:28', 0);

-- --------------------------------------------------------

--
-- Table structure for table `validation_codes`
--

CREATE TABLE `validation_codes` (
  `code` varchar(16) NOT NULL,
  `id_users` int(10) UNSIGNED ZEROFILL DEFAULT NULL,
  `created` datetime NOT NULL DEFAULT CURRENT_TIMESTAMP,
  `consumed` datetime DEFAULT NULL ON UPDATE CURRENT_TIMESTAMP
>>>>>>> 82fcd0f8
) ENGINE=InnoDB DEFAULT CHARSET=utf8;
/*!40101 SET character_set_client = @saved_cs_client */;

--
-- Dumping data for table `user_input`
--

<<<<<<< HEAD
LOCK TABLES `user_input` WRITE;
/*!40000 ALTER TABLE `user_input` DISABLE KEYS */;
/*!40000 ALTER TABLE `user_input` ENABLE KEYS */;
UNLOCK TABLES;
=======
--
-- Indexes for table `fields`
--
ALTER TABLE `fields`
  ADD PRIMARY KEY (`id`),
  ADD KEY `id_type` (`id_type`);

--
-- Indexes for table `fieldType`
--
ALTER TABLE `fieldType`
  ADD PRIMARY KEY (`id`);

--
-- Indexes for table `genders`
--
ALTER TABLE `genders`
  ADD PRIMARY KEY (`id`);

--
-- Indexes for table `groups`
--
ALTER TABLE `groups`
  ADD PRIMARY KEY (`id`);

--
-- Indexes for table `languages`
--
ALTER TABLE `languages`
  ADD PRIMARY KEY (`id`);

--
-- Indexes for table `pages`
--
ALTER TABLE `pages`
  ADD PRIMARY KEY (`id`),
  ADD UNIQUE KEY `keyword` (`keyword`),
  ADD KEY `parent` (`parent`),
  ADD KEY `id_actions` (`id_actions`),
  ADD KEY `id_navigation_section` (`id_navigation_section`),
  ADD KEY `id_type` (`id_type`);

--
-- Indexes for table `pages_fields`
--
ALTER TABLE `pages_fields`
  ADD PRIMARY KEY (`id_pages`,`id_fields`),
  ADD KEY `id_pages` (`id_pages`),
  ADD KEY `id_fields` (`id_fields`);

--
-- Indexes for table `pages_fields_translation`
--
ALTER TABLE `pages_fields_translation`
  ADD PRIMARY KEY (`id_pages`,`id_fields`,`id_languages`),
  ADD KEY `id_pages` (`id_pages`),
  ADD KEY `id_fields` (`id_fields`),
  ADD KEY `id_languages` (`id_languages`);

--
-- Indexes for table `pages_sections`
--
ALTER TABLE `pages_sections`
  ADD PRIMARY KEY (`id_pages`,`id_sections`),
  ADD KEY `id_pages` (`id_pages`),
  ADD KEY `id_sections` (`id_sections`);

--
-- Indexes for table `pageType`
--
ALTER TABLE `pageType`
  ADD PRIMARY KEY (`id`);

--
-- Indexes for table `sections`
--
ALTER TABLE `sections`
  ADD PRIMARY KEY (`id`),
  ADD UNIQUE KEY `name` (`name`),
  ADD KEY `id_styles` (`id_styles`),
  ADD KEY `owner` (`owner`);

--
-- Indexes for table `sections_fields_translation`
--
ALTER TABLE `sections_fields_translation`
  ADD PRIMARY KEY (`id_sections`,`id_fields`,`id_languages`,`id_genders`),
  ADD KEY `id_sections` (`id_sections`),
  ADD KEY `id_fields` (`id_fields`),
  ADD KEY `id_languages` (`id_languages`),
  ADD KEY `id_genders` (`id_genders`);

--
-- Indexes for table `sections_hierarchy`
--
ALTER TABLE `sections_hierarchy`
  ADD PRIMARY KEY (`parent`,`child`),
  ADD KEY `parent` (`parent`),
  ADD KEY `child` (`child`);

--
-- Indexes for table `sections_navigation`
--
ALTER TABLE `sections_navigation`
  ADD PRIMARY KEY (`parent`,`child`),
  ADD KEY `child` (`child`),
  ADD KEY `parent` (`parent`),
  ADD KEY `id_pages` (`id_pages`);

--
-- Indexes for table `styleGroup`
--
ALTER TABLE `styleGroup`
  ADD PRIMARY KEY (`id`);

--
-- Indexes for table `styles`
--
ALTER TABLE `styles`
  ADD PRIMARY KEY (`id`),
  ADD KEY `id_type` (`id_type`),
  ADD KEY `id_group` (`id_group`);

--
-- Indexes for table `styles_fields`
--
ALTER TABLE `styles_fields`
  ADD PRIMARY KEY (`id_styles`,`id_fields`),
  ADD KEY `id_styles` (`id_styles`),
  ADD KEY `id_fields` (`id_fields`);

--
-- Indexes for table `styleType`
--
ALTER TABLE `styleType`
  ADD PRIMARY KEY (`id`);

--
-- Indexes for table `users`
--
ALTER TABLE `users`
  ADD PRIMARY KEY (`id`),
  ADD UNIQUE KEY `email` (`email`),
  ADD KEY `id_genders` (`id_genders`),
  ADD KEY `id_languages` (`id_languages`),
  ADD KEY `id_status` (`id_status`);

--
-- Indexes for table `userStatus`
--
ALTER TABLE `userStatus`
  ADD PRIMARY KEY (`id`);

--
-- Indexes for table `users_groups`
--
ALTER TABLE `users_groups`
  ADD PRIMARY KEY (`id_users`,`id_groups`),
  ADD KEY `id_users` (`id_users`),
  ADD KEY `id_groups` (`id_groups`);

--
-- Indexes for table `user_activity`
--
ALTER TABLE `user_activity`
  ADD PRIMARY KEY (`id`),
  ADD KEY `id_users` (`id_users`),
  ADD KEY `id_type` (`id_type`);

--
-- Indexes for table `user_input`
--
ALTER TABLE `user_input`
  ADD PRIMARY KEY (`id`),
  ADD KEY `id_users` (`id_users`),
  ADD KEY `id_sections` (`id_sections`),
  ADD KEY `id_section_form` (`id_section_form`);

--
-- Indexes for table `validation_codes`
--
ALTER TABLE `validation_codes`
  ADD PRIMARY KEY (`code`),
  ADD KEY `id_users` (`id_users`);

--
-- AUTO_INCREMENT for dumped tables
--

--
-- AUTO_INCREMENT for table `actions`
--
ALTER TABLE `actions`
  MODIFY `id` int(10) UNSIGNED ZEROFILL NOT NULL AUTO_INCREMENT, AUTO_INCREMENT=4;
--
-- AUTO_INCREMENT for table `activityType`
--
ALTER TABLE `activityType`
  MODIFY `id` int(10) UNSIGNED ZEROFILL NOT NULL AUTO_INCREMENT, AUTO_INCREMENT=3;
--
-- AUTO_INCREMENT for table `chat`
--
ALTER TABLE `chat`
  MODIFY `id` int(10) UNSIGNED ZEROFILL NOT NULL AUTO_INCREMENT;
--
-- AUTO_INCREMENT for table `chatRoom`
--
ALTER TABLE `chatRoom`
  MODIFY `id` int(10) UNSIGNED ZEROFILL NOT NULL AUTO_INCREMENT, AUTO_INCREMENT=2;
--
-- AUTO_INCREMENT for table `chatRoom_users`
--
ALTER TABLE `chatRoom_users`
  MODIFY `id` int(10) UNSIGNED ZEROFILL NOT NULL AUTO_INCREMENT;
--
-- AUTO_INCREMENT for table `fields`
--
ALTER TABLE `fields`
  MODIFY `id` int(10) UNSIGNED ZEROFILL NOT NULL AUTO_INCREMENT, AUTO_INCREMENT=118;
--
-- AUTO_INCREMENT for table `fieldType`
--
ALTER TABLE `fieldType`
  MODIFY `id` int(10) UNSIGNED ZEROFILL NOT NULL AUTO_INCREMENT, AUTO_INCREMENT=15;
--
-- AUTO_INCREMENT for table `genders`
--
ALTER TABLE `genders`
  MODIFY `id` int(10) UNSIGNED ZEROFILL NOT NULL AUTO_INCREMENT, AUTO_INCREMENT=3;
--
-- AUTO_INCREMENT for table `groups`
--
ALTER TABLE `groups`
  MODIFY `id` int(10) UNSIGNED ZEROFILL NOT NULL AUTO_INCREMENT, AUTO_INCREMENT=4;
--
-- AUTO_INCREMENT for table `languages`
--
ALTER TABLE `languages`
  MODIFY `id` int(10) UNSIGNED ZEROFILL NOT NULL AUTO_INCREMENT, AUTO_INCREMENT=4;
--
-- AUTO_INCREMENT for table `pages`
--
ALTER TABLE `pages`
  MODIFY `id` int(10) UNSIGNED ZEROFILL NOT NULL AUTO_INCREMENT, AUTO_INCREMENT=43;
--
-- AUTO_INCREMENT for table `pageType`
--
ALTER TABLE `pageType`
  MODIFY `id` int(10) UNSIGNED ZEROFILL NOT NULL AUTO_INCREMENT, AUTO_INCREMENT=5;
--
-- AUTO_INCREMENT for table `sections`
--
ALTER TABLE `sections`
  MODIFY `id` int(10) UNSIGNED ZEROFILL NOT NULL AUTO_INCREMENT, AUTO_INCREMENT=59;
--
-- AUTO_INCREMENT for table `styleGroup`
--
ALTER TABLE `styleGroup`
  MODIFY `id` int(10) UNSIGNED ZEROFILL NOT NULL AUTO_INCREMENT, AUTO_INCREMENT=10;
--
-- AUTO_INCREMENT for table `styles`
--
ALTER TABLE `styles`
  MODIFY `id` int(10) UNSIGNED ZEROFILL NOT NULL AUTO_INCREMENT, AUTO_INCREMENT=49;
--
-- AUTO_INCREMENT for table `styleType`
--
ALTER TABLE `styleType`
  MODIFY `id` int(10) UNSIGNED ZEROFILL NOT NULL AUTO_INCREMENT, AUTO_INCREMENT=4;
--
-- AUTO_INCREMENT for table `users`
--
ALTER TABLE `users`
  MODIFY `id` int(10) UNSIGNED ZEROFILL NOT NULL AUTO_INCREMENT, AUTO_INCREMENT=5;
--
-- AUTO_INCREMENT for table `userStatus`
--
ALTER TABLE `userStatus`
  MODIFY `id` int(10) UNSIGNED ZEROFILL NOT NULL AUTO_INCREMENT, AUTO_INCREMENT=5;
--
-- AUTO_INCREMENT for table `user_activity`
--
ALTER TABLE `user_activity`
  MODIFY `id` int(10) UNSIGNED ZEROFILL NOT NULL AUTO_INCREMENT;
--
-- AUTO_INCREMENT for table `user_input`
--
ALTER TABLE `user_input`
  MODIFY `id` int(10) UNSIGNED ZEROFILL NOT NULL AUTO_INCREMENT, AUTO_INCREMENT=5;
--
-- Constraints for dumped tables
--

--
-- Constraints for table `acl_groups`
--
ALTER TABLE `acl_groups`
  ADD CONSTRAINT `fk_acl_groups_id_groups` FOREIGN KEY (`id_groups`) REFERENCES `groups` (`id`) ON DELETE CASCADE ON UPDATE CASCADE,
  ADD CONSTRAINT `fk_acl_groups_id_pages` FOREIGN KEY (`id_pages`) REFERENCES `pages` (`id`) ON DELETE CASCADE ON UPDATE CASCADE;

--
-- Constraints for table `acl_users`
--
ALTER TABLE `acl_users`
  ADD CONSTRAINT `acl_fk_id_pages` FOREIGN KEY (`id_pages`) REFERENCES `pages` (`id`) ON DELETE CASCADE ON UPDATE CASCADE,
  ADD CONSTRAINT `acl_fk_id_users` FOREIGN KEY (`id_users`) REFERENCES `users` (`id`) ON DELETE CASCADE ON UPDATE CASCADE;
>>>>>>> 82fcd0f8

--
-- Table structure for table `users`
--

DROP TABLE IF EXISTS `users`;
/*!40101 SET @saved_cs_client     = @@character_set_client */;
/*!40101 SET character_set_client = utf8 */;
CREATE TABLE `users` (
  `id` int(10) unsigned zerofill NOT NULL AUTO_INCREMENT,
  `email` varchar(100) NOT NULL,
  `name` varchar(100) DEFAULT NULL,
  `password` varchar(255) DEFAULT NULL,
  `id_genders` int(10) unsigned zerofill DEFAULT NULL,
  `blocked` tinyint(1) NOT NULL DEFAULT '0',
  `id_status` int(10) unsigned zerofill DEFAULT '0000000001',
  `intern` tinyint(1) NOT NULL DEFAULT '0',
  `token` varchar(32) DEFAULT NULL,
  `id_languages` int(10) unsigned zerofill DEFAULT NULL,
  `is_reminded` tinyint(1) NOT NULL DEFAULT '1',
  `last_login` date DEFAULT NULL,
  `last_url` varchar(100) DEFAULT NULL,
  PRIMARY KEY (`id`),
  UNIQUE KEY `email` (`email`),
  KEY `id_genders` (`id_genders`),
  KEY `id_languages` (`id_languages`),
  KEY `id_status` (`id_status`),
  CONSTRAINT `fk_users_id_genders` FOREIGN KEY (`id_genders`) REFERENCES `genders` (`id`) ON DELETE CASCADE ON UPDATE CASCADE,
  CONSTRAINT `fk_users_id_languages` FOREIGN KEY (`id_languages`) REFERENCES `languages` (`id`) ON DELETE SET NULL ON UPDATE CASCADE,
  CONSTRAINT `fk_users_id_status` FOREIGN KEY (`id_status`) REFERENCES `userStatus` (`id`) ON DELETE SET NULL ON UPDATE CASCADE
) ENGINE=InnoDB AUTO_INCREMENT=3 DEFAULT CHARSET=utf8;
/*!40101 SET character_set_client = @saved_cs_client */;

--
-- Dumping data for table `users`
--

LOCK TABLES `users` WRITE;
/*!40000 ALTER TABLE `users` DISABLE KEYS */;
INSERT INTO `users` VALUES (0000000001,'guest','',NULL,NULL,0,NULL,1,NULL,NULL,0,NULL,NULL),(0000000002,'admin','admin','$2y$10$lqb/Eieowq8lWTUxVrb1MOHrZ1ZDvbnU4RNvWxqP5pa8/QOdwFB8e',NULL,0,0000000003,0,NULL,NULL,1,NULL,NULL);
/*!40000 ALTER TABLE `users` ENABLE KEYS */;
UNLOCK TABLES;

--
-- Table structure for table `users_groups`
--

DROP TABLE IF EXISTS `users_groups`;
/*!40101 SET @saved_cs_client     = @@character_set_client */;
/*!40101 SET character_set_client = utf8 */;
CREATE TABLE `users_groups` (
  `id_users` int(10) unsigned zerofill NOT NULL,
  `id_groups` int(10) unsigned zerofill NOT NULL,
  PRIMARY KEY (`id_users`,`id_groups`),
  KEY `id_users` (`id_users`),
  KEY `id_groups` (`id_groups`),
  CONSTRAINT `fk_users_groups_id_groups` FOREIGN KEY (`id_groups`) REFERENCES `groups` (`id`) ON DELETE CASCADE ON UPDATE CASCADE,
  CONSTRAINT `fk_users_groups_id_users` FOREIGN KEY (`id_users`) REFERENCES `users` (`id`) ON DELETE CASCADE ON UPDATE CASCADE
) ENGINE=InnoDB DEFAULT CHARSET=utf8;
/*!40101 SET character_set_client = @saved_cs_client */;

--
-- Dumping data for table `users_groups`
--

LOCK TABLES `users_groups` WRITE;
/*!40000 ALTER TABLE `users_groups` DISABLE KEYS */;
INSERT INTO `users_groups` VALUES (0000000002,0000000001);
/*!40000 ALTER TABLE `users_groups` ENABLE KEYS */;
UNLOCK TABLES;

--
-- Table structure for table `validation_codes`
--

DROP TABLE IF EXISTS `validation_codes`;
/*!40101 SET @saved_cs_client     = @@character_set_client */;
/*!40101 SET character_set_client = utf8 */;
CREATE TABLE `validation_codes` (
  `code` varchar(16) NOT NULL,
  `id_users` int(10) unsigned zerofill DEFAULT NULL,
  `created` datetime NOT NULL DEFAULT CURRENT_TIMESTAMP,
  `consumed` datetime DEFAULT NULL ON UPDATE CURRENT_TIMESTAMP,
  PRIMARY KEY (`code`),
  KEY `id_users` (`id_users`),
  CONSTRAINT `validation_codes_fk_id_users` FOREIGN KEY (`id_users`) REFERENCES `users` (`id`) ON DELETE CASCADE ON UPDATE CASCADE
) ENGINE=InnoDB DEFAULT CHARSET=utf8;
/*!40101 SET character_set_client = @saved_cs_client */;

--
-- Dumping data for table `validation_codes`
--

LOCK TABLES `validation_codes` WRITE;
/*!40000 ALTER TABLE `validation_codes` DISABLE KEYS */;
/*!40000 ALTER TABLE `validation_codes` ENABLE KEYS */;
UNLOCK TABLES;

--
-- Temporary table structure for view `view_fields`
--

DROP TABLE IF EXISTS `view_fields`;
/*!50001 DROP VIEW IF EXISTS `view_fields`*/;
SET @saved_cs_client     = @@character_set_client;
SET character_set_client = utf8;
/*!50001 CREATE VIEW `view_fields` AS SELECT 
 1 AS `field_id`,
 1 AS `field_name`,
 1 AS `display`,
 1 AS `field_type_id`,
 1 AS `field_type`,
 1 AS `position`*/;
SET character_set_client = @saved_cs_client;

--
-- Temporary table structure for view `view_style_fields`
--

DROP TABLE IF EXISTS `view_style_fields`;
/*!50001 DROP VIEW IF EXISTS `view_style_fields`*/;
SET @saved_cs_client     = @@character_set_client;
SET character_set_client = utf8;
/*!50001 CREATE VIEW `view_style_fields` AS SELECT 
 1 AS `style_id`,
 1 AS `style_name`,
 1 AS `style_type`,
 1 AS `style_group`,
 1 AS `field_id`,
 1 AS `field_name`,
 1 AS `field_type`,
 1 AS `display`,
 1 AS `position`,
 1 AS `default_value`,
 1 AS `help`*/;
SET character_set_client = @saved_cs_client;

--
-- Temporary table structure for view `view_styles`
--

DROP TABLE IF EXISTS `view_styles`;
/*!50001 DROP VIEW IF EXISTS `view_styles`*/;
SET @saved_cs_client     = @@character_set_client;
SET character_set_client = utf8;
/*!50001 CREATE VIEW `view_styles` AS SELECT 
 1 AS `style_id`,
 1 AS `style_name`,
 1 AS `style_description`,
 1 AS `style_type_id`,
 1 AS `style_type`,
 1 AS `style_group_id`,
 1 AS `style_group`,
 1 AS `style_group_description`,
 1 AS `style_group_position`*/;
SET character_set_client = @saved_cs_client;

--
-- Temporary table structure for view `view_user_input`
--

DROP TABLE IF EXISTS `view_user_input`;
/*!50001 DROP VIEW IF EXISTS `view_user_input`*/;
SET @saved_cs_client     = @@character_set_client;
SET character_set_client = utf8;
/*!50001 CREATE VIEW `view_user_input` AS SELECT 
 1 AS `id`,
 1 AS `user_id`,
 1 AS `user_name`,
 1 AS `form_id`,
 1 AS `form_name`,
 1 AS `field_id`,
 1 AS `field_name`,
 1 AS `value`,
 1 AS `edit_time`,
 1 AS `removed`*/;
SET character_set_client = @saved_cs_client;

--
-- Dumping events for database 'selfhelp'
--

--
-- Dumping routines for database 'selfhelp'
--
/*!50003 DROP FUNCTION IF EXISTS `get_field_id` */;
/*!50003 SET @saved_cs_client      = @@character_set_client */ ;
/*!50003 SET @saved_cs_results     = @@character_set_results */ ;
/*!50003 SET @saved_col_connection = @@collation_connection */ ;
/*!50003 SET character_set_client  = utf8 */ ;
/*!50003 SET character_set_results = utf8 */ ;
/*!50003 SET collation_connection  = utf8_general_ci */ ;
/*!50003 SET @saved_sql_mode       = @@sql_mode */ ;
/*!50003 SET sql_mode              = 'MYSQL40,HIGH_NOT_PRECEDENCE' */ ;
DELIMITER ;;
CREATE DEFINER=`bashev`@`%` FUNCTION `get_field_id`(field varchar(100)) RETURNS int(11)
BEGIN 
	DECLARE field_id INT;    
	select id into field_id
	from fields
	where name = field;
    return field_id;
END ;;
DELIMITER ;
/*!50003 SET sql_mode              = @saved_sql_mode */ ;
/*!50003 SET character_set_client  = @saved_cs_client */ ;
/*!50003 SET character_set_results = @saved_cs_results */ ;
/*!50003 SET collation_connection  = @saved_col_connection */ ;
/*!50003 DROP FUNCTION IF EXISTS `get_field_type_id` */;
/*!50003 SET @saved_cs_client      = @@character_set_client */ ;
/*!50003 SET @saved_cs_results     = @@character_set_results */ ;
/*!50003 SET @saved_col_connection = @@collation_connection */ ;
/*!50003 SET character_set_client  = utf8 */ ;
/*!50003 SET character_set_results = utf8 */ ;
/*!50003 SET collation_connection  = utf8_general_ci */ ;
/*!50003 SET @saved_sql_mode       = @@sql_mode */ ;
/*!50003 SET sql_mode              = 'MYSQL40,HIGH_NOT_PRECEDENCE' */ ;
DELIMITER ;;
CREATE DEFINER=`bashev`@`%` FUNCTION `get_field_type_id`(field_type varchar(100)) RETURNS int(11)
BEGIN 
	DECLARE field_type_id INT;    
	select id into field_type_id
	from fieldType
	where name = field_type;
    return field_type_id;
END ;;
DELIMITER ;
/*!50003 SET sql_mode              = @saved_sql_mode */ ;
/*!50003 SET character_set_client  = @saved_cs_client */ ;
/*!50003 SET character_set_results = @saved_cs_results */ ;
/*!50003 SET collation_connection  = @saved_col_connection */ ;
/*!50003 DROP FUNCTION IF EXISTS `get_style_group_id` */;
/*!50003 SET @saved_cs_client      = @@character_set_client */ ;
/*!50003 SET @saved_cs_results     = @@character_set_results */ ;
/*!50003 SET @saved_col_connection = @@collation_connection */ ;
/*!50003 SET character_set_client  = utf8 */ ;
/*!50003 SET character_set_results = utf8 */ ;
/*!50003 SET collation_connection  = utf8_general_ci */ ;
/*!50003 SET @saved_sql_mode       = @@sql_mode */ ;
/*!50003 SET sql_mode              = 'MYSQL40,HIGH_NOT_PRECEDENCE' */ ;
DELIMITER ;;
CREATE DEFINER=`bashev`@`%` FUNCTION `get_style_group_id`(style_group varchar(100)) RETURNS int(11)
BEGIN 
	DECLARE style_group_id INT;    
	select id into style_group_id
	from styleGroup
	where name = style_group;
    return style_group_id;
END ;;
DELIMITER ;
/*!50003 SET sql_mode              = @saved_sql_mode */ ;
/*!50003 SET character_set_client  = @saved_cs_client */ ;
/*!50003 SET character_set_results = @saved_cs_results */ ;
/*!50003 SET collation_connection  = @saved_col_connection */ ;
/*!50003 DROP FUNCTION IF EXISTS `get_style_id` */;
/*!50003 SET @saved_cs_client      = @@character_set_client */ ;
/*!50003 SET @saved_cs_results     = @@character_set_results */ ;
/*!50003 SET @saved_col_connection = @@collation_connection */ ;
/*!50003 SET character_set_client  = utf8 */ ;
/*!50003 SET character_set_results = utf8 */ ;
/*!50003 SET collation_connection  = utf8_general_ci */ ;
/*!50003 SET @saved_sql_mode       = @@sql_mode */ ;
/*!50003 SET sql_mode              = 'MYSQL40,HIGH_NOT_PRECEDENCE' */ ;
DELIMITER ;;
CREATE DEFINER=`bashev`@`%` FUNCTION `get_style_id`(style varchar(100)) RETURNS int(11)
BEGIN 
	DECLARE style_id INT;    
	select id into style_id
	from styles
	where name = style;
    return style_id;
END ;;
DELIMITER ;
/*!50003 SET sql_mode              = @saved_sql_mode */ ;
/*!50003 SET character_set_client  = @saved_cs_client */ ;
/*!50003 SET character_set_results = @saved_cs_results */ ;
/*!50003 SET collation_connection  = @saved_col_connection */ ;
/*!50003 DROP PROCEDURE IF EXISTS `get_form_data` */;
/*!50003 SET @saved_cs_client      = @@character_set_client */ ;
/*!50003 SET @saved_cs_results     = @@character_set_results */ ;
/*!50003 SET @saved_col_connection = @@collation_connection */ ;
/*!50003 SET character_set_client  = utf8 */ ;
/*!50003 SET character_set_results = utf8 */ ;
/*!50003 SET collation_connection  = utf8_general_ci */ ;
/*!50003 SET @saved_sql_mode       = @@sql_mode */ ;
/*!50003 SET sql_mode              = 'MYSQL40,HIGH_NOT_PRECEDENCE' */ ;
DELIMITER ;;
CREATE DEFINER=`bashev`@`%` PROCEDURE `get_form_data`( form_id_param INT )
BEGIN  
    SET @@group_concat_max_len = 32000;
	SET @sql = NULL;
	SELECT
	  GROUP_CONCAT(DISTINCT
		CONCAT(
		  'max(case when field_name = "',
		  field_name,
		  '" then value end) as `',
		  replace(field_name, ' ', ''), '`'
		)
	  ) INTO @sql
	from view_user_input
    where form_id = form_id_param;
	
    IF (@sql is null) THEN
		SELECT "";
    ELSE 
		begin
		SET @sql = CONCAT('select user_name, form_name, edit_time, ', @sql, ' from view_user_input
		where form_id = ', form_id_param,
		' group by form_name, user_name, edit_time');

		
		PREPARE stmt FROM @sql;
		EXECUTE stmt;
		DEALLOCATE PREPARE stmt;
        end;
    END IF;
END ;;
DELIMITER ;
/*!50003 SET sql_mode              = @saved_sql_mode */ ;
/*!50003 SET character_set_client  = @saved_cs_client */ ;
/*!50003 SET character_set_results = @saved_cs_results */ ;
/*!50003 SET collation_connection  = @saved_col_connection */ ;

--
-- Final view structure for view `view_fields`
--

/*!50001 DROP VIEW IF EXISTS `view_fields`*/;
/*!50001 SET @saved_cs_client          = @@character_set_client */;
/*!50001 SET @saved_cs_results         = @@character_set_results */;
/*!50001 SET @saved_col_connection     = @@collation_connection */;
/*!50001 SET character_set_client      = utf8 */;
/*!50001 SET character_set_results     = utf8 */;
/*!50001 SET collation_connection      = utf8_general_ci */;
/*!50001 CREATE ALGORITHM=UNDEFINED */
/*!50013 DEFINER=`bashev`@`%` SQL SECURITY DEFINER */
/*!50001 VIEW `view_fields` AS select cast(`f`.`id` as unsigned) AS `field_id`,`f`.`name` AS `field_name`,`f`.`display` AS `display`,cast(`ft`.`id` as unsigned) AS `field_type_id`,`ft`.`name` AS `field_type`,`ft`.`position` AS `position` from (`fields` `f` left join `fieldType` `ft` on((`f`.`id_type` = `ft`.`id`))) */;
/*!50001 SET character_set_client      = @saved_cs_client */;
/*!50001 SET character_set_results     = @saved_cs_results */;
/*!50001 SET collation_connection      = @saved_col_connection */;

--
-- Final view structure for view `view_style_fields`
--

/*!50001 DROP VIEW IF EXISTS `view_style_fields`*/;
/*!50001 SET @saved_cs_client          = @@character_set_client */;
/*!50001 SET @saved_cs_results         = @@character_set_results */;
/*!50001 SET @saved_col_connection     = @@collation_connection */;
/*!50001 SET character_set_client      = utf8 */;
/*!50001 SET character_set_results     = utf8 */;
/*!50001 SET collation_connection      = utf8_general_ci */;
/*!50001 CREATE ALGORITHM=UNDEFINED */
/*!50013 DEFINER=`bashev`@`%` SQL SECURITY DEFINER */
/*!50001 VIEW `view_style_fields` AS select `s`.`style_id` AS `style_id`,`s`.`style_name` AS `style_name`,`s`.`style_type` AS `style_type`,`s`.`style_group` AS `style_group`,`f`.`field_id` AS `field_id`,`f`.`field_name` AS `field_name`,`f`.`field_type` AS `field_type`,`f`.`display` AS `display`,`f`.`position` AS `position`,`sf`.`default_value` AS `default_value`,`sf`.`help` AS `help` from ((`view_styles` `s` left join `styles_fields` `sf` on((`s`.`style_id` = `sf`.`id_styles`))) left join `view_fields` `f` on((`f`.`field_id` = `sf`.`id_fields`))) */;
/*!50001 SET character_set_client      = @saved_cs_client */;
/*!50001 SET character_set_results     = @saved_cs_results */;
/*!50001 SET collation_connection      = @saved_col_connection */;

--
-- Final view structure for view `view_styles`
--

/*!50001 DROP VIEW IF EXISTS `view_styles`*/;
/*!50001 SET @saved_cs_client          = @@character_set_client */;
/*!50001 SET @saved_cs_results         = @@character_set_results */;
/*!50001 SET @saved_col_connection     = @@collation_connection */;
/*!50001 SET character_set_client      = utf8 */;
/*!50001 SET character_set_results     = utf8 */;
/*!50001 SET collation_connection      = utf8_general_ci */;
/*!50001 CREATE ALGORITHM=UNDEFINED */
/*!50013 DEFINER=`bashev`@`%` SQL SECURITY DEFINER */
/*!50001 VIEW `view_styles` AS select cast(`s`.`id` as unsigned) AS `style_id`,`s`.`name` AS `style_name`,`s`.`description` AS `style_description`,cast(`st`.`id` as unsigned) AS `style_type_id`,`st`.`name` AS `style_type`,cast(`sg`.`id` as unsigned) AS `style_group_id`,`sg`.`name` AS `style_group`,`sg`.`description` AS `style_group_description`,`sg`.`position` AS `style_group_position` from ((`styles` `s` left join `styleType` `st` on((`s`.`id_type` = `st`.`id`))) left join `styleGroup` `sg` on((`s`.`id_group` = `sg`.`id`))) */;
/*!50001 SET character_set_client      = @saved_cs_client */;
/*!50001 SET character_set_results     = @saved_cs_results */;
/*!50001 SET collation_connection      = @saved_col_connection */;

--
-- Final view structure for view `view_user_input`
--

/*!50001 DROP VIEW IF EXISTS `view_user_input`*/;
/*!50001 SET @saved_cs_client          = @@character_set_client */;
/*!50001 SET @saved_cs_results         = @@character_set_results */;
/*!50001 SET @saved_col_connection     = @@collation_connection */;
/*!50001 SET character_set_client      = utf8 */;
/*!50001 SET character_set_results     = utf8 */;
/*!50001 SET collation_connection      = utf8_general_ci */;
/*!50001 CREATE ALGORITHM=UNDEFINED */
/*!50013 DEFINER=`bashev`@`%` SQL SECURITY DEFINER */
/*!50001 VIEW `view_user_input` AS select cast(`ui`.`id` as unsigned) AS `id`,cast(`u`.`id` as unsigned) AS `user_id`,`u`.`name` AS `user_name`,cast(`form`.`id` as unsigned) AS `form_id`,`sft_if`.`content` AS `form_name`,cast(`field`.`id` as unsigned) AS `field_id`,`sft_in`.`content` AS `field_name`,`ui`.`value` AS `value`,`ui`.`edit_time` AS `edit_time`,`ui`.`removed` AS `removed` from (((((`user_input` `ui` left join `users` `u` on((`ui`.`id_users` = `u`.`id`))) left join `sections` `field` on((`ui`.`id_sections` = `field`.`id`))) left join `sections` `form` on((`ui`.`id_section_form` = `form`.`id`))) left join `sections_fields_translation` `sft_in` on(((`sft_in`.`id_sections` = `ui`.`id_sections`) and (`sft_in`.`id_fields` = 57)))) left join `sections_fields_translation` `sft_if` on(((`sft_if`.`id_sections` = `ui`.`id_section_form`) and (`sft_if`.`id_fields` = 57)))) */;
/*!50001 SET character_set_client      = @saved_cs_client */;
/*!50001 SET character_set_results     = @saved_cs_results */;
/*!50001 SET collation_connection      = @saved_col_connection */;
/*!40103 SET TIME_ZONE=@OLD_TIME_ZONE */;

/*!40101 SET SQL_MODE=@OLD_SQL_MODE */;
/*!40014 SET FOREIGN_KEY_CHECKS=@OLD_FOREIGN_KEY_CHECKS */;
/*!40014 SET UNIQUE_CHECKS=@OLD_UNIQUE_CHECKS */;
/*!40101 SET CHARACTER_SET_CLIENT=@OLD_CHARACTER_SET_CLIENT */;
/*!40101 SET CHARACTER_SET_RESULTS=@OLD_CHARACTER_SET_RESULTS */;
/*!40101 SET COLLATION_CONNECTION=@OLD_COLLATION_CONNECTION */;
/*!40111 SET SQL_NOTES=@OLD_SQL_NOTES */;

-- Dump completed on 2019-10-30 14:32:56<|MERGE_RESOLUTION|>--- conflicted
+++ resolved
@@ -1,10 +1,7 @@
--- MySQL dump 10.13  Distrib 5.7.23, for Win32 (AMD64)
---
-<<<<<<< HEAD
--- Host: localhost    Database: selfhelp
--- ------------------------------------------------------
--- Server version	5.7.27-0ubuntu0.18.04.1
-=======
+-- phpMyAdmin SQL Dump
+-- version 4.6.6deb5
+-- https://www.phpmyadmin.net/
+--
 -- Host: localhost:3306
 -- Generation Time: Nov 19, 2019 at 11:25 AM
 -- Server version: 5.7.27-0ubuntu0.18.04.1
@@ -13,20 +10,10 @@
 SET SQL_MODE = "NO_AUTO_VALUE_ON_ZERO";
 SET time_zone = "+00:00";
 
->>>>>>> 82fcd0f8
 
 /*!40101 SET @OLD_CHARACTER_SET_CLIENT=@@CHARACTER_SET_CLIENT */;
 /*!40101 SET @OLD_CHARACTER_SET_RESULTS=@@CHARACTER_SET_RESULTS */;
 /*!40101 SET @OLD_COLLATION_CONNECTION=@@COLLATION_CONNECTION */;
-<<<<<<< HEAD
-/*!40101 SET NAMES utf8 */;
-/*!40103 SET @OLD_TIME_ZONE=@@TIME_ZONE */;
-/*!40103 SET TIME_ZONE='+00:00' */;
-/*!40014 SET @OLD_UNIQUE_CHECKS=@@UNIQUE_CHECKS, UNIQUE_CHECKS=0 */;
-/*!40014 SET @OLD_FOREIGN_KEY_CHECKS=@@FOREIGN_KEY_CHECKS, FOREIGN_KEY_CHECKS=0 */;
-/*!40101 SET @OLD_SQL_MODE=@@SQL_MODE, SQL_MODE='NO_AUTO_VALUE_ON_ZERO' */;
-/*!40111 SET @OLD_SQL_NOTES=@@SQL_NOTES, SQL_NOTES=0 */;
-=======
 /*!40101 SET NAMES utf8mb4 */;
 
 --
@@ -35,761 +22,1563 @@
 --
 
 -- --------------------------------------------------------
->>>>>>> 82fcd0f8
 
 --
 -- Table structure for table `acl_groups`
 --
 
-DROP TABLE IF EXISTS `acl_groups`;
-/*!40101 SET @saved_cs_client     = @@character_set_client */;
-/*!40101 SET character_set_client = utf8 */;
 CREATE TABLE `acl_groups` (
-  `id_groups` int(10) unsigned zerofill NOT NULL,
-  `id_pages` int(10) unsigned zerofill NOT NULL,
+  `id_groups` int(10) UNSIGNED ZEROFILL NOT NULL,
+  `id_pages` int(10) UNSIGNED ZEROFILL NOT NULL,
   `acl_select` tinyint(1) NOT NULL DEFAULT '1',
   `acl_insert` tinyint(1) NOT NULL DEFAULT '0',
   `acl_update` tinyint(1) NOT NULL DEFAULT '0',
-  `acl_delete` tinyint(1) NOT NULL DEFAULT '0',
-  PRIMARY KEY (`id_groups`,`id_pages`),
-  KEY `id_pages` (`id_pages`) USING BTREE,
-  KEY `id_groups` (`id_groups`) USING BTREE,
-  CONSTRAINT `fk_acl_groups_id_groups` FOREIGN KEY (`id_groups`) REFERENCES `groups` (`id`) ON DELETE CASCADE ON UPDATE CASCADE,
-  CONSTRAINT `fk_acl_groups_id_pages` FOREIGN KEY (`id_pages`) REFERENCES `pages` (`id`) ON DELETE CASCADE ON UPDATE CASCADE
-) ENGINE=InnoDB DEFAULT CHARSET=utf8;
-/*!40101 SET character_set_client = @saved_cs_client */;
+  `acl_delete` tinyint(1) NOT NULL DEFAULT '0'
+) ENGINE=InnoDB DEFAULT CHARSET=utf8;
 
 --
 -- Dumping data for table `acl_groups`
 --
 
-LOCK TABLES `acl_groups` WRITE;
-/*!40000 ALTER TABLE `acl_groups` DISABLE KEYS */;
-INSERT INTO `acl_groups` VALUES (0000000001,0000000001,1,1,1,1),(0000000001,0000000002,1,1,1,1),(0000000001,0000000003,1,0,1,0),(0000000001,0000000004,1,1,1,1),(0000000001,0000000005,1,0,1,0),(0000000001,0000000006,1,1,1,1),(0000000001,0000000007,1,1,1,1),(0000000001,0000000008,1,1,1,1),(0000000001,0000000009,1,0,0,0),(0000000001,0000000010,1,0,0,0),(0000000001,0000000011,1,1,0,0),(0000000001,0000000012,1,0,1,0),(0000000001,0000000013,1,0,0,1),(0000000001,0000000014,1,0,0,0),(0000000001,0000000015,1,1,0,0),(0000000001,0000000016,1,0,1,0),(0000000001,0000000017,1,0,0,1),(0000000001,0000000018,1,0,0,0),(0000000001,0000000019,1,1,0,0),(0000000001,0000000020,1,0,1,0),(0000000001,0000000021,1,0,0,1),(0000000001,0000000022,1,0,0,0),(0000000001,0000000023,1,0,0,0),(0000000001,0000000024,1,0,0,0),(0000000001,0000000025,1,1,0,0),(0000000001,0000000026,1,0,1,0),(0000000001,0000000027,1,0,0,1),(0000000001,0000000028,1,0,0,0),(0000000001,0000000029,1,1,1,1),(0000000001,0000000030,1,1,1,1),(0000000001,0000000031,1,1,1,1),(0000000001,0000000032,1,1,1,1),(0000000001,0000000033,1,1,1,1),(0000000001,0000000035,1,1,1,1),(0000000001,0000000036,1,1,0,0),(0000000001,0000000037,1,0,1,0),(0000000001,0000000038,1,0,0,0),(0000000001,0000000039,1,1,0,0),(0000000001,0000000040,1,0,0,1),(0000000001,0000000041,1,0,1,0),(0000000001,0000000042,1,0,0,1),(0000000002,0000000001,1,0,0,0),(0000000002,0000000002,1,0,0,0),(0000000002,0000000003,1,0,0,0),(0000000002,0000000004,1,0,0,0),(0000000002,0000000005,1,0,0,0),(0000000002,0000000006,1,0,0,0),(0000000002,0000000007,1,0,0,0),(0000000002,0000000008,1,0,0,0),(0000000002,0000000009,1,0,0,0),(0000000002,0000000010,0,0,0,0),(0000000002,0000000011,0,0,0,0),(0000000002,0000000012,0,0,0,0),(0000000002,0000000013,0,0,0,0),(0000000002,0000000014,1,0,0,0),(0000000002,0000000015,1,1,0,0),(0000000002,0000000016,1,0,1,0),(0000000002,0000000017,0,0,0,0),(0000000002,0000000018,1,0,0,0),(0000000002,0000000019,1,1,0,0),(0000000002,0000000020,1,0,1,0),(0000000002,0000000021,0,0,0,0),(0000000002,0000000022,0,0,0,0),(0000000002,0000000023,0,0,0,0),(0000000002,0000000024,0,0,0,0),(0000000002,0000000025,0,0,0,0),(0000000002,0000000026,0,0,0,0),(0000000002,0000000027,0,0,0,0),(0000000002,0000000028,1,0,0,0),(0000000002,0000000029,1,0,0,0),(0000000002,0000000030,1,0,0,0),(0000000002,0000000031,1,0,0,0),(0000000002,0000000032,1,0,0,0),(0000000002,0000000033,1,0,0,0),(0000000002,0000000035,1,0,0,0),(0000000002,0000000036,1,1,0,0),(0000000002,0000000037,0,0,0,0),(0000000003,0000000001,1,0,0,0),(0000000003,0000000002,1,0,0,0),(0000000003,0000000003,1,0,0,0),(0000000003,0000000004,1,0,0,0),(0000000003,0000000005,1,0,0,0),(0000000003,0000000006,1,0,0,0),(0000000003,0000000007,1,0,0,0),(0000000003,0000000008,1,0,0,0),(0000000003,0000000009,0,0,0,0),(0000000003,0000000010,0,0,0,0),(0000000003,0000000011,0,0,0,0),(0000000003,0000000012,0,0,0,0),(0000000003,0000000013,0,0,0,0),(0000000003,0000000014,0,0,0,0),(0000000003,0000000015,0,0,0,0),(0000000003,0000000016,0,0,0,0),(0000000003,0000000017,0,0,0,0),(0000000003,0000000018,0,0,0,0),(0000000003,0000000019,0,0,0,0),(0000000003,0000000020,0,0,0,0),(0000000003,0000000021,0,0,0,0),(0000000003,0000000022,0,0,0,0),(0000000003,0000000023,0,0,0,0),(0000000003,0000000024,0,0,0,0),(0000000003,0000000025,0,0,0,0),(0000000003,0000000026,0,0,0,0),(0000000003,0000000027,0,0,0,0),(0000000003,0000000028,1,0,0,0),(0000000003,0000000029,1,0,0,0),(0000000003,0000000030,1,0,0,0),(0000000003,0000000031,1,0,0,0),(0000000003,0000000032,1,0,0,0),(0000000003,0000000033,1,0,0,0),(0000000003,0000000035,1,0,0,0),(0000000003,0000000036,0,0,0,0);
-/*!40000 ALTER TABLE `acl_groups` ENABLE KEYS */;
-UNLOCK TABLES;
+INSERT INTO `acl_groups` (`id_groups`, `id_pages`, `acl_select`, `acl_insert`, `acl_update`, `acl_delete`) VALUES
+(0000000001, 0000000001, 1, 1, 1, 1),
+(0000000001, 0000000002, 1, 1, 1, 1),
+(0000000001, 0000000003, 1, 0, 1, 0),
+(0000000001, 0000000004, 1, 1, 1, 1),
+(0000000001, 0000000005, 1, 0, 1, 0),
+(0000000001, 0000000006, 1, 1, 1, 1),
+(0000000001, 0000000007, 1, 1, 1, 1),
+(0000000001, 0000000008, 1, 1, 1, 1),
+(0000000001, 0000000009, 1, 0, 0, 0),
+(0000000001, 0000000010, 1, 0, 0, 0),
+(0000000001, 0000000011, 1, 1, 0, 0),
+(0000000001, 0000000012, 1, 0, 1, 0),
+(0000000001, 0000000013, 1, 0, 0, 1),
+(0000000001, 0000000014, 1, 0, 0, 0),
+(0000000001, 0000000015, 1, 1, 0, 0),
+(0000000001, 0000000016, 1, 0, 1, 0),
+(0000000001, 0000000017, 1, 0, 0, 1),
+(0000000001, 0000000018, 1, 0, 0, 0),
+(0000000001, 0000000019, 1, 1, 0, 0),
+(0000000001, 0000000020, 1, 0, 1, 0),
+(0000000001, 0000000021, 1, 0, 0, 1),
+(0000000001, 0000000022, 1, 0, 0, 0),
+(0000000001, 0000000023, 1, 0, 0, 0),
+(0000000001, 0000000024, 1, 0, 0, 0),
+(0000000001, 0000000025, 1, 1, 0, 0),
+(0000000001, 0000000026, 1, 0, 1, 0),
+(0000000001, 0000000027, 1, 0, 0, 1),
+(0000000001, 0000000028, 1, 0, 0, 0),
+(0000000001, 0000000029, 1, 1, 1, 1),
+(0000000001, 0000000030, 1, 1, 1, 1),
+(0000000001, 0000000031, 1, 1, 1, 1),
+(0000000001, 0000000032, 1, 1, 1, 1),
+(0000000001, 0000000033, 1, 1, 1, 1),
+(0000000001, 0000000035, 1, 1, 1, 1),
+(0000000001, 0000000036, 1, 1, 0, 0),
+(0000000001, 0000000037, 1, 0, 1, 0),
+(0000000001, 0000000038, 1, 0, 0, 0),
+(0000000001, 0000000039, 1, 1, 0, 0),
+(0000000001, 0000000040, 1, 0, 0, 1),
+(0000000001, 0000000041, 1, 0, 1, 0),
+(0000000001, 0000000042, 1, 0, 0, 1),
+(0000000002, 0000000001, 1, 0, 0, 0),
+(0000000002, 0000000002, 1, 0, 0, 0),
+(0000000002, 0000000003, 1, 0, 0, 0),
+(0000000002, 0000000004, 1, 0, 0, 0),
+(0000000002, 0000000005, 1, 0, 0, 0),
+(0000000002, 0000000006, 1, 0, 0, 0),
+(0000000002, 0000000007, 1, 0, 0, 0),
+(0000000002, 0000000008, 1, 0, 0, 0),
+(0000000002, 0000000009, 1, 0, 0, 0),
+(0000000002, 0000000010, 0, 0, 0, 0),
+(0000000002, 0000000011, 0, 0, 0, 0),
+(0000000002, 0000000012, 0, 0, 0, 0),
+(0000000002, 0000000013, 0, 0, 0, 0),
+(0000000002, 0000000014, 1, 0, 0, 0),
+(0000000002, 0000000015, 1, 1, 0, 0),
+(0000000002, 0000000016, 1, 0, 1, 0),
+(0000000002, 0000000017, 0, 0, 0, 0),
+(0000000002, 0000000018, 1, 0, 0, 0),
+(0000000002, 0000000019, 1, 1, 0, 0),
+(0000000002, 0000000020, 1, 0, 1, 0),
+(0000000002, 0000000021, 0, 0, 0, 0),
+(0000000002, 0000000022, 0, 0, 0, 0),
+(0000000002, 0000000023, 0, 0, 0, 0),
+(0000000002, 0000000024, 0, 0, 0, 0),
+(0000000002, 0000000025, 0, 0, 0, 0),
+(0000000002, 0000000026, 0, 0, 0, 0),
+(0000000002, 0000000027, 0, 0, 0, 0),
+(0000000002, 0000000028, 1, 0, 0, 0),
+(0000000002, 0000000029, 1, 0, 0, 0),
+(0000000002, 0000000030, 1, 0, 0, 0),
+(0000000002, 0000000031, 1, 0, 0, 0),
+(0000000002, 0000000032, 1, 0, 0, 0),
+(0000000002, 0000000033, 1, 0, 0, 0),
+(0000000002, 0000000035, 1, 0, 0, 0),
+(0000000002, 0000000036, 1, 1, 0, 0),
+(0000000002, 0000000037, 0, 0, 0, 0),
+(0000000003, 0000000001, 1, 0, 0, 0),
+(0000000003, 0000000002, 1, 0, 0, 0),
+(0000000003, 0000000003, 1, 0, 0, 0),
+(0000000003, 0000000004, 1, 0, 0, 0),
+(0000000003, 0000000005, 1, 0, 0, 0),
+(0000000003, 0000000006, 1, 0, 0, 0),
+(0000000003, 0000000007, 1, 0, 0, 0),
+(0000000003, 0000000008, 1, 0, 0, 0),
+(0000000003, 0000000009, 0, 0, 0, 0),
+(0000000003, 0000000010, 0, 0, 0, 0),
+(0000000003, 0000000011, 0, 0, 0, 0),
+(0000000003, 0000000012, 0, 0, 0, 0),
+(0000000003, 0000000013, 0, 0, 0, 0),
+(0000000003, 0000000014, 0, 0, 0, 0),
+(0000000003, 0000000015, 0, 0, 0, 0),
+(0000000003, 0000000016, 0, 0, 0, 0),
+(0000000003, 0000000017, 0, 0, 0, 0),
+(0000000003, 0000000018, 0, 0, 0, 0),
+(0000000003, 0000000019, 0, 0, 0, 0),
+(0000000003, 0000000020, 0, 0, 0, 0),
+(0000000003, 0000000021, 0, 0, 0, 0),
+(0000000003, 0000000022, 0, 0, 0, 0),
+(0000000003, 0000000023, 0, 0, 0, 0),
+(0000000003, 0000000024, 0, 0, 0, 0),
+(0000000003, 0000000025, 0, 0, 0, 0),
+(0000000003, 0000000026, 0, 0, 0, 0),
+(0000000003, 0000000027, 0, 0, 0, 0),
+(0000000003, 0000000028, 1, 0, 0, 0),
+(0000000003, 0000000029, 1, 0, 0, 0),
+(0000000003, 0000000030, 1, 0, 0, 0),
+(0000000003, 0000000031, 1, 0, 0, 0),
+(0000000003, 0000000032, 1, 0, 0, 0),
+(0000000003, 0000000033, 1, 0, 0, 0),
+(0000000003, 0000000035, 1, 0, 0, 0),
+(0000000003, 0000000036, 0, 0, 0, 0);
+
+-- --------------------------------------------------------
 
 --
 -- Table structure for table `acl_users`
 --
 
-DROP TABLE IF EXISTS `acl_users`;
-/*!40101 SET @saved_cs_client     = @@character_set_client */;
-/*!40101 SET character_set_client = utf8 */;
 CREATE TABLE `acl_users` (
-  `id_users` int(10) unsigned zerofill NOT NULL,
-  `id_pages` int(10) unsigned zerofill NOT NULL,
+  `id_users` int(10) UNSIGNED ZEROFILL NOT NULL,
+  `id_pages` int(10) UNSIGNED ZEROFILL NOT NULL,
   `acl_select` tinyint(1) NOT NULL DEFAULT '1',
   `acl_insert` tinyint(1) NOT NULL DEFAULT '0',
   `acl_update` tinyint(1) NOT NULL DEFAULT '0',
-  `acl_delete` tinyint(1) NOT NULL DEFAULT '0',
-  PRIMARY KEY (`id_users`,`id_pages`),
-  KEY `id_users` (`id_users`),
-  KEY `id_pages` (`id_pages`),
-  CONSTRAINT `acl_fk_id_pages` FOREIGN KEY (`id_pages`) REFERENCES `pages` (`id`) ON DELETE CASCADE ON UPDATE CASCADE,
-  CONSTRAINT `acl_fk_id_users` FOREIGN KEY (`id_users`) REFERENCES `users` (`id`) ON DELETE CASCADE ON UPDATE CASCADE
-) ENGINE=InnoDB DEFAULT CHARSET=utf8;
-/*!40101 SET character_set_client = @saved_cs_client */;
+  `acl_delete` tinyint(1) NOT NULL DEFAULT '0'
+) ENGINE=InnoDB DEFAULT CHARSET=utf8;
 
 --
 -- Dumping data for table `acl_users`
 --
 
-LOCK TABLES `acl_users` WRITE;
-/*!40000 ALTER TABLE `acl_users` DISABLE KEYS */;
-INSERT INTO `acl_users` VALUES (0000000001,0000000001,1,0,0,0),(0000000001,0000000033,1,0,0,0),(0000000001,0000000035,1,0,0,0);
-/*!40000 ALTER TABLE `acl_users` ENABLE KEYS */;
-UNLOCK TABLES;
+INSERT INTO `acl_users` (`id_users`, `id_pages`, `acl_select`, `acl_insert`, `acl_update`, `acl_delete`) VALUES
+(0000000001, 0000000001, 1, 0, 0, 0),
+(0000000001, 0000000033, 1, 0, 0, 0),
+(0000000001, 0000000035, 1, 0, 0, 0);
+
+-- --------------------------------------------------------
 
 --
 -- Table structure for table `actions`
 --
 
-DROP TABLE IF EXISTS `actions`;
-/*!40101 SET @saved_cs_client     = @@character_set_client */;
-/*!40101 SET character_set_client = utf8 */;
 CREATE TABLE `actions` (
-  `id` int(10) unsigned zerofill NOT NULL AUTO_INCREMENT,
+  `id` int(10) UNSIGNED ZEROFILL NOT NULL,
+  `name` varchar(100) NOT NULL
+) ENGINE=InnoDB DEFAULT CHARSET=utf8;
+
+--
+-- Dumping data for table `actions`
+--
+
+INSERT INTO `actions` (`id`, `name`) VALUES
+(0000000001, 'custom'),
+(0000000002, 'component'),
+(0000000003, 'sections');
+
+-- --------------------------------------------------------
+
+--
+-- Table structure for table `activityType`
+--
+
+CREATE TABLE `activityType` (
+  `id` int(10) UNSIGNED ZEROFILL NOT NULL,
+  `name` varchar(100) NOT NULL
+) ENGINE=InnoDB DEFAULT CHARSET=utf8;
+
+--
+-- Dumping data for table `activityType`
+--
+
+INSERT INTO `activityType` (`id`, `name`) VALUES
+(0000000001, 'experiment'),
+(0000000002, 'export');
+
+-- --------------------------------------------------------
+
+--
+-- Table structure for table `chat`
+--
+
+CREATE TABLE `chat` (
+  `id` int(10) UNSIGNED ZEROFILL NOT NULL,
+  `id_snd` int(10) UNSIGNED ZEROFILL NOT NULL,
+  `id_rcv` int(10) UNSIGNED ZEROFILL DEFAULT NULL,
+  `id_rcv_grp` int(10) UNSIGNED ZEROFILL DEFAULT NULL,
+  `content` longtext NOT NULL,
+  `timestamp` datetime NOT NULL DEFAULT CURRENT_TIMESTAMP
+) ENGINE=InnoDB DEFAULT CHARSET=utf8;
+
+-- --------------------------------------------------------
+
+--
+-- Table structure for table `chatRecipiants`
+--
+
+CREATE TABLE `chatRecipiants` (
+  `id_users` int(10) UNSIGNED ZEROFILL NOT NULL,
+  `id_chat` int(10) UNSIGNED ZEROFILL NOT NULL,
+  `id_room_users` int(10) UNSIGNED ZEROFILL DEFAULT NULL,
+  `is_new` tinyint(4) NOT NULL DEFAULT '1'
+) ENGINE=InnoDB DEFAULT CHARSET=latin1;
+
+-- --------------------------------------------------------
+
+--
+-- Table structure for table `chatRoom`
+--
+
+CREATE TABLE `chatRoom` (
+  `id` int(10) UNSIGNED ZEROFILL NOT NULL,
   `name` varchar(100) NOT NULL,
-  PRIMARY KEY (`id`)
-) ENGINE=InnoDB AUTO_INCREMENT=4 DEFAULT CHARSET=utf8;
-/*!40101 SET character_set_client = @saved_cs_client */;
-
---
--- Dumping data for table `actions`
---
-
-LOCK TABLES `actions` WRITE;
-/*!40000 ALTER TABLE `actions` DISABLE KEYS */;
-INSERT INTO `actions` VALUES (0000000001,'custom'),(0000000002,'component'),(0000000003,'sections');
-/*!40000 ALTER TABLE `actions` ENABLE KEYS */;
-UNLOCK TABLES;
-
---
--- Table structure for table `activityType`
---
-
-DROP TABLE IF EXISTS `activityType`;
-/*!40101 SET @saved_cs_client     = @@character_set_client */;
-/*!40101 SET character_set_client = utf8 */;
-CREATE TABLE `activityType` (
-  `id` int(10) unsigned zerofill NOT NULL AUTO_INCREMENT,
+  `description` longtext NOT NULL
+) ENGINE=InnoDB DEFAULT CHARSET=utf8;
+
+--
+-- Dumping data for table `chatRoom`
+--
+
+INSERT INTO `chatRoom` (`id`, `name`, `description`) VALUES
+(0000000001, 'root', 'The main room where every user is part of');
+
+-- --------------------------------------------------------
+
+--
+-- Table structure for table `chatRoom_users`
+--
+
+CREATE TABLE `chatRoom_users` (
+  `id` int(10) UNSIGNED ZEROFILL NOT NULL,
+  `id_chatRoom` int(10) UNSIGNED ZEROFILL NOT NULL,
+  `id_users` int(10) UNSIGNED ZEROFILL NOT NULL
+) ENGINE=InnoDB DEFAULT CHARSET=utf8;
+
+-- --------------------------------------------------------
+
+--
+-- Table structure for table `fields`
+--
+
+CREATE TABLE `fields` (
+  `id` int(10) UNSIGNED ZEROFILL NOT NULL,
   `name` varchar(100) NOT NULL,
-  PRIMARY KEY (`id`)
-) ENGINE=InnoDB AUTO_INCREMENT=3 DEFAULT CHARSET=utf8;
-/*!40101 SET character_set_client = @saved_cs_client */;
-
---
--- Dumping data for table `activityType`
---
-
-LOCK TABLES `activityType` WRITE;
-/*!40000 ALTER TABLE `activityType` DISABLE KEYS */;
-INSERT INTO `activityType` VALUES (0000000001,'experiment'),(0000000002,'export');
-/*!40000 ALTER TABLE `activityType` ENABLE KEYS */;
-UNLOCK TABLES;
-
---
--- Table structure for table `chat`
---
-
-DROP TABLE IF EXISTS `chat`;
-/*!40101 SET @saved_cs_client     = @@character_set_client */;
-/*!40101 SET character_set_client = utf8 */;
-CREATE TABLE `chat` (
-  `id` int(10) unsigned zerofill NOT NULL AUTO_INCREMENT,
-  `id_snd` int(10) unsigned zerofill NOT NULL,
-  `id_rcv` int(10) unsigned zerofill DEFAULT NULL,
-  `id_rcv_grp` int(10) unsigned zerofill DEFAULT NULL,
-  `content` longtext NOT NULL,
-  `timestamp` datetime NOT NULL DEFAULT CURRENT_TIMESTAMP,
-  PRIMARY KEY (`id`),
-  KEY `id_snd` (`id_snd`) USING BTREE,
-  KEY `id_rcv` (`id_rcv`) USING BTREE,
-  KEY `id_rcv_grp` (`id_rcv_grp`),
-  CONSTRAINT `fk_chat_id_rcv_grp` FOREIGN KEY (`id_rcv_grp`) REFERENCES `chatRoom` (`id`) ON DELETE CASCADE ON UPDATE CASCADE,
-  CONSTRAINT `fk_chat_id_rcv_user` FOREIGN KEY (`id_rcv`) REFERENCES `users` (`id`) ON DELETE CASCADE ON UPDATE CASCADE,
-  CONSTRAINT `fk_chat_id_send` FOREIGN KEY (`id_snd`) REFERENCES `users` (`id`) ON DELETE CASCADE ON UPDATE CASCADE
-) ENGINE=InnoDB DEFAULT CHARSET=utf8;
-/*!40101 SET character_set_client = @saved_cs_client */;
-
---
--- Dumping data for table `chat`
---
-
-LOCK TABLES `chat` WRITE;
-/*!40000 ALTER TABLE `chat` DISABLE KEYS */;
-/*!40000 ALTER TABLE `chat` ENABLE KEYS */;
-UNLOCK TABLES;
-
---
--- Table structure for table `chatRecipiants`
---
-
-DROP TABLE IF EXISTS `chatRecipiants`;
-/*!40101 SET @saved_cs_client     = @@character_set_client */;
-/*!40101 SET character_set_client = utf8 */;
-CREATE TABLE `chatRecipiants` (
-  `id_users` int(10) unsigned zerofill NOT NULL,
-  `id_chat` int(10) unsigned zerofill NOT NULL,
-  `id_room_users` int(10) unsigned zerofill DEFAULT NULL,
-  `is_new` tinyint(4) NOT NULL DEFAULT '1',
-  PRIMARY KEY (`id_users`,`id_chat`),
-  KEY `id_users` (`id_users`),
-  KEY `id_chat` (`id_chat`),
-  KEY `id_room_users` (`id_room_users`),
-  CONSTRAINT `chatRecipiants_fk_id_chat` FOREIGN KEY (`id_chat`) REFERENCES `chat` (`id`) ON DELETE CASCADE ON UPDATE CASCADE,
-  CONSTRAINT `chatRecipiants_fk_id_room_users` FOREIGN KEY (`id_room_users`) REFERENCES `chatRoom_users` (`id`) ON DELETE CASCADE ON UPDATE CASCADE,
-  CONSTRAINT `chatRecipiants_fk_id_users` FOREIGN KEY (`id_users`) REFERENCES `users` (`id`) ON DELETE CASCADE ON UPDATE CASCADE
-) ENGINE=InnoDB DEFAULT CHARSET=latin1;
-/*!40101 SET character_set_client = @saved_cs_client */;
-
---
--- Dumping data for table `chatRecipiants`
---
-
-LOCK TABLES `chatRecipiants` WRITE;
-/*!40000 ALTER TABLE `chatRecipiants` DISABLE KEYS */;
-/*!40000 ALTER TABLE `chatRecipiants` ENABLE KEYS */;
-UNLOCK TABLES;
-
---
--- Table structure for table `chatRoom`
---
-
-DROP TABLE IF EXISTS `chatRoom`;
-/*!40101 SET @saved_cs_client     = @@character_set_client */;
-/*!40101 SET character_set_client = utf8 */;
-CREATE TABLE `chatRoom` (
-  `id` int(10) unsigned zerofill NOT NULL AUTO_INCREMENT,
+  `id_type` int(10) UNSIGNED ZEROFILL NOT NULL DEFAULT '0000000002',
+  `display` tinyint(1) NOT NULL DEFAULT '1'
+) ENGINE=InnoDB DEFAULT CHARSET=utf8;
+
+--
+-- Dumping data for table `fields`
+--
+
+INSERT INTO `fields` (`id`, `name`, `id_type`, `display`) VALUES
+(0000000001, 'label_user', 0000000001, 1),
+(0000000002, 'label_pw', 0000000001, 1),
+(0000000003, 'label_login', 0000000001, 1),
+(0000000004, 'label_pw_reset', 0000000001, 1),
+(0000000005, 'alert_fail', 0000000001, 1),
+(0000000006, 'children', 0000000006, 0),
+(0000000007, 'login_title', 0000000001, 1),
+(0000000008, 'label', 0000000001, 1),
+(0000000009, 'label_pw_confirm', 0000000001, 1),
+(0000000010, 'label_change', 0000000001, 1),
+(0000000011, 'pw_change_title', 0000000001, 1),
+(0000000012, 'delete_title', 0000000001, 1),
+(0000000013, 'label_delete', 0000000001, 1),
+(0000000014, 'delete_content', 0000000002, 1),
+(0000000015, 'label_delete_confirm', 0000000001, 1),
+(0000000016, 'delete_confirm_content', 0000000002, 1),
+(0000000017, 'alert_pw_fail', 0000000001, 1),
+(0000000018, 'alert_pw_success', 0000000001, 1),
+(0000000019, 'alert_del_fail', 0000000001, 1),
+(0000000020, 'alert_del_success', 0000000001, 1),
+(0000000021, 'level', 0000000005, 0),
+(0000000022, 'title', 0000000007, 1),
+(0000000023, 'css', 0000000001, 0),
+(0000000024, 'text', 0000000002, 1),
+(0000000025, 'text_md', 0000000004, 1),
+(0000000026, 'text_md_inline', 0000000007, 1),
+(0000000027, 'url', 0000000001, 0),
+(0000000028, 'type', 0000000009, 0),
+(0000000029, 'is_fluid', 0000000003, 0),
+(0000000030, 'alt', 0000000001, 1),
+(0000000031, 'title_prefix', 0000000001, 1),
+(0000000032, 'experimenter', 0000000001, 1),
+(0000000033, 'subjects', 0000000001, 1),
+(0000000034, 'subtitle', 0000000001, 1),
+(0000000035, 'alert_success', 0000000001, 1),
+(0000000036, 'label_name', 0000000001, 1),
+(0000000037, 'name_placeholder', 0000000001, 1),
+(0000000038, 'name_description', 0000000007, 1),
+(0000000039, 'label_gender', 0000000001, 1),
+(0000000040, 'gender_male', 0000000001, 1),
+(0000000041, 'gender_female', 0000000001, 1),
+(0000000042, 'label_activate', 0000000001, 1),
+(0000000043, 'pw_placeholder', 0000000001, 1),
+(0000000044, 'success', 0000000001, 1),
+(0000000045, 'is_dismissable', 0000000003, 0),
+(0000000046, 'is_expanded', 0000000003, 0),
+(0000000047, 'is_collapsible', 0000000003, 0),
+(0000000048, 'url_edit', 0000000001, 0),
+(0000000049, 'caption_title', 0000000001, 1),
+(0000000050, 'caption', 0000000007, 1),
+(0000000051, 'label_cancel', 0000000001, 1),
+(0000000052, 'url_cancel', 0000000001, 0),
+(0000000053, 'source', 0000000001, 1),
+(0000000054, 'type_input', 0000000010, 0),
+(0000000055, 'placeholder', 0000000001, 1),
+(0000000056, 'is_required', 0000000003, 0),
+(0000000057, 'name', 0000000001, 0),
+(0000000058, 'value', 0000000002, 0),
+(0000000059, 'is_paragraph', 0000000003, 0),
+(0000000060, 'count', 0000000005, 0),
+(0000000061, 'count_max', 0000000005, 0),
+(0000000062, 'label_right', 0000000001, 1),
+(0000000063, 'label_wrong', 0000000001, 1),
+(0000000064, 'right_content', 0000000001, 1),
+(0000000065, 'wrong_content', 0000000001, 1),
+(0000000066, 'items', 0000000008, 1),
+(0000000067, 'is_multiple', 0000000003, 0),
+(0000000068, 'labels', 0000000008, 1),
+(0000000069, 'min', 0000000005, 0),
+(0000000070, 'max', 0000000005, 0),
+(0000000071, 'sources', 0000000008, 1),
+(0000000072, 'label_root', 0000000001, 1),
+(0000000073, 'label_back', 0000000001, 1),
+(0000000074, 'label_next', 0000000001, 1),
+(0000000075, 'has_navigation_buttons', 0000000003, 0),
+(0000000077, 'search_text', 0000000001, 1),
+(0000000078, 'is_sortable', 0000000003, 0),
+(0000000079, 'is_editable', 0000000003, 0),
+(0000000080, 'url_delete', 0000000001, 0),
+(0000000081, 'label_add', 0000000001, 1),
+(0000000082, 'url_add', 0000000001, 0),
+(0000000083, 'id_prefix', 0000000001, 0),
+(0000000084, 'id_active', 0000000005, 0),
+(0000000085, 'is_inline', 0000000003, 0),
+(0000000086, 'open_in_new_tab', 0000000003, 0),
+(0000000087, 'is_log', 0000000003, 0),
+(0000000088, 'label_date_time', 0000000001, 1),
+(0000000089, 'css_nav', 0000000001, 0),
+(0000000090, 'label_submit', 0000000001, 1),
+(0000000091, 'condition', 0000000008, 0),
+(0000000092, 'email_activate', 0000000011, 1),
+(0000000094, 'email_reminder', 0000000011, 1),
+(0000000095, 'label_lobby', 0000000001, 1),
+(0000000096, 'label_new', 0000000001, 1),
+(0000000097, 'debug', 0000000003, 0),
+(0000000099, 'has_controls', 0000000003, 0),
+(0000000100, 'has_indicators', 0000000003, 0),
+(0000000101, 'is_striped', 0000000003, 0),
+(0000000102, 'has_label', 0000000003, 0),
+(0000000103, 'has_crossfade', 0000000003, 0),
+(0000000104, 'has_navigation_menu', 0000000003, 0),
+(0000000105, 'json', 0000000008, 1),
+(0000000106, 'description', 0000000002, 1),
+(0000000107, 'code', 0000000012, 1),
+(0000000108, 'admins', 0000000008, 0),
+(0000000109, 'email_admins', 0000000011, 1),
+(0000000110, 'email_user', 0000000011, 1),
+(0000000111, 'subject_user', 0000000001, 1),
+(0000000112, 'attachments_user', 0000000008, 1),
+(0000000113, 'do_store', 0000000003, 0),
+(0000000114, 'is_html', 0000000003, 0),
+(0000000115, 'maintenance', 0000000004, 1),
+(0000000116, 'maintenance_date', 0000000013, 0),
+(0000000117, 'maintenance_time', 0000000014, 0);
+
+-- --------------------------------------------------------
+
+--
+-- Table structure for table `fieldType`
+--
+
+CREATE TABLE `fieldType` (
+  `id` int(10) UNSIGNED ZEROFILL NOT NULL,
   `name` varchar(100) NOT NULL,
-  `description` longtext NOT NULL,
-  PRIMARY KEY (`id`)
-) ENGINE=InnoDB AUTO_INCREMENT=2 DEFAULT CHARSET=utf8;
-/*!40101 SET character_set_client = @saved_cs_client */;
-
---
--- Dumping data for table `chatRoom`
---
-
-LOCK TABLES `chatRoom` WRITE;
-/*!40000 ALTER TABLE `chatRoom` DISABLE KEYS */;
-INSERT INTO `chatRoom` VALUES (0000000001,'root','The main room where every user is part of');
-/*!40000 ALTER TABLE `chatRoom` ENABLE KEYS */;
-UNLOCK TABLES;
-
---
--- Table structure for table `chatRoom_users`
---
-
-DROP TABLE IF EXISTS `chatRoom_users`;
-/*!40101 SET @saved_cs_client     = @@character_set_client */;
-/*!40101 SET character_set_client = utf8 */;
-CREATE TABLE `chatRoom_users` (
-  `id` int(10) unsigned zerofill NOT NULL AUTO_INCREMENT,
-  `id_chatRoom` int(10) unsigned zerofill NOT NULL,
-  `id_users` int(10) unsigned zerofill NOT NULL,
-  PRIMARY KEY (`id`),
-  UNIQUE KEY `id_chatRoom_2` (`id_chatRoom`,`id_users`),
-  KEY `id_chatRoom` (`id_chatRoom`),
-  KEY `id_users` (`id_users`),
-  CONSTRAINT `chatRoom_users_fk_id_chatRoom` FOREIGN KEY (`id_chatRoom`) REFERENCES `chatRoom` (`id`) ON DELETE CASCADE ON UPDATE CASCADE,
-  CONSTRAINT `chatRoom_users_fk_id_users` FOREIGN KEY (`id_users`) REFERENCES `users` (`id`) ON DELETE CASCADE ON UPDATE CASCADE
-) ENGINE=InnoDB DEFAULT CHARSET=utf8;
-/*!40101 SET character_set_client = @saved_cs_client */;
-
---
--- Dumping data for table `chatRoom_users`
---
-
-LOCK TABLES `chatRoom_users` WRITE;
-/*!40000 ALTER TABLE `chatRoom_users` DISABLE KEYS */;
-/*!40000 ALTER TABLE `chatRoom_users` ENABLE KEYS */;
-UNLOCK TABLES;
-
---
--- Table structure for table `fieldType`
---
-
-DROP TABLE IF EXISTS `fieldType`;
-/*!40101 SET @saved_cs_client     = @@character_set_client */;
-/*!40101 SET character_set_client = utf8 */;
-CREATE TABLE `fieldType` (
-  `id` int(10) unsigned zerofill NOT NULL AUTO_INCREMENT,
+  `position` int(11) NOT NULL
+) ENGINE=InnoDB DEFAULT CHARSET=utf8;
+
+--
+-- Dumping data for table `fieldType`
+--
+
+INSERT INTO `fieldType` (`id`, `name`, `position`) VALUES
+(0000000001, 'text', 10),
+(0000000002, 'textarea', 30),
+(0000000003, 'checkbox', 60),
+(0000000004, 'markdown', 40),
+(0000000005, 'number', 50),
+(0000000006, 'style-list', 70),
+(0000000007, 'markdown-inline', 20),
+(0000000008, 'json', 45),
+(0000000009, 'style-bootstrap', 5),
+(0000000010, 'type-input', 4),
+(0000000011, 'email', 90),
+(0000000012, 'code', 42),
+(0000000013, 'date', 25),
+(0000000014, 'time', 24);
+
+-- --------------------------------------------------------
+
+--
+-- Table structure for table `genders`
+--
+
+CREATE TABLE `genders` (
+  `id` int(10) UNSIGNED ZEROFILL NOT NULL,
+  `name` varchar(20) NOT NULL
+) ENGINE=InnoDB DEFAULT CHARSET=utf8;
+
+--
+-- Dumping data for table `genders`
+--
+
+INSERT INTO `genders` (`id`, `name`) VALUES
+(0000000001, 'male'),
+(0000000002, 'female');
+
+-- --------------------------------------------------------
+
+--
+-- Table structure for table `groups`
+--
+
+CREATE TABLE `groups` (
+  `id` int(10) UNSIGNED ZEROFILL NOT NULL,
   `name` varchar(100) NOT NULL,
-  `position` int(11) NOT NULL,
-  PRIMARY KEY (`id`)
-) ENGINE=InnoDB AUTO_INCREMENT=15 DEFAULT CHARSET=utf8;
-/*!40101 SET character_set_client = @saved_cs_client */;
-
---
--- Dumping data for table `fieldType`
---
-
-LOCK TABLES `fieldType` WRITE;
-/*!40000 ALTER TABLE `fieldType` DISABLE KEYS */;
-INSERT INTO `fieldType` VALUES (0000000001,'text',10),(0000000002,'textarea',30),(0000000003,'checkbox',60),(0000000004,'markdown',40),(0000000005,'number',50),(0000000006,'style-list',70),(0000000007,'markdown-inline',20),(0000000008,'json',45),(0000000009,'style-bootstrap',5),(0000000010,'type-input',4),(0000000011,'email',90),(0000000012,'code',42),(0000000013,'date',25),(0000000014,'time',24);
-/*!40000 ALTER TABLE `fieldType` ENABLE KEYS */;
-UNLOCK TABLES;
-
---
--- Table structure for table `fields`
---
-
-DROP TABLE IF EXISTS `fields`;
-/*!40101 SET @saved_cs_client     = @@character_set_client */;
-/*!40101 SET character_set_client = utf8 */;
-CREATE TABLE `fields` (
-  `id` int(10) unsigned zerofill NOT NULL AUTO_INCREMENT,
-  `name` varchar(100) NOT NULL,
-  `id_type` int(10) unsigned zerofill NOT NULL DEFAULT '0000000002',
-  `display` tinyint(1) NOT NULL DEFAULT '1',
-  PRIMARY KEY (`id`),
-  KEY `id_type` (`id_type`),
-  CONSTRAINT `fields_fk_id_type` FOREIGN KEY (`id_type`) REFERENCES `fieldType` (`id`) ON DELETE CASCADE ON UPDATE CASCADE
-) ENGINE=InnoDB AUTO_INCREMENT=118 DEFAULT CHARSET=utf8;
-/*!40101 SET character_set_client = @saved_cs_client */;
-
---
--- Dumping data for table `fields`
---
-
-LOCK TABLES `fields` WRITE;
-/*!40000 ALTER TABLE `fields` DISABLE KEYS */;
-INSERT INTO `fields` VALUES (0000000001,'label_user',0000000001,1),(0000000002,'label_pw',0000000001,1),(0000000003,'label_login',0000000001,1),(0000000004,'label_pw_reset',0000000001,1),(0000000005,'alert_fail',0000000001,1),(0000000006,'children',0000000006,0),(0000000007,'login_title',0000000001,1),(0000000008,'label',0000000001,1),(0000000009,'label_pw_confirm',0000000001,1),(0000000010,'label_change',0000000001,1),(0000000011,'pw_change_title',0000000001,1),(0000000012,'delete_title',0000000001,1),(0000000013,'label_delete',0000000001,1),(0000000014,'delete_content',0000000002,1),(0000000015,'label_delete_confirm',0000000001,1),(0000000016,'delete_confirm_content',0000000002,1),(0000000017,'alert_pw_fail',0000000001,1),(0000000018,'alert_pw_success',0000000001,1),(0000000019,'alert_del_fail',0000000001,1),(0000000020,'alert_del_success',0000000001,1),(0000000021,'level',0000000005,0),(0000000022,'title',0000000007,1),(0000000023,'css',0000000001,0),(0000000024,'text',0000000002,1),(0000000025,'text_md',0000000004,1),(0000000026,'text_md_inline',0000000007,1),(0000000027,'url',0000000001,0),(0000000028,'type',0000000009,0),(0000000029,'is_fluid',0000000003,0),(0000000030,'alt',0000000001,1),(0000000031,'title_prefix',0000000001,1),(0000000032,'experimenter',0000000001,1),(0000000033,'subjects',0000000001,1),(0000000034,'subtitle',0000000001,1),(0000000035,'alert_success',0000000001,1),(0000000036,'label_name',0000000001,1),(0000000037,'name_placeholder',0000000001,1),(0000000038,'name_description',0000000007,1),(0000000039,'label_gender',0000000001,1),(0000000040,'gender_male',0000000001,1),(0000000041,'gender_female',0000000001,1),(0000000042,'label_activate',0000000001,1),(0000000043,'pw_placeholder',0000000001,1),(0000000044,'success',0000000001,1),(0000000045,'is_dismissable',0000000003,0),(0000000046,'is_expanded',0000000003,0),(0000000047,'is_collapsible',0000000003,0),(0000000048,'url_edit',0000000001,0),(0000000049,'caption_title',0000000001,1),(0000000050,'caption',0000000007,1),(0000000051,'label_cancel',0000000001,1),(0000000052,'url_cancel',0000000001,0),(0000000053,'source',0000000001,1),(0000000054,'type_input',0000000010,0),(0000000055,'placeholder',0000000001,1),(0000000056,'is_required',0000000003,0),(0000000057,'name',0000000001,0),(0000000058,'value',0000000002,0),(0000000059,'is_paragraph',0000000003,0),(0000000060,'count',0000000005,0),(0000000061,'count_max',0000000005,0),(0000000062,'label_right',0000000001,1),(0000000063,'label_wrong',0000000001,1),(0000000064,'right_content',0000000001,1),(0000000065,'wrong_content',0000000001,1),(0000000066,'items',0000000008,1),(0000000067,'is_multiple',0000000003,0),(0000000068,'labels',0000000008,1),(0000000069,'min',0000000005,0),(0000000070,'max',0000000005,0),(0000000071,'sources',0000000008,1),(0000000072,'label_root',0000000001,1),(0000000073,'label_back',0000000001,1),(0000000074,'label_next',0000000001,1),(0000000075,'has_navigation_buttons',0000000003,0),(0000000077,'search_text',0000000001,1),(0000000078,'is_sortable',0000000003,0),(0000000079,'is_editable',0000000003,0),(0000000080,'url_delete',0000000001,0),(0000000081,'label_add',0000000001,1),(0000000082,'url_add',0000000001,0),(0000000083,'id_prefix',0000000001,0),(0000000084,'id_active',0000000005,0),(0000000085,'is_inline',0000000003,0),(0000000086,'open_in_new_tab',0000000003,0),(0000000087,'is_log',0000000003,0),(0000000088,'label_date_time',0000000001,1),(0000000089,'css_nav',0000000001,0),(0000000090,'label_submit',0000000001,1),(0000000091,'condition',0000000008,0),(0000000092,'email_activate',0000000011,1),(0000000094,'email_reminder',0000000011,1),(0000000095,'label_lobby',0000000001,1),(0000000096,'label_new',0000000001,1),(0000000097,'debug',0000000003,0),(0000000099,'has_controls',0000000003,0),(0000000100,'has_indicators',0000000003,0),(0000000101,'is_striped',0000000003,0),(0000000102,'has_label',0000000003,0),(0000000103,'has_crossfade',0000000003,0),(0000000104,'has_navigation_menu',0000000003,0),(0000000105,'json',0000000008,1),(0000000106,'description',0000000002,1),(0000000107,'code',0000000012,1),(0000000108,'admins',0000000008,0),(0000000109,'email_admins',0000000011,1),(0000000110,'email_user',0000000011,1),(0000000111,'subject_user',0000000001,1),(0000000112,'attachments_user',0000000008,1),(0000000113,'do_store',0000000003,0),(0000000114,'is_html',0000000003,0),(0000000115,'maintenance',0000000004,1),(0000000116,'maintenance_date',0000000013,0),(0000000117,'maintenance_time',0000000014,0);
-/*!40000 ALTER TABLE `fields` ENABLE KEYS */;
-UNLOCK TABLES;
-
---
--- Table structure for table `genders`
---
-
-DROP TABLE IF EXISTS `genders`;
-/*!40101 SET @saved_cs_client     = @@character_set_client */;
-/*!40101 SET character_set_client = utf8 */;
-CREATE TABLE `genders` (
-  `id` int(10) unsigned zerofill NOT NULL AUTO_INCREMENT,
-  `name` varchar(20) NOT NULL,
-  PRIMARY KEY (`id`)
-) ENGINE=InnoDB AUTO_INCREMENT=3 DEFAULT CHARSET=utf8;
-/*!40101 SET character_set_client = @saved_cs_client */;
-
---
--- Dumping data for table `genders`
---
-
-LOCK TABLES `genders` WRITE;
-/*!40000 ALTER TABLE `genders` DISABLE KEYS */;
-INSERT INTO `genders` VALUES (0000000001,'male'),(0000000002,'female');
-/*!40000 ALTER TABLE `genders` ENABLE KEYS */;
-UNLOCK TABLES;
-
---
--- Table structure for table `groups`
---
-
-DROP TABLE IF EXISTS `groups`;
-/*!40101 SET @saved_cs_client     = @@character_set_client */;
-/*!40101 SET character_set_client = utf8 */;
-CREATE TABLE `groups` (
-  `id` int(10) unsigned zerofill NOT NULL AUTO_INCREMENT,
-  `name` varchar(100) NOT NULL,
-  `description` varchar(250) NOT NULL,
-  PRIMARY KEY (`id`)
-) ENGINE=InnoDB AUTO_INCREMENT=4 DEFAULT CHARSET=utf8;
-/*!40101 SET character_set_client = @saved_cs_client */;
+  `description` varchar(250) NOT NULL
+) ENGINE=InnoDB DEFAULT CHARSET=utf8;
 
 --
 -- Dumping data for table `groups`
 --
 
-LOCK TABLES `groups` WRITE;
-/*!40000 ALTER TABLE `groups` DISABLE KEYS */;
-INSERT INTO `groups` VALUES (0000000001,'admin','full access'),(0000000002,'therapist','access to home, legal, profile, experiment, manage experiment'),(0000000003,'subject','access to home, legal, profile, experiment');
-/*!40000 ALTER TABLE `groups` ENABLE KEYS */;
-UNLOCK TABLES;
+INSERT INTO `groups` (`id`, `name`, `description`) VALUES
+(0000000001, 'admin', 'full access'),
+(0000000002, 'therapist', 'access to home, legal, profile, experiment, manage experiment'),
+(0000000003, 'subject', 'access to home, legal, profile, experiment');
+
+-- --------------------------------------------------------
 
 --
 -- Table structure for table `languages`
 --
 
-DROP TABLE IF EXISTS `languages`;
-/*!40101 SET @saved_cs_client     = @@character_set_client */;
-/*!40101 SET character_set_client = utf8 */;
 CREATE TABLE `languages` (
-  `id` int(10) unsigned zerofill NOT NULL AUTO_INCREMENT,
+  `id` int(10) UNSIGNED ZEROFILL NOT NULL,
   `locale` varchar(5) NOT NULL COMMENT '"e.g en-GB, de-CH"',
   `language` varchar(100) NOT NULL,
-  `csv_separator` varchar(1) NOT NULL DEFAULT ',',
-  PRIMARY KEY (`id`)
-) ENGINE=InnoDB AUTO_INCREMENT=4 DEFAULT CHARSET=utf8;
-/*!40101 SET character_set_client = @saved_cs_client */;
+  `csv_separator` varchar(1) NOT NULL DEFAULT ','
+) ENGINE=InnoDB DEFAULT CHARSET=utf8;
 
 --
 -- Dumping data for table `languages`
 --
 
-LOCK TABLES `languages` WRITE;
-/*!40000 ALTER TABLE `languages` DISABLE KEYS */;
-INSERT INTO `languages` VALUES (0000000001,'all','Independent',','),(0000000002,'de-CH','Deutsch (Schweiz)',','),(0000000003,'en-GB','English (GB)',',');
-/*!40000 ALTER TABLE `languages` ENABLE KEYS */;
-UNLOCK TABLES;
-
---
--- Table structure for table `pageType`
---
-
-DROP TABLE IF EXISTS `pageType`;
-/*!40101 SET @saved_cs_client     = @@character_set_client */;
-/*!40101 SET character_set_client = utf8 */;
-CREATE TABLE `pageType` (
-  `id` int(10) unsigned zerofill NOT NULL AUTO_INCREMENT,
-  `name` varchar(100) NOT NULL,
-  PRIMARY KEY (`id`)
-) ENGINE=InnoDB AUTO_INCREMENT=5 DEFAULT CHARSET=utf8;
-/*!40101 SET character_set_client = @saved_cs_client */;
-
---
--- Dumping data for table `pageType`
---
-
-LOCK TABLES `pageType` WRITE;
-/*!40000 ALTER TABLE `pageType` DISABLE KEYS */;
-INSERT INTO `pageType` VALUES (0000000001,'intern'),(0000000002,'core'),(0000000003,'experiment'),(0000000004,'open');
-/*!40000 ALTER TABLE `pageType` ENABLE KEYS */;
-UNLOCK TABLES;
+INSERT INTO `languages` (`id`, `locale`, `language`, `csv_separator`) VALUES
+(0000000001, 'all', 'Independent', ','),
+(0000000002, 'de-CH', 'Deutsch (Schweiz)', ','),
+(0000000003, 'en-GB', 'English (GB)', ',');
+
+-- --------------------------------------------------------
 
 --
 -- Table structure for table `pages`
 --
 
-DROP TABLE IF EXISTS `pages`;
-/*!40101 SET @saved_cs_client     = @@character_set_client */;
-/*!40101 SET character_set_client = utf8 */;
 CREATE TABLE `pages` (
-  `id` int(10) unsigned zerofill NOT NULL AUTO_INCREMENT,
+  `id` int(10) UNSIGNED ZEROFILL NOT NULL,
   `keyword` varchar(100) NOT NULL,
   `url` varchar(255) DEFAULT NULL,
   `protocol` varchar(100) DEFAULT NULL COMMENT 'pipe seperated list of HTTP Methods (GET|POST)',
-  `id_actions` int(10) unsigned zerofill DEFAULT NULL,
-  `id_navigation_section` int(10) unsigned zerofill DEFAULT NULL,
-  `parent` int(10) unsigned zerofill DEFAULT NULL,
+  `id_actions` int(10) UNSIGNED ZEROFILL DEFAULT NULL,
+  `id_navigation_section` int(10) UNSIGNED ZEROFILL DEFAULT NULL,
+  `parent` int(10) UNSIGNED ZEROFILL DEFAULT NULL,
   `is_headless` tinyint(1) NOT NULL DEFAULT '0',
   `nav_position` int(11) DEFAULT NULL,
   `footer_position` int(11) DEFAULT NULL,
-  `id_type` int(10) unsigned zerofill NOT NULL,
-  PRIMARY KEY (`id`),
-  UNIQUE KEY `keyword` (`keyword`),
-  KEY `parent` (`parent`),
-  KEY `id_actions` (`id_actions`),
-  KEY `id_navigation_section` (`id_navigation_section`),
-  KEY `id_type` (`id_type`),
-  CONSTRAINT `pages_fk_id_actions` FOREIGN KEY (`id_actions`) REFERENCES `actions` (`id`) ON DELETE CASCADE ON UPDATE CASCADE,
-  CONSTRAINT `pages_fk_id_navigation_section` FOREIGN KEY (`id_navigation_section`) REFERENCES `sections` (`id`) ON DELETE CASCADE ON UPDATE CASCADE,
-  CONSTRAINT `pages_fk_id_type` FOREIGN KEY (`id_type`) REFERENCES `pageType` (`id`) ON DELETE CASCADE ON UPDATE CASCADE,
-  CONSTRAINT `pages_fk_parent` FOREIGN KEY (`parent`) REFERENCES `pages` (`id`) ON DELETE SET NULL ON UPDATE CASCADE
-) ENGINE=InnoDB AUTO_INCREMENT=43 DEFAULT CHARSET=utf8;
-/*!40101 SET character_set_client = @saved_cs_client */;
+  `id_type` int(10) UNSIGNED ZEROFILL NOT NULL
+) ENGINE=InnoDB DEFAULT CHARSET=utf8;
 
 --
 -- Dumping data for table `pages`
 --
 
-LOCK TABLES `pages` WRITE;
-/*!40000 ALTER TABLE `pages` DISABLE KEYS */;
-INSERT INTO `pages` VALUES (0000000001,'login','/login','GET|POST',0000000003,NULL,NULL,1,NULL,NULL,0000000002),(0000000002,'home','/','GET|POST',0000000003,NULL,NULL,0,NULL,NULL,0000000002),(0000000003,'profile-link',NULL,NULL,NULL,NULL,NULL,0,NULL,NULL,0000000002),(0000000004,'profile','/profile','GET|POST',0000000003,NULL,0000000003,0,10,NULL,0000000002),(0000000005,'logout','/login','GET',NULL,NULL,0000000003,0,20,NULL,0000000002),(0000000006,'missing',NULL,NULL,0000000003,NULL,NULL,0,NULL,NULL,0000000002),(0000000007,'no_access',NULL,NULL,0000000003,NULL,NULL,0,NULL,NULL,0000000002),(0000000008,'no_access_guest',NULL,NULL,0000000003,NULL,NULL,0,NULL,NULL,0000000002),(0000000009,'admin-link',NULL,NULL,NULL,NULL,NULL,0,1000,NULL,0000000001),(0000000010,'cmsSelect','/admin/cms/[i:pid]?/[i:sid]?/[i:ssid]?','GET|POST',0000000002,NULL,0000000009,0,10,NULL,0000000001),(0000000011,'cmsInsert','/admin/cms_insert/[i:pid]?','GET|POST|PUT',0000000002,NULL,0000000009,0,NULL,NULL,0000000001),(0000000012,'cmsUpdate','/admin/cms_update/[i:pid]?/[i:sid]?/[i:ssid]?/[update|insert|delete:mode]/[v:type]/[i:did]?','GET|POST|PATCH',0000000002,NULL,0000000009,0,NULL,NULL,0000000001),(0000000013,'cmsDelete','/admin/cms_delete/[i:pid]/[i:sid]?/[i:ssid]?','GET|POST|DELETE',0000000002,NULL,0000000009,0,NULL,NULL,0000000001),(0000000014,'userSelect','/admin/user/[i:uid]?','GET',0000000002,NULL,0000000009,0,20,NULL,0000000001),(0000000015,'userInsert','/admin/user_insert','GET|POST|PUT',0000000002,NULL,0000000009,0,NULL,NULL,0000000001),(0000000016,'userUpdate','/admin/user_update/[i:uid]/[v:mode]/[i:did]?','GET|POST|PATCH',0000000002,NULL,0000000009,0,NULL,NULL,0000000001),(0000000017,'userDelete','/admin/user_delete/[i:uid]','GET|POST|DELETE',0000000002,NULL,0000000009,0,NULL,NULL,0000000001),(0000000018,'groupSelect','/admin/group/[i:gid]?','GET',0000000002,NULL,0000000009,0,30,NULL,0000000001),(0000000019,'groupInsert','/admin/group_insert','GET|POST|PUT',0000000002,NULL,0000000009,0,NULL,NULL,0000000001),(0000000020,'groupUpdate','/admin/group_update/[i:gid]','GET|POST|PATCH',0000000002,NULL,0000000009,0,NULL,NULL,0000000001),(0000000021,'groupDelete','/admin/group_delete/[i:gid]','GET|POST|DELETE',0000000002,NULL,0000000009,0,NULL,NULL,0000000001),(0000000022,'export','/admin/export','GET|POST',0000000002,NULL,0000000009,0,40,NULL,0000000001),(0000000023,'exportData','/admin/export/[user_input|user_activity|validation_codes|user_input_form:selector]/[all|used|open:option]?/[i:id]?','GET',0000000001,NULL,0000000009,0,NULL,NULL,0000000001),(0000000024,'assetSelect','/admin/asset','GET',0000000002,NULL,0000000009,0,15,NULL,0000000001),(0000000025,'assetInsert','/admin/asset_insert/[css|asset:mode]','GET|POST|PUT',0000000002,NULL,0000000009,0,NULL,NULL,0000000001),(0000000026,'assetUpdate','/admin/asset_update/[v:file]','GET|POST|PATCH',0000000002,NULL,0000000009,0,NULL,NULL,0000000001),(0000000027,'assetDelete','/admin/asset_delete/[css|asset:mode]/[*:file]','GET|POST|DELETE',0000000002,NULL,0000000009,0,NULL,NULL,0000000001),(0000000028,'request','/request/[v:class]/[v:method]?','GET|POST',0000000001,NULL,NULL,0,NULL,NULL,0000000001),(0000000029,'contact','/kontakt/[i:gid]?/[i:uid]?','GET|POST',0000000003,NULL,NULL,0,NULL,NULL,0000000002),(0000000030,'agb','/agb','GET',0000000003,NULL,NULL,0,NULL,300,0000000002),(0000000031,'impressum','/impressum','GET',0000000003,NULL,NULL,0,NULL,100,0000000002),(0000000032,'disclaimer','/disclaimer','GET',0000000003,NULL,NULL,0,NULL,200,0000000002),(0000000033,'validate','/validate/[i:uid]/[a:token]','GET|POST',0000000003,NULL,NULL,0,NULL,NULL,0000000002),(0000000035,'reset_password','/reset','GET|POST',0000000003,NULL,NULL,0,NULL,NULL,0000000002),(0000000036,'userGenCode','/admin/user_gen_code','GET|POST|PUT',0000000002,NULL,0000000009,0,NULL,NULL,0000000001),(0000000037,'email','/admin/email/[i:id]?','GET|POST|PATCH',0000000002,NULL,0000000009,0,11,NULL,0000000001),(0000000038,'chatAdminSelect','/admin/chat/[i:rid]?','GET',0000000002,NULL,0000000009,0,35,NULL,0000000001),(0000000039,'chatAdminInsert','/admin/chat_insert/','GET|POST|PUT',0000000002,NULL,0000000009,0,NULL,NULL,0000000001),(0000000040,'chatAdminDelete','/admin/chat_delete/[i:rid]','GET|POST|DELETE',0000000002,NULL,0000000009,0,NULL,NULL,0000000001),(0000000041,'chatAdminUpdate','/admin/chat_update/[i:rid]/[add_user|rm_user:mode]/[i:did]?','GET|POST|PATCH',0000000002,NULL,0000000009,0,NULL,NULL,0000000001),(0000000042,'exportDelete','/admin/exportDelete/[user_activity|user_input:selector]','GET|POST|DELETE',0000000002,NULL,0000000009,0,NULL,NULL,0000000001);
-/*!40000 ALTER TABLE `pages` ENABLE KEYS */;
-UNLOCK TABLES;
+INSERT INTO `pages` (`id`, `keyword`, `url`, `protocol`, `id_actions`, `id_navigation_section`, `parent`, `is_headless`, `nav_position`, `footer_position`, `id_type`) VALUES
+(0000000001, 'login', '/login', 'GET|POST', 0000000003, NULL, NULL, 1, NULL, NULL, 0000000002),
+(0000000002, 'home', '/', 'GET|POST', 0000000003, NULL, NULL, 0, NULL, NULL, 0000000002),
+(0000000003, 'profile-link', NULL, NULL, NULL, NULL, NULL, 0, NULL, NULL, 0000000002),
+(0000000004, 'profile', '/profile', 'GET|POST', 0000000003, NULL, 0000000003, 0, 10, NULL, 0000000002),
+(0000000005, 'logout', '/login', 'GET', NULL, NULL, 0000000003, 0, 20, NULL, 0000000002),
+(0000000006, 'missing', NULL, NULL, 0000000003, NULL, NULL, 0, NULL, NULL, 0000000002),
+(0000000007, 'no_access', NULL, NULL, 0000000003, NULL, NULL, 0, NULL, NULL, 0000000002),
+(0000000008, 'no_access_guest', NULL, NULL, 0000000003, NULL, NULL, 0, NULL, NULL, 0000000002),
+(0000000009, 'admin-link', NULL, NULL, NULL, NULL, NULL, 0, 1000, NULL, 0000000001),
+(0000000010, 'cmsSelect', '/admin/cms/[i:pid]?/[i:sid]?/[i:ssid]?', 'GET|POST', 0000000002, NULL, 0000000009, 0, 10, NULL, 0000000001),
+(0000000011, 'cmsInsert', '/admin/cms_insert/[i:pid]?', 'GET|POST|PUT', 0000000002, NULL, 0000000009, 0, NULL, NULL, 0000000001),
+(0000000012, 'cmsUpdate', '/admin/cms_update/[i:pid]?/[i:sid]?/[i:ssid]?/[update|insert|delete:mode]/[v:type]/[i:did]?', 'GET|POST|PATCH', 0000000002, NULL, 0000000009, 0, NULL, NULL, 0000000001),
+(0000000013, 'cmsDelete', '/admin/cms_delete/[i:pid]/[i:sid]?/[i:ssid]?', 'GET|POST|DELETE', 0000000002, NULL, 0000000009, 0, NULL, NULL, 0000000001),
+(0000000014, 'userSelect', '/admin/user/[i:uid]?', 'GET', 0000000002, NULL, 0000000009, 0, 20, NULL, 0000000001),
+(0000000015, 'userInsert', '/admin/user_insert', 'GET|POST|PUT', 0000000002, NULL, 0000000009, 0, NULL, NULL, 0000000001),
+(0000000016, 'userUpdate', '/admin/user_update/[i:uid]/[v:mode]/[i:did]?', 'GET|POST|PATCH', 0000000002, NULL, 0000000009, 0, NULL, NULL, 0000000001),
+(0000000017, 'userDelete', '/admin/user_delete/[i:uid]', 'GET|POST|DELETE', 0000000002, NULL, 0000000009, 0, NULL, NULL, 0000000001),
+(0000000018, 'groupSelect', '/admin/group/[i:gid]?', 'GET', 0000000002, NULL, 0000000009, 0, 30, NULL, 0000000001),
+(0000000019, 'groupInsert', '/admin/group_insert', 'GET|POST|PUT', 0000000002, NULL, 0000000009, 0, NULL, NULL, 0000000001),
+(0000000020, 'groupUpdate', '/admin/group_update/[i:gid]', 'GET|POST|PATCH', 0000000002, NULL, 0000000009, 0, NULL, NULL, 0000000001),
+(0000000021, 'groupDelete', '/admin/group_delete/[i:gid]', 'GET|POST|DELETE', 0000000002, NULL, 0000000009, 0, NULL, NULL, 0000000001),
+(0000000022, 'export', '/admin/export', 'GET', 0000000002, NULL, 0000000009, 0, 40, NULL, 0000000001),
+(0000000023, 'exportData', '/admin/export/[user_input|user_activity|validation_codes:selector]/[all|used|open:option]?', 'GET', 0000000001, NULL, 0000000009, 0, NULL, NULL, 0000000001),
+(0000000024, 'assetSelect', '/admin/asset', 'GET', 0000000002, NULL, 0000000009, 0, 15, NULL, 0000000001),
+(0000000025, 'assetInsert', '/admin/asset_insert/[css|asset:mode]', 'GET|POST|PUT', 0000000002, NULL, 0000000009, 0, NULL, NULL, 0000000001),
+(0000000026, 'assetUpdate', '/admin/asset_update/[v:file]', 'GET|POST|PATCH', 0000000002, NULL, 0000000009, 0, NULL, NULL, 0000000001),
+(0000000027, 'assetDelete', '/admin/asset_delete/[css|asset:mode]/[*:file]', 'GET|POST|DELETE', 0000000002, NULL, 0000000009, 0, NULL, NULL, 0000000001),
+(0000000028, 'request', '/request/[v:class]/[v:method]?', 'GET|POST', 0000000001, NULL, NULL, 0, NULL, NULL, 0000000001),
+(0000000029, 'contact', '/kontakt/[i:gid]?/[i:uid]?', 'GET|POST', 0000000003, NULL, NULL, 0, NULL, NULL, 0000000002),
+(0000000030, 'agb', '/agb', 'GET', 0000000003, NULL, NULL, 0, NULL, 300, 0000000002),
+(0000000031, 'impressum', '/impressum', 'GET', 0000000003, NULL, NULL, 0, NULL, 100, 0000000002),
+(0000000032, 'disclaimer', '/disclaimer', 'GET', 0000000003, NULL, NULL, 0, NULL, 200, 0000000002),
+(0000000033, 'validate', '/validate/[i:uid]/[a:token]', 'GET|POST', 0000000003, NULL, NULL, 0, NULL, NULL, 0000000002),
+(0000000035, 'reset_password', '/reset', 'GET|POST', 0000000003, NULL, NULL, 0, NULL, NULL, 0000000002),
+(0000000036, 'userGenCode', '/admin/user_gen_code', 'GET|POST|PUT', 0000000002, NULL, 0000000009, 0, NULL, NULL, 0000000001),
+(0000000037, 'email', '/admin/email/[i:id]?', 'GET|POST|PATCH', 0000000002, NULL, 0000000009, 0, 11, NULL, 0000000001),
+(0000000038, 'chatAdminSelect', '/admin/chat/[i:rid]?', 'GET', 0000000002, NULL, 0000000009, 0, 35, NULL, 0000000001),
+(0000000039, 'chatAdminInsert', '/admin/chat_insert/', 'GET|POST|PUT', 0000000002, NULL, 0000000009, 0, NULL, NULL, 0000000001),
+(0000000040, 'chatAdminDelete', '/admin/chat_delete/[i:rid]', 'GET|POST|DELETE', 0000000002, NULL, 0000000009, 0, NULL, NULL, 0000000001),
+(0000000041, 'chatAdminUpdate', '/admin/chat_update/[i:rid]/[add_user|rm_user:mode]/[i:did]?', 'GET|POST|PATCH', 0000000002, NULL, 0000000009, 0, NULL, NULL, 0000000001),
+(0000000042, 'exportDelete', '/admin/exportDelete/[user_activity|user_input:selector]', 'GET|POST|DELETE', 0000000002, NULL, 0000000009, 0, NULL, NULL, 0000000001);
+
+-- --------------------------------------------------------
 
 --
 -- Table structure for table `pages_fields`
 --
 
-DROP TABLE IF EXISTS `pages_fields`;
-/*!40101 SET @saved_cs_client     = @@character_set_client */;
-/*!40101 SET character_set_client = utf8 */;
 CREATE TABLE `pages_fields` (
-  `id_pages` int(10) unsigned zerofill NOT NULL,
-  `id_fields` int(10) unsigned zerofill NOT NULL,
+  `id_pages` int(10) UNSIGNED ZEROFILL NOT NULL,
+  `id_fields` int(10) UNSIGNED ZEROFILL NOT NULL,
   `default_value` varchar(100) DEFAULT NULL,
-  `help` longtext,
-  PRIMARY KEY (`id_pages`,`id_fields`),
-  KEY `id_pages` (`id_pages`),
-  KEY `id_fields` (`id_fields`),
-  CONSTRAINT `fk_page_fields_id_fields` FOREIGN KEY (`id_fields`) REFERENCES `fields` (`id`) ON DELETE CASCADE ON UPDATE CASCADE,
-  CONSTRAINT `fk_page_fields_id_pages` FOREIGN KEY (`id_pages`) REFERENCES `pages` (`id`) ON DELETE CASCADE ON UPDATE CASCADE
-) ENGINE=InnoDB DEFAULT CHARSET=utf8;
-/*!40101 SET character_set_client = @saved_cs_client */;
+  `help` longtext
+) ENGINE=InnoDB DEFAULT CHARSET=utf8;
 
 --
 -- Dumping data for table `pages_fields`
 --
 
-LOCK TABLES `pages_fields` WRITE;
-/*!40000 ALTER TABLE `pages_fields` DISABLE KEYS */;
-INSERT INTO `pages_fields` VALUES (0000000002,0000000106,NULL,'A short description of the research project. This field will be used as `meta:description` in the HTML header. Some services use this tag to provide the user with information on the webpage (e.g. automatic link-replacement in messaging tools on smartphones use this description.)'),(0000000002,0000000115,NULL,'This field defines the content of the alert message that is shown when a date is set in the field `maintenance_date`. Use markdown with the special keywords `@date` and `@time` which will be replaced by a human-readable form of the fields `maintenance_date` and `maintenance_time`.'),(0000000002,0000000116,NULL,'If set (together with the field `maintenance_time`), an alert message is shown at the top of the page displaying to content as defined in the field `maintenance` (where the key `@data` is replaced by this field).'),(0000000002,0000000117,NULL,'If set (together with the field `maintenance_date`), an alert message is shown at the top of the page displaying to content as defined in the field `maintenance` (where the key `@time` is replaced by this field).');
-/*!40000 ALTER TABLE `pages_fields` ENABLE KEYS */;
-UNLOCK TABLES;
+INSERT INTO `pages_fields` (`id_pages`, `id_fields`, `default_value`, `help`) VALUES
+(0000000002, 0000000106, NULL, 'A short description of the research project. This field will be used as `meta:description` in the HTML header. Some services use this tag to provide the user with information on the webpage (e.g. automatic link-replacement in messaging tools on smartphones use this description.)'),
+(0000000002, 0000000115, NULL, 'This field defines the content of the alert message that is shown when a date is set in the field `maintenance_date`. Use markdown with the special keywords `@date` and `@time` which will be replaced by a human-readable form of the fields `maintenance_date` and `maintenance_time`.'),
+(0000000002, 0000000116, NULL, 'If set (together with the field `maintenance_time`), an alert message is shown at the top of the page displaying to content as defined in the field `maintenance` (where the key `@data` is replaced by this field).'),
+(0000000002, 0000000117, NULL, 'If set (together with the field `maintenance_date`), an alert message is shown at the top of the page displaying to content as defined in the field `maintenance` (where the key `@time` is replaced by this field).');
+
+-- --------------------------------------------------------
 
 --
 -- Table structure for table `pages_fields_translation`
 --
 
-DROP TABLE IF EXISTS `pages_fields_translation`;
-/*!40101 SET @saved_cs_client     = @@character_set_client */;
-/*!40101 SET character_set_client = utf8 */;
 CREATE TABLE `pages_fields_translation` (
-  `id_pages` int(10) unsigned zerofill NOT NULL,
-  `id_fields` int(10) unsigned zerofill NOT NULL,
-  `id_languages` int(10) unsigned zerofill NOT NULL DEFAULT '0000000001',
-  `content` longtext NOT NULL,
-  PRIMARY KEY (`id_pages`,`id_fields`,`id_languages`),
-  KEY `id_pages` (`id_pages`),
-  KEY `id_fields` (`id_fields`),
-  KEY `id_languages` (`id_languages`),
-  CONSTRAINT `pages_fields_translation_fk_id_fields` FOREIGN KEY (`id_fields`) REFERENCES `fields` (`id`) ON DELETE CASCADE ON UPDATE CASCADE,
-  CONSTRAINT `pages_fields_translation_fk_id_languages` FOREIGN KEY (`id_languages`) REFERENCES `languages` (`id`) ON DELETE CASCADE ON UPDATE CASCADE,
-  CONSTRAINT `pages_fields_translation_fk_id_pages` FOREIGN KEY (`id_pages`) REFERENCES `pages` (`id`) ON DELETE CASCADE ON UPDATE CASCADE
-) ENGINE=InnoDB DEFAULT CHARSET=utf8;
-/*!40101 SET character_set_client = @saved_cs_client */;
+  `id_pages` int(10) UNSIGNED ZEROFILL NOT NULL,
+  `id_fields` int(10) UNSIGNED ZEROFILL NOT NULL,
+  `id_languages` int(10) UNSIGNED ZEROFILL NOT NULL DEFAULT '0000000001',
+  `content` longtext NOT NULL
+) ENGINE=InnoDB DEFAULT CHARSET=utf8;
 
 --
 -- Dumping data for table `pages_fields_translation`
 --
 
-LOCK TABLES `pages_fields_translation` WRITE;
-/*!40000 ALTER TABLE `pages_fields_translation` DISABLE KEYS */;
-INSERT INTO `pages_fields_translation` VALUES (0000000001,0000000008,0000000002,'Login'),(0000000001,0000000008,0000000003,'Login'),(0000000002,0000000008,0000000002,'Projekt Name'),(0000000002,0000000008,0000000003,'Project Name'),(0000000002,0000000115,0000000002,'Um eine Server-Wartung durchzuführen wird die Seite ab dem @date um @time für einen kurzen Moment nicht erreichbar sein. Wir bitten um Entschuldigung.'),(0000000002,0000000115,0000000003,'There will be a short service disruption on the @date at @time due to server maintenance. Please accept our apologies for the caused inconveniences.'),(0000000003,0000000008,0000000002,'Profil'),(0000000003,0000000008,0000000003,'Profile'),(0000000004,0000000008,0000000002,'Einstellungen'),(0000000004,0000000008,0000000003,'Settings'),(0000000005,0000000008,0000000002,'Logout'),(0000000005,0000000008,0000000003,'Logout'),(0000000006,0000000008,0000000002,'Seite nicht gefunden'),(0000000006,0000000008,0000000003,'Missing'),(0000000007,0000000008,0000000002,'Kein Zugriff'),(0000000007,0000000008,0000000003,'No Access'),(0000000008,0000000008,0000000002,'Kein Zugriff'),(0000000008,0000000008,0000000003,'No Access'),(0000000009,0000000008,0000000001,'Admin'),(0000000010,0000000008,0000000001,'CMS'),(0000000011,0000000008,0000000001,'Create Page'),(0000000012,0000000008,0000000001,'Update Content'),(0000000013,0000000008,0000000001,'Delete Page'),(0000000014,0000000008,0000000001,'Users'),(0000000015,0000000008,0000000001,'Create User'),(0000000016,0000000008,0000000001,'Modify User'),(0000000017,0000000008,0000000001,'Delete User'),(0000000018,0000000008,0000000001,'Groups'),(0000000019,0000000008,0000000001,'Create Group'),(0000000020,0000000008,0000000001,'Modify Group'),(0000000021,0000000008,0000000001,'Delete Group'),(0000000022,0000000008,0000000001,'Export'),(0000000023,0000000008,0000000001,'Export'),(0000000024,0000000008,0000000001,'Assets'),(0000000025,0000000008,0000000001,'Upload Asset'),(0000000026,0000000008,0000000001,'Rename Asset'),(0000000027,0000000008,0000000001,'Delete Asset'),(0000000029,0000000008,0000000002,'Kontakt'),(0000000029,0000000008,0000000003,'Contact'),(0000000030,0000000008,0000000002,'AGB'),(0000000030,0000000008,0000000003,'GTC'),(0000000031,0000000008,0000000002,'Impressum'),(0000000031,0000000008,0000000003,'Impressum'),(0000000032,0000000008,0000000002,'Disclaimer'),(0000000032,0000000008,0000000003,'Disclaimer'),(0000000033,0000000008,0000000002,'Benutzer Validierung'),(0000000033,0000000008,0000000003,'User Validation'),(0000000035,0000000008,0000000002,'Passwort zurücksetzen'),(0000000035,0000000008,0000000003,'Reset Password'),(0000000036,0000000008,0000000001,'Generate Validation Codes'),(0000000037,0000000008,0000000001,'Email CMS'),(0000000037,0000000092,0000000002,'Guten Tag\r\n\r\nUm Ihre Email Adresse zu verifizieren und Ihren @project Account zu aktivieren klicken Sie bitte auf den untenstehenden Link.\r\n\r\n@link\r\n\r\nVielen Dank!\r\n\r\nIhr @project Team'),(0000000037,0000000092,0000000003,'Hello\r\n\r\nTo verify you email address and to activate your @project account please click the link below.\r\n\r\n@link\r\n\r\nThank you!\r\n\r\nSincerely, your @project team'),(0000000037,0000000094,0000000002,'Guten Tag\r\n\r\nSie waren für längere Zeit nicht mehr aktiv auf der @project Plattform.\r\nEs würde uns freuen wenn Sie wieder vorbeischauen würden.\r\n\r\n@link\r\n\r\nMit freundlichen Grüssen\r\nihr @project Team'),(0000000037,0000000094,0000000003,'Hello\r\n\r\nYou did not visit the @project platform for some time now.\r\nWe would be pleased if you would visit us again.\r\n\r\n@link\r\n\r\nSincerely, your @project team'),(0000000038,0000000008,0000000001,'Chat Rooms'),(0000000039,0000000008,0000000001,'Create Chat Room'),(0000000040,0000000008,0000000001,'Delete Chat Room'),(0000000041,0000000008,0000000001,'Administrate Chat Room'),(0000000042,0000000008,0000000002,'Userdaten Löschen'),(0000000042,0000000008,0000000003,'Remove User Data');
-/*!40000 ALTER TABLE `pages_fields_translation` ENABLE KEYS */;
-UNLOCK TABLES;
+INSERT INTO `pages_fields_translation` (`id_pages`, `id_fields`, `id_languages`, `content`) VALUES
+(0000000001, 0000000008, 0000000002, 'Login'),
+(0000000001, 0000000008, 0000000003, 'Login'),
+(0000000002, 0000000008, 0000000002, 'Projekt Name'),
+(0000000002, 0000000008, 0000000003, 'Project Name'),
+(0000000002, 0000000115, 0000000002, 'Um eine Server-Wartung durchzuführen wird die Seite ab dem @date um @time für einen kurzen Moment nicht erreichbar sein. Wir bitten um Entschuldigung.'),
+(0000000002, 0000000115, 0000000003, 'There will be a short service disruption on the @date at @time due to server maintenance. Please accept our apologies for the caused inconveniences.'),
+(0000000003, 0000000008, 0000000002, 'Profil'),
+(0000000003, 0000000008, 0000000003, 'Profile'),
+(0000000004, 0000000008, 0000000002, 'Einstellungen'),
+(0000000004, 0000000008, 0000000003, 'Settings'),
+(0000000005, 0000000008, 0000000002, 'Logout'),
+(0000000005, 0000000008, 0000000003, 'Logout'),
+(0000000006, 0000000008, 0000000002, 'Seite nicht gefunden'),
+(0000000006, 0000000008, 0000000003, 'Missing'),
+(0000000007, 0000000008, 0000000002, 'Kein Zugriff'),
+(0000000007, 0000000008, 0000000003, 'No Access'),
+(0000000008, 0000000008, 0000000002, 'Kein Zugriff'),
+(0000000008, 0000000008, 0000000003, 'No Access'),
+(0000000009, 0000000008, 0000000001, 'Admin'),
+(0000000010, 0000000008, 0000000001, 'CMS'),
+(0000000011, 0000000008, 0000000001, 'Create Page'),
+(0000000012, 0000000008, 0000000001, 'Update Content'),
+(0000000013, 0000000008, 0000000001, 'Delete Page'),
+(0000000014, 0000000008, 0000000001, 'Users'),
+(0000000015, 0000000008, 0000000001, 'Create User'),
+(0000000016, 0000000008, 0000000001, 'Modify User'),
+(0000000017, 0000000008, 0000000001, 'Delete User'),
+(0000000018, 0000000008, 0000000001, 'Groups'),
+(0000000019, 0000000008, 0000000001, 'Create Group'),
+(0000000020, 0000000008, 0000000001, 'Modify Group'),
+(0000000021, 0000000008, 0000000001, 'Delete Group'),
+(0000000022, 0000000008, 0000000001, 'Export'),
+(0000000023, 0000000008, 0000000001, 'Export'),
+(0000000024, 0000000008, 0000000001, 'Assets'),
+(0000000025, 0000000008, 0000000001, 'Upload Asset'),
+(0000000026, 0000000008, 0000000001, 'Rename Asset'),
+(0000000027, 0000000008, 0000000001, 'Delete Asset'),
+(0000000029, 0000000008, 0000000002, 'Kontakt'),
+(0000000029, 0000000008, 0000000003, 'Contact'),
+(0000000030, 0000000008, 0000000002, 'AGB'),
+(0000000030, 0000000008, 0000000003, 'GTC'),
+(0000000031, 0000000008, 0000000002, 'Impressum'),
+(0000000031, 0000000008, 0000000003, 'Impressum'),
+(0000000032, 0000000008, 0000000002, 'Disclaimer'),
+(0000000032, 0000000008, 0000000003, 'Disclaimer'),
+(0000000033, 0000000008, 0000000002, 'Benutzer Validierung'),
+(0000000033, 0000000008, 0000000003, 'User Validation'),
+(0000000035, 0000000008, 0000000002, 'Passwort zurücksetzen'),
+(0000000035, 0000000008, 0000000003, 'Reset Password'),
+(0000000036, 0000000008, 0000000001, 'Generate Validation Codes'),
+(0000000037, 0000000008, 0000000001, 'Email CMS'),
+(0000000037, 0000000092, 0000000002, 'Guten Tag\r\n\r\nUm Ihre Email Adresse zu verifizieren und Ihren @project Account zu aktivieren klicken Sie bitte auf den untenstehenden Link.\r\n\r\n@link\r\n\r\nVielen Dank!\r\n\r\nIhr @project Team'),
+(0000000037, 0000000092, 0000000003, 'Hello\r\n\r\nTo verify you email address and to activate your @project account please click the link below.\r\n\r\n@link\r\n\r\nThank you!\r\n\r\nSincerely, your @project team'),
+(0000000037, 0000000094, 0000000002, 'Guten Tag\r\n\r\nSie waren für längere Zeit nicht mehr aktiv auf der @project Plattform.\r\nEs würde uns freuen wenn Sie wieder vorbeischauen würden.\r\n\r\n@link\r\n\r\nMit freundlichen Grüssen\r\nihr @project Team'),
+(0000000037, 0000000094, 0000000003, 'Hello\r\n\r\nYou did not visit the @project platform for some time now.\r\nWe would be pleased if you would visit us again.\r\n\r\n@link\r\n\r\nSincerely, your @project team'),
+(0000000038, 0000000008, 0000000001, 'Chat Rooms'),
+(0000000039, 0000000008, 0000000001, 'Create Chat Room'),
+(0000000040, 0000000008, 0000000001, 'Delete Chat Room'),
+(0000000041, 0000000008, 0000000001, 'Administrate Chat Room'),
+(0000000042, 0000000008, 0000000002, 'Userdaten Löschen'),
+(0000000042, 0000000008, 0000000003, 'Remove User Data');
+
+-- --------------------------------------------------------
 
 --
 -- Table structure for table `pages_sections`
 --
 
-DROP TABLE IF EXISTS `pages_sections`;
-/*!40101 SET @saved_cs_client     = @@character_set_client */;
-/*!40101 SET character_set_client = utf8 */;
 CREATE TABLE `pages_sections` (
-  `id_pages` int(10) unsigned zerofill NOT NULL,
-  `id_sections` int(10) unsigned zerofill NOT NULL,
-  `position` int(11) DEFAULT NULL,
-  PRIMARY KEY (`id_pages`,`id_sections`),
-  KEY `id_pages` (`id_pages`),
-  KEY `id_sections` (`id_sections`),
-  CONSTRAINT `pages_sections_fk_id_pages` FOREIGN KEY (`id_pages`) REFERENCES `pages` (`id`) ON DELETE CASCADE ON UPDATE CASCADE,
-  CONSTRAINT `pages_sections_fk_id_sections` FOREIGN KEY (`id_sections`) REFERENCES `sections` (`id`) ON DELETE CASCADE ON UPDATE CASCADE
-) ENGINE=InnoDB DEFAULT CHARSET=utf8;
-/*!40101 SET character_set_client = @saved_cs_client */;
+  `id_pages` int(10) UNSIGNED ZEROFILL NOT NULL,
+  `id_sections` int(10) UNSIGNED ZEROFILL NOT NULL,
+  `position` int(11) DEFAULT NULL
+) ENGINE=InnoDB DEFAULT CHARSET=utf8;
 
 --
 -- Dumping data for table `pages_sections`
 --
 
-LOCK TABLES `pages_sections` WRITE;
-/*!40000 ALTER TABLE `pages_sections` DISABLE KEYS */;
-INSERT INTO `pages_sections` VALUES (0000000001,0000000036,NULL),(0000000002,0000000019,0),(0000000004,0000000002,NULL),(0000000006,0000000003,NULL),(0000000007,0000000009,0),(0000000008,0000000012,0),(0000000029,0000000017,0),(0000000030,0000000016,0),(0000000031,0000000020,0),(0000000032,0000000018,0),(0000000033,0000000026,NULL),(0000000035,0000000028,NULL);
-/*!40000 ALTER TABLE `pages_sections` ENABLE KEYS */;
-UNLOCK TABLES;
+INSERT INTO `pages_sections` (`id_pages`, `id_sections`, `position`) VALUES
+(0000000001, 0000000036, NULL),
+(0000000002, 0000000019, 0),
+(0000000004, 0000000002, NULL),
+(0000000006, 0000000003, NULL),
+(0000000007, 0000000009, 0),
+(0000000008, 0000000012, 0),
+(0000000029, 0000000017, 0),
+(0000000030, 0000000016, 0),
+(0000000031, 0000000020, 0),
+(0000000032, 0000000018, 0),
+(0000000033, 0000000026, NULL),
+(0000000035, 0000000028, NULL);
+
+-- --------------------------------------------------------
+
+--
+-- Table structure for table `pageType`
+--
+
+CREATE TABLE `pageType` (
+  `id` int(10) UNSIGNED ZEROFILL NOT NULL,
+  `name` varchar(100) NOT NULL
+) ENGINE=InnoDB DEFAULT CHARSET=utf8;
+
+--
+-- Dumping data for table `pageType`
+--
+
+INSERT INTO `pageType` (`id`, `name`) VALUES
+(0000000001, 'intern'),
+(0000000002, 'core'),
+(0000000003, 'experiment'),
+(0000000004, 'open');
+
+-- --------------------------------------------------------
 
 --
 -- Table structure for table `sections`
 --
 
-DROP TABLE IF EXISTS `sections`;
-/*!40101 SET @saved_cs_client     = @@character_set_client */;
-/*!40101 SET character_set_client = utf8 */;
 CREATE TABLE `sections` (
-  `id` int(10) unsigned zerofill NOT NULL AUTO_INCREMENT,
-  `id_styles` int(10) unsigned zerofill NOT NULL,
+  `id` int(10) UNSIGNED ZEROFILL NOT NULL,
+  `id_styles` int(10) UNSIGNED ZEROFILL NOT NULL,
   `name` varchar(100) NOT NULL,
-  `owner` int(10) unsigned zerofill DEFAULT NULL,
-  PRIMARY KEY (`id`),
-  UNIQUE KEY `name` (`name`),
-  KEY `id_styles` (`id_styles`),
-  KEY `owner` (`owner`),
-  CONSTRAINT `sections_fk_id_styles` FOREIGN KEY (`id_styles`) REFERENCES `styles` (`id`) ON DELETE CASCADE ON UPDATE CASCADE,
-  CONSTRAINT `sections_fk_owner` FOREIGN KEY (`owner`) REFERENCES `users` (`id`) ON DELETE CASCADE ON UPDATE CASCADE
-) ENGINE=InnoDB AUTO_INCREMENT=59 DEFAULT CHARSET=utf8;
-/*!40101 SET character_set_client = @saved_cs_client */;
+  `owner` int(10) UNSIGNED ZEROFILL DEFAULT NULL
+) ENGINE=InnoDB DEFAULT CHARSET=utf8;
 
 --
 -- Dumping data for table `sections`
 --
 
-LOCK TABLES `sections` WRITE;
-/*!40000 ALTER TABLE `sections` DISABLE KEYS */;
-INSERT INTO `sections` VALUES (0000000001,0000000001,'login-login',NULL),(0000000002,0000000002,'profile-profile',NULL),(0000000003,0000000003,'missing-container',NULL),(0000000004,0000000004,'missing-jumbotron',NULL),(0000000005,0000000005,'missing-heading',NULL),(0000000006,0000000006,'missing-markdown',NULL),(0000000007,0000000008,'goBack-button',NULL),(0000000008,0000000008,'goHome-button',NULL),(0000000009,0000000003,'no_access-container',NULL),(0000000010,0000000004,'no_access-jumbotron',NULL),(0000000011,0000000005,'no_access-heading',NULL),(0000000012,0000000003,'no_access_guest-container',NULL),(0000000013,0000000004,'no_access_guest-jumbotron',NULL),(0000000014,0000000006,'no_access_guest-markdown',NULL),(0000000015,0000000006,'no_access-markdown',NULL),(0000000016,0000000003,'agb-container',NULL),(0000000017,0000000003,'contact-container',NULL),(0000000018,0000000003,'disclaimer-container',NULL),(0000000019,0000000003,'home-container',NULL),(0000000020,0000000003,'impressum-container',NULL),(0000000025,0000000010,'contact-chat',NULL),(0000000026,0000000009,'validate-validate',NULL),(0000000027,0000000008,'toLogin-button',NULL),(0000000028,0000000035,'resetPassword-resetPassword',NULL),(0000000029,0000000004,'impressum-jumbotron',NULL),(0000000030,0000000005,'impressum-heading',NULL),(0000000031,0000000012,'impressum-card',NULL),(0000000032,0000000006,'impressum-markdown',NULL),(0000000033,0000000012,'impressum-ext-card',NULL),(0000000034,0000000006,'impressum-ext-markdown',NULL),(0000000035,0000000041,'register-register',NULL),(0000000036,0000000003,'login-container',NULL),(0000000037,0000000003,'profile-container',NULL),(0000000038,0000000040,'profile-row-div',NULL),(0000000039,0000000040,'profile-col1-div',NULL),(0000000040,0000000040,'profile-col2-div',NULL),(0000000041,0000000012,'profile-username-card',NULL),(0000000042,0000000012,'profile-password-card',NULL),(0000000043,0000000012,'profile-delete-card',NULL),(0000000044,0000000014,'profile-username-form',NULL),(0000000045,0000000016,'profile-username-input',NULL),(0000000046,0000000014,'profile-password-form',NULL),(0000000047,0000000016,'profile-password-input',NULL),(0000000048,0000000016,'profile-password-confirm-input',NULL),(0000000049,0000000006,'profile-delete-markdown',NULL),(0000000050,0000000014,'profile-delete-form',NULL),(0000000051,0000000016,'profile-delete-input',NULL),(0000000052,0000000006,'profile-username-markdown',NULL),(0000000053,0000000012,'profile-notification-card',NULL),(0000000054,0000000006,'profile-notification-markdown',NULL),(0000000055,0000000036,'profile-notification-formUserInput',NULL),(0000000056,0000000016,'profile-notification-chat-input',NULL),(0000000057,0000000016,'profile-notification-reminder-input',NULL),(0000000058,0000000016,'profile-notification-phone-input',NULL);
-/*!40000 ALTER TABLE `sections` ENABLE KEYS */;
-UNLOCK TABLES;
+INSERT INTO `sections` (`id`, `id_styles`, `name`, `owner`) VALUES
+(0000000001, 0000000001, 'login-login', NULL),
+(0000000002, 0000000002, 'profile-profile', NULL),
+(0000000003, 0000000003, 'missing-container', NULL),
+(0000000004, 0000000004, 'missing-jumbotron', NULL),
+(0000000005, 0000000005, 'missing-heading', NULL),
+(0000000006, 0000000006, 'missing-markdown', NULL),
+(0000000007, 0000000008, 'goBack-button', NULL),
+(0000000008, 0000000008, 'goHome-button', NULL),
+(0000000009, 0000000003, 'no_access-container', NULL),
+(0000000010, 0000000004, 'no_access-jumbotron', NULL),
+(0000000011, 0000000005, 'no_access-heading', NULL),
+(0000000012, 0000000003, 'no_access_guest-container', NULL),
+(0000000013, 0000000004, 'no_access_guest-jumbotron', NULL),
+(0000000014, 0000000006, 'no_access_guest-markdown', NULL),
+(0000000015, 0000000006, 'no_access-markdown', NULL),
+(0000000016, 0000000003, 'agb-container', NULL),
+(0000000017, 0000000003, 'contact-container', NULL),
+(0000000018, 0000000003, 'disclaimer-container', NULL),
+(0000000019, 0000000003, 'home-container', NULL),
+(0000000020, 0000000003, 'impressum-container', NULL),
+(0000000025, 0000000010, 'contact-chat', NULL),
+(0000000026, 0000000009, 'validate-validate', NULL),
+(0000000027, 0000000008, 'toLogin-button', NULL),
+(0000000028, 0000000035, 'resetPassword-resetPassword', NULL),
+(0000000029, 0000000004, 'impressum-jumbotron', NULL),
+(0000000030, 0000000005, 'impressum-heading', NULL),
+(0000000031, 0000000012, 'impressum-card', NULL),
+(0000000032, 0000000006, 'impressum-markdown', NULL),
+(0000000033, 0000000012, 'impressum-ext-card', NULL),
+(0000000034, 0000000006, 'impressum-ext-markdown', NULL),
+(0000000035, 0000000041, 'register-register', NULL),
+(0000000036, 0000000003, 'login-container', NULL),
+(0000000037, 0000000003, 'profile-container', NULL),
+(0000000038, 0000000040, 'profile-row-div', NULL),
+(0000000039, 0000000040, 'profile-col1-div', NULL),
+(0000000040, 0000000040, 'profile-col2-div', NULL),
+(0000000041, 0000000012, 'profile-username-card', NULL),
+(0000000042, 0000000012, 'profile-password-card', NULL),
+(0000000043, 0000000012, 'profile-delete-card', NULL),
+(0000000044, 0000000014, 'profile-username-form', NULL),
+(0000000045, 0000000016, 'profile-username-input', NULL),
+(0000000046, 0000000014, 'profile-password-form', NULL),
+(0000000047, 0000000016, 'profile-password-input', NULL),
+(0000000048, 0000000016, 'profile-password-confirm-input', NULL),
+(0000000049, 0000000006, 'profile-delete-markdown', NULL),
+(0000000050, 0000000014, 'profile-delete-form', NULL),
+(0000000051, 0000000016, 'profile-delete-input', NULL),
+(0000000052, 0000000006, 'profile-username-markdown', NULL),
+(0000000053, 0000000012, 'profile-notification-card', NULL),
+(0000000054, 0000000006, 'profile-notification-markdown', NULL),
+(0000000055, 0000000036, 'profile-notification-formUserInput', NULL),
+(0000000056, 0000000016, 'profile-notification-chat-input', NULL),
+(0000000057, 0000000016, 'profile-notification-reminder-input', NULL),
+(0000000058, 0000000016, 'profile-notification-phone-input', NULL);
+
+-- --------------------------------------------------------
 
 --
 -- Table structure for table `sections_fields_translation`
 --
 
-DROP TABLE IF EXISTS `sections_fields_translation`;
-/*!40101 SET @saved_cs_client     = @@character_set_client */;
-/*!40101 SET character_set_client = utf8 */;
 CREATE TABLE `sections_fields_translation` (
-  `id_sections` int(10) unsigned zerofill NOT NULL,
-  `id_fields` int(10) unsigned zerofill NOT NULL,
-  `id_languages` int(10) unsigned zerofill NOT NULL DEFAULT '0000000001',
-  `id_genders` int(10) unsigned zerofill NOT NULL DEFAULT '0000000001',
-  `content` longtext NOT NULL,
-  PRIMARY KEY (`id_sections`,`id_fields`,`id_languages`,`id_genders`),
-  KEY `id_sections` (`id_sections`),
-  KEY `id_fields` (`id_fields`),
-  KEY `id_languages` (`id_languages`),
-  KEY `id_genders` (`id_genders`),
-  CONSTRAINT `sections_fields_translation_fk_id_fields` FOREIGN KEY (`id_fields`) REFERENCES `fields` (`id`) ON DELETE CASCADE ON UPDATE CASCADE,
-  CONSTRAINT `sections_fields_translation_fk_id_genders` FOREIGN KEY (`id_genders`) REFERENCES `genders` (`id`) ON DELETE CASCADE ON UPDATE CASCADE,
-  CONSTRAINT `sections_fields_translation_fk_id_languages` FOREIGN KEY (`id_languages`) REFERENCES `languages` (`id`) ON DELETE CASCADE ON UPDATE CASCADE,
-  CONSTRAINT `sections_fields_translation_fk_id_sections` FOREIGN KEY (`id_sections`) REFERENCES `sections` (`id`) ON DELETE CASCADE ON UPDATE CASCADE
-) ENGINE=InnoDB DEFAULT CHARSET=utf8;
-/*!40101 SET character_set_client = @saved_cs_client */;
+  `id_sections` int(10) UNSIGNED ZEROFILL NOT NULL,
+  `id_fields` int(10) UNSIGNED ZEROFILL NOT NULL,
+  `id_languages` int(10) UNSIGNED ZEROFILL NOT NULL DEFAULT '0000000001',
+  `id_genders` int(10) UNSIGNED ZEROFILL NOT NULL DEFAULT '0000000001',
+  `content` longtext NOT NULL
+) ENGINE=InnoDB DEFAULT CHARSET=utf8;
 
 --
 -- Dumping data for table `sections_fields_translation`
 --
 
-LOCK TABLES `sections_fields_translation` WRITE;
-/*!40000 ALTER TABLE `sections_fields_translation` DISABLE KEYS */;
-INSERT INTO `sections_fields_translation` VALUES (0000000001,0000000001,0000000002,0000000001,'Email'),(0000000001,0000000001,0000000003,0000000001,'Email'),(0000000001,0000000002,0000000002,0000000001,'Passwort'),(0000000001,0000000002,0000000003,0000000001,'Password'),(0000000001,0000000003,0000000002,0000000001,'Anmelden'),(0000000001,0000000003,0000000003,0000000001,'Login'),(0000000001,0000000004,0000000002,0000000001,'Passwort vergessen?'),(0000000001,0000000004,0000000003,0000000001,'Forgotten the Password?'),(0000000001,0000000005,0000000002,0000000001,'Die Email Adresse oder das Passwort ist nicht korrekt.'),(0000000001,0000000005,0000000003,0000000001,'The email address or the password is not correct.'),(0000000001,0000000007,0000000002,0000000001,'Bitte einloggen'),(0000000001,0000000007,0000000003,0000000001,'Please Login'),(0000000002,0000000005,0000000002,0000000001,'Die Benutzerdaten konnten nicht geändert werden.'),(0000000002,0000000005,0000000003,0000000001,'Unable to change the user data.'),(0000000002,0000000019,0000000002,0000000001,'Die Benutzerdaten konnten nicht gelöscht werden.'),(0000000002,0000000019,0000000003,0000000001,'Unable to delete the account.'),(0000000002,0000000020,0000000002,0000000001,'Die Benutzerdaten wurden erfolgreich gelöscht.'),(0000000002,0000000020,0000000003,0000000001,'Successfully deleted the account.'),(0000000002,0000000023,0000000001,0000000001,''),(0000000002,0000000035,0000000002,0000000001,'Die Benutzerdaten wurden erfolgreich geändert.'),(0000000002,0000000035,0000000003,0000000001,'The user data were successfully changed.'),(0000000003,0000000029,0000000001,0000000001,'0'),(0000000004,0000000023,0000000001,0000000001,'my-3'),(0000000005,0000000021,0000000001,0000000001,'1'),(0000000005,0000000022,0000000002,0000000001,'Seite nicht gefunden'),(0000000005,0000000022,0000000003,0000000001,'Page not Found'),(0000000006,0000000025,0000000002,0000000001,'Diese Seite konnte leider nicht gefunden werden.'),(0000000006,0000000025,0000000003,0000000001,'This page could not be found.'),(0000000007,0000000008,0000000002,0000000001,'Zurück'),(0000000007,0000000008,0000000003,0000000001,'Back'),(0000000007,0000000027,0000000001,0000000001,'#back'),(0000000007,0000000028,0000000001,0000000001,'primary'),(0000000008,0000000008,0000000002,0000000001,'Zur Startseite'),(0000000008,0000000008,0000000003,0000000001,'Home'),(0000000008,0000000027,0000000001,0000000001,'#home'),(0000000008,0000000028,0000000001,0000000001,'primary'),(0000000009,0000000029,0000000001,0000000001,'0'),(0000000010,0000000023,0000000001,0000000001,'my-3'),(0000000011,0000000021,0000000001,0000000001,'1'),(0000000011,0000000022,0000000002,0000000001,'Kein Zugriff'),(0000000011,0000000022,0000000003,0000000001,'No Access'),(0000000012,0000000029,0000000001,0000000001,'0'),(0000000013,0000000023,0000000001,0000000001,'my-3'),(0000000014,0000000025,0000000002,0000000001,'Um diese Seite zu erreichen müssen Sie eingeloggt sein.'),(0000000014,0000000025,0000000003,0000000001,'To reach this page you must be logged in.'),(0000000015,0000000025,0000000002,0000000001,'Sie haben keine Zugriffsrechte für diese Seite.'),(0000000015,0000000025,0000000003,0000000001,'You do not have access to this page.'),(0000000016,0000000023,0000000001,0000000001,'my-3'),(0000000016,0000000029,0000000001,0000000001,'0'),(0000000017,0000000029,0000000001,0000000001,'0'),(0000000018,0000000023,0000000001,0000000001,'my-3'),(0000000018,0000000029,0000000001,0000000001,'0'),(0000000019,0000000023,0000000001,0000000001,'my-3'),(0000000019,0000000029,0000000001,0000000001,'1'),(0000000020,0000000023,0000000001,0000000001,'my-3'),(0000000020,0000000029,0000000001,0000000001,'0'),(0000000025,0000000005,0000000002,0000000001,'Es ist ein Fehler aufgetreten. Die Nachricht konnte nicht gesendet werden.'),(0000000025,0000000005,0000000003,0000000001,'An error occurred. The message could not be sent.'),(0000000025,0000000030,0000000002,0000000001,'Bitte wählen Sie einen Probanden aus.'),(0000000025,0000000030,0000000003,0000000001,'Please select a subject'),(0000000025,0000000031,0000000002,0000000001,'Kommunikation mit'),(0000000025,0000000031,0000000003,0000000001,'Communication with'),(0000000025,0000000032,0000000002,0000000001,'ihrer Psychologin/ihrem Psychologe'),(0000000025,0000000032,0000000003,0000000001,'your psychologist'),(0000000025,0000000033,0000000002,0000000001,'Probanden'),(0000000025,0000000033,0000000003,0000000001,'Subjects'),(0000000025,0000000090,0000000002,0000000001,'Senden'),(0000000025,0000000090,0000000003,0000000001,'Send'),(0000000025,0000000095,0000000002,0000000001,'Lobby'),(0000000025,0000000095,0000000003,0000000001,'Lobby'),(0000000025,0000000096,0000000002,0000000001,'Neue Nachrichten'),(0000000025,0000000096,0000000003,0000000001,'New Messages'),(0000000025,0000000110,0000000002,0000000001,'Guten Tag\r\n\r\nSie haben eine neue Nachricht auf der @project Plattform erhalten.\r\n\r\n@link\r\n\r\nMit freundlichen Grüssen\r\nihr @project Team'),(0000000025,0000000110,0000000003,0000000001,'Hello\r\n\r\nYou received a new message on the @project Plattform.\r\n\r\n@link\r\n\r\nSincerely, your @project team'),(0000000025,0000000111,0000000002,0000000001,'@project Chat Benachrichtigung'),(0000000025,0000000111,0000000003,0000000001,'@project Chat Notification'),(0000000026,0000000002,0000000002,0000000001,'Passwort'),(0000000026,0000000002,0000000003,0000000001,'Password'),(0000000026,0000000003,0000000002,0000000001,'Zum Login'),(0000000026,0000000003,0000000003,0000000001,'To Login'),(0000000026,0000000005,0000000002,0000000001,'Das Aktivieren des Benutzers ist fehlgeschlagen.'),(0000000026,0000000005,0000000003,0000000001,'The activation of the user has failed.'),(0000000026,0000000009,0000000002,0000000001,'Bitte das Passwort bestätigen'),(0000000026,0000000009,0000000003,0000000001,'Please confirm the password'),(0000000026,0000000022,0000000002,0000000001,'Benutzer aktivieren'),(0000000026,0000000022,0000000003,0000000001,'Activate User'),(0000000026,0000000034,0000000002,0000000001,'Erforderliche Daten für die Aktivierung'),(0000000026,0000000034,0000000003,0000000001,'Required Data to Activate the User'),(0000000026,0000000035,0000000002,0000000001,'Sie können sich nun mit dem von Ihnen gewählten Passwort und Email einloggen und die Seite benutzen.'),(0000000026,0000000035,0000000003,0000000001,'You are now able to login in to the web page with the chosen password and email.'),(0000000026,0000000036,0000000002,0000000001,'Benutzername'),(0000000026,0000000036,0000000003,0000000001,'Username'),(0000000026,0000000037,0000000002,0000000001,'Bitte den Benutzernamen eingeben'),(0000000026,0000000037,0000000003,0000000001,'Please enter a username'),(0000000026,0000000038,0000000002,0000000001,'Ein Name mit dem Sie angesprochen werden wollen. Aus Gründen der Anonymisierung verwenden Sie bitte **nicht** ihren richtigen Namen.'),(0000000026,0000000038,0000000003,0000000001,'The name with which you would like to be addressed. For reasons of anonymity pleas do **not** use your real name.'),(0000000026,0000000039,0000000002,0000000001,'Geschlecht'),(0000000026,0000000039,0000000003,0000000001,'Gender'),(0000000026,0000000040,0000000002,0000000001,'männlich'),(0000000026,0000000040,0000000003,0000000001,'male'),(0000000026,0000000041,0000000002,0000000001,'weiblich'),(0000000026,0000000041,0000000003,0000000001,'female'),(0000000026,0000000042,0000000002,0000000001,'Benutzer aktivieren'),(0000000026,0000000042,0000000003,0000000001,'Activate User'),(0000000026,0000000043,0000000002,0000000001,'Bitte das Passwort eingeben'),(0000000026,0000000043,0000000003,0000000001,'Please enter a password'),(0000000026,0000000044,0000000002,0000000001,'Benutzer erfolgreich aktiviert'),(0000000026,0000000044,0000000003,0000000001,'User was successfully Activated'),(0000000027,0000000008,0000000002,0000000001,'Zum Login'),(0000000027,0000000008,0000000003,0000000001,'To Login'),(0000000027,0000000027,0000000001,0000000001,'#login'),(0000000027,0000000028,0000000001,0000000001,'primary'),(0000000028,0000000003,0000000002,0000000001,'Zum Login'),(0000000028,0000000003,0000000003,0000000001,'To Login'),(0000000028,0000000004,0000000002,0000000001,'Passwort zurücksetzen'),(0000000028,0000000004,0000000003,0000000001,'Reset Password'),(0000000028,0000000005,0000000002,0000000001,'Aktivierungs Email konnte nicht versendet werden.'),(0000000028,0000000005,0000000003,0000000001,'Activation email could not be sent.'),(0000000028,0000000025,0000000002,0000000001,'# Passwort Zurücksetzen\r\n\r\nHier können sie Ihr Passwort zurücksetzen.\r\nBitte geben sie Ihre Email Adresse ein mit welcher sie bei @project registriert sind.\r\nSie werden eine Email erhalten mit einem neuen Aktivierungslink um Ihr Passwort zurück zu setzen.'),(0000000028,0000000025,0000000003,0000000001,'# Reset Password\r\n\r\nThis page allows you to reset your password.\r\nPlease enter the email address with which you are registered on @project.\r\nYou will receive an email with a new activation link which will allow you to reset the password.'),(0000000028,0000000028,0000000001,0000000001,'primary'),(0000000028,0000000035,0000000002,0000000001,'Die Aktivierungs Email wurde versendet. Klicken sie auf den Aktivierungslink um Ihr Passwort zurück zu setzen.'),(0000000028,0000000035,0000000003,0000000001,'The activation mail was sent. Click the activation link to rest your password.'),(0000000028,0000000044,0000000002,0000000001,'Email versendet'),(0000000028,0000000044,0000000003,0000000001,'Email Sent'),(0000000028,0000000055,0000000002,0000000001,'Bitte Email eingeben'),(0000000028,0000000055,0000000003,0000000001,'Please Enter Email'),(0000000028,0000000110,0000000002,0000000001,'Guten Tag\r\n\r\nUm das Passwort von Ihrem @project Account zurück zu setzten klicken Sie bitte auf den untenstehenden Link.\r\n\r\n@link\r\n\r\nVielen Dank!\r\n\r\nIhr @project Team\r\n'),(0000000028,0000000110,0000000003,0000000001,'Hello\r\n\r\nTo reset password of your @project account please click the link below.\r\n\r\n@link\r\n\r\nThank you!\r\n\r\nSincerely, your @project team.\r\n'),(0000000028,0000000111,0000000002,0000000001,'@project Passwort zurück setzen'),(0000000028,0000000111,0000000003,0000000001,'@project Password Reset'),(0000000028,0000000114,0000000001,0000000001,'0'),(0000000030,0000000021,0000000001,0000000001,'1'),(0000000030,0000000022,0000000002,0000000001,'Impressum'),(0000000030,0000000022,0000000003,0000000001,'Impressum'),(0000000031,0000000023,0000000001,0000000001,'mb-3'),(0000000031,0000000028,0000000001,0000000001,'light'),(0000000031,0000000046,0000000001,0000000001,'0'),(0000000031,0000000047,0000000001,0000000001,'0'),(0000000032,0000000025,0000000002,0000000001,'![Logo University of Bern](%logo/Unibe_Logo_16pt_RGB_201807.png|250x|float-left,border-0,mr-5 \"Logo University of Bern\")\r\n\r\n**Universität Bern**  \r\n**Philosophisch-humanwissenschaftliche Fakultät**\r\n\r\nFabrikstrasse 8  \r\n3012 Bern\r\n\r\nTelefon: +41 31 631 55 11\r\n\r\n**Entwicklung:** [Technologieplatform (TPF)](http://www.philhum.unibe.ch/forschung/tpf/index_ger.html)'),(0000000032,0000000025,0000000003,0000000001,'![Logo University of Bern](%logo/Unibe_Logo_16pt_RGB_201807.png|250x|float-left,border-0,mr-5 \"Logo University of Bern\")\r\n\r\n**University of Bern**  \r\n**Faculty of Human Sciences**\r\n\r\nFabrikstrasse 8  \r\n3012 Bern\r\n\r\nPhone: +41 31 631 55 11\r\n\r\n**Development:** [Technologieplatform (TPF)](http://www.philhum.unibe.ch/forschung/tpf/index_ger.html)'),(0000000033,0000000028,0000000001,0000000001,'light'),(0000000033,0000000046,0000000001,0000000001,'0'),(0000000033,0000000047,0000000001,0000000001,'0'),(0000000034,0000000025,0000000002,0000000001,'| Frameworks & Libararies                                    | Version | License | Comments |\r\n|-|-|-|-|\r\n| [Altorouter](http://altorouter.com/)                       | 1.2.0   | [MIT](https://tldrlegal.com/license/mit-license) | [License Details](http://altorouter.com/license.html) |\r\n| [Autosize](https://github.com/jackmoore/autosize)          | 1.1.6   | [MIT](https://tldrlegal.com/license/mit-license) | |\r\n| [Bootstrap](https://getbootstrap.com/)                     | 4.3.1   | [MIT](https://tldrlegal.com/license/mit-license) | [Browser Support](https://getbootstrap.com/docs/4.3/getting-started/browsers-devices/), [License Details](https://getbootstrap.com/docs/4.3/about/license/) |\r\n| [Datatables](https://datatables.net/)                      | 1.10.18 | [MIT](https://tldrlegal.com/license/mit-license) | [License Details](https://datatables.net/license/) |\r\n| [Font Awesome](https://fontawesome.com/)                   | 5.2.0   | Code: [MIT](https://tldrlegal.com/license/mit-license), Icons: [CC](https://creativecommons.org/licenses/by/4.0/), Fonts: [OFL](https://scripts.sil.org/cms/scripts/page.php?site_id=nrsi&id=OFL) | [Browser Support](https://fontawesome.com/how-to-use/on-the-web/other-topics/browser-support), [License Details](https://fontawesome.com/license/free) |\r\n| [GUMP](https://github.com/Wixel/GUMP.git)                  | 1.5.6   | [MIT](https://tldrlegal.com/license/mit-license) | |\r\n| [jQuery](https://jquery.com/)                              | 3.3.1   | [MIT](https://tldrlegal.com/license/mit-license) | [Browser Support](https://jquery.com/browser-support/), [License Details](https://jquery.org/license/) |\r\n| [JsonLogic](https://github.com/jwadhams/json-logic-php/)   | 1.3.10  | [MIT](https://tldrlegal.com/license/mit-license) | |\r\n| [mermaid](https://mermaidjs.github.io/)                    | 8.2.3   | [MIT](https://tldrlegal.com/license/mit-license) | |\r\n| [Parsedown](https://github.com/erusev/parsedown)           | 1.7.1   | [MIT](https://tldrlegal.com/license/mit-license) | |\r\n| [PHPMailer](https://github.com/PHPMailer/PHPMailer)        | 6.0.7   | [LGPL](https://tldrlegal.com/license/gnu-lesser-general-public-license-v2.1-(lgpl-2.1)) | [License Details](https://github.com/PHPMailer/PHPMailer#license) |\r\n| [Sortable](https://rubaxa.github.io/Sortable/)             | 1.7.0   | [MIT](https://tldrlegal.com/license/mit-license) | |'),(0000000034,0000000025,0000000003,0000000001,'| Frameworks & Libararies                                    | Version | License | Comments |\r\n|-|-|-|-|\r\n| [Altorouter](http://altorouter.com/)                       | 1.2.0   | [MIT](https://tldrlegal.com/license/mit-license) | [License Details](http://altorouter.com/license.html) |\r\n| [Autosize](https://github.com/jackmoore/autosize)          | 1.1.6   | [MIT](https://tldrlegal.com/license/mit-license) | |\r\n| [Bootstrap](https://getbootstrap.com/)                     | 4.3.1   | [MIT](https://tldrlegal.com/license/mit-license) | [Browser Support](https://getbootstrap.com/docs/4.3/getting-started/browsers-devices/), [License Details](https://getbootstrap.com/docs/4.3/about/license/) |\r\n| [Datatables](https://datatables.net/)                      | 1.10.18 | [MIT](https://tldrlegal.com/license/mit-license) | [License Details](https://datatables.net/license/) |\r\n| [Font Awesome](https://fontawesome.com/)                   | 5.2.0   | Code: [MIT](https://tldrlegal.com/license/mit-license), Icons: [CC](https://creativecommons.org/licenses/by/4.0/), Fonts: [OFL](https://scripts.sil.org/cms/scripts/page.php?site_id=nrsi&id=OFL) | [Browser Support](https://fontawesome.com/how-to-use/on-the-web/other-topics/browser-support), [License Details](https://fontawesome.com/license/free) |\r\n| [GUMP](https://github.com/Wixel/GUMP.git)                  | 1.5.6   | [MIT](https://tldrlegal.com/license/mit-license) | |\r\n| [jQuery](https://jquery.com/)                              | 3.3.1   | [MIT](https://tldrlegal.com/license/mit-license) | [Browser Support](https://jquery.com/browser-support/), [License Details](https://jquery.org/license/) |\r\n| [JsonLogic](https://github.com/jwadhams/json-logic-php/)   | 1.3.10  | [MIT](https://tldrlegal.com/license/mit-license) | |\r\n| [mermaid](https://mermaidjs.github.io/)                    | 8.2.3   | [MIT](https://tldrlegal.com/license/mit-license) | |\r\n| [Parsedown](https://github.com/erusev/parsedown)           | 1.7.1   | [MIT](https://tldrlegal.com/license/mit-license) | |\r\n| [PHPMailer](https://github.com/PHPMailer/PHPMailer)        | 6.0.7   | [LGPL](https://tldrlegal.com/license/gnu-lesser-general-public-license-v2.1-(lgpl-2.1)) | [License Details](https://github.com/PHPMailer/PHPMailer#license) |\r\n| [Sortable](https://rubaxa.github.io/Sortable/)             | 1.7.0   | [MIT](https://tldrlegal.com/license/mit-license) | |'),(0000000035,0000000001,0000000002,0000000001,'Email'),(0000000035,0000000001,0000000003,0000000001,'Email'),(0000000035,0000000002,0000000002,0000000001,'Validierungs-Code'),(0000000035,0000000002,0000000003,0000000001,'Validation Code'),(0000000035,0000000005,0000000002,0000000001,'Die Email Adresse oder der Aktivierungs-Code ist ungültig'),(0000000035,0000000005,0000000003,0000000001,'The email address or the activation code is invalid'),(0000000035,0000000022,0000000002,0000000001,'Registration'),(0000000035,0000000022,0000000003,0000000001,'Registration'),(0000000035,0000000023,0000000001,0000000001,'mt-3'),(0000000035,0000000035,0000000002,0000000001,'Der erste Schritt der Registrierung war erfolgreich. Sie werden in Kürze eine Email mit einem Aktivierunks-Link erhalten.\r\n\r\nBitte folgen Sie diesem Link um die Registrierung abzuschliessen.'),(0000000035,0000000035,0000000003,0000000001,'The first step of the registration was successful.\r\nShortly you will receive an email with an activation link.\r\n\r\nPlease follow this activation link to complete the registration.'),(0000000035,0000000044,0000000002,0000000001,'Registrierung erfolgreich'),(0000000035,0000000044,0000000003,0000000001,'Registration Successful'),(0000000035,0000000090,0000000002,0000000001,'Registrieren'),(0000000035,0000000090,0000000003,0000000001,'Register'),(0000000036,0000000023,0000000001,0000000001,'mt-3'),(0000000037,0000000023,0000000001,0000000001,'my-3'),(0000000037,0000000029,0000000001,0000000001,'0'),(0000000038,0000000023,0000000001,0000000001,'row'),(0000000039,0000000023,0000000001,0000000001,'col-12 col-lg'),(0000000040,0000000023,0000000001,0000000001,'col'),(0000000041,0000000022,0000000002,0000000001,'Benutzername ändern'),(0000000041,0000000022,0000000003,0000000001,'Change the Username'),(0000000041,0000000023,0000000001,0000000001,'mb-3'),(0000000041,0000000028,0000000001,0000000001,'light'),(0000000041,0000000046,0000000001,0000000001,'1'),(0000000041,0000000047,0000000001,0000000001,'0'),(0000000041,0000000048,0000000001,0000000001,''),(0000000042,0000000022,0000000002,0000000001,'Passwort ändern'),(0000000042,0000000022,0000000003,0000000001,'Change the Password'),(0000000042,0000000023,0000000001,0000000001,''),(0000000042,0000000028,0000000001,0000000001,'light'),(0000000042,0000000046,0000000001,0000000001,'1'),(0000000042,0000000047,0000000001,0000000001,'0'),(0000000042,0000000048,0000000001,0000000001,''),(0000000043,0000000022,0000000002,0000000001,'Account löschen'),(0000000043,0000000022,0000000003,0000000001,'Delete the Account'),(0000000043,0000000023,0000000001,0000000001,'mt-3'),(0000000043,0000000028,0000000001,0000000001,'danger'),(0000000043,0000000046,0000000001,0000000001,'0'),(0000000043,0000000047,0000000001,0000000001,'1'),(0000000043,0000000048,0000000001,0000000001,''),(0000000044,0000000008,0000000002,0000000001,'Ändern'),(0000000044,0000000008,0000000003,0000000001,'Change'),(0000000044,0000000023,0000000001,0000000001,''),(0000000044,0000000027,0000000001,0000000001,'#self'),(0000000044,0000000028,0000000001,0000000001,'primary'),(0000000044,0000000051,0000000002,0000000001,''),(0000000044,0000000051,0000000003,0000000001,''),(0000000044,0000000052,0000000001,0000000001,''),(0000000045,0000000008,0000000002,0000000001,''),(0000000045,0000000008,0000000003,0000000001,''),(0000000045,0000000023,0000000001,0000000001,'mb-3'),(0000000045,0000000054,0000000001,0000000001,'text'),(0000000045,0000000055,0000000002,0000000001,'Neuer Benutzername'),(0000000045,0000000055,0000000003,0000000001,'New Username'),(0000000045,0000000056,0000000001,0000000001,'1'),(0000000045,0000000057,0000000001,0000000001,'user_name'),(0000000045,0000000058,0000000001,0000000001,''),(0000000046,0000000008,0000000002,0000000001,'Ändern'),(0000000046,0000000008,0000000003,0000000001,'Change'),(0000000046,0000000023,0000000001,0000000001,''),(0000000046,0000000027,0000000001,0000000001,'#self'),(0000000046,0000000028,0000000001,0000000001,'primary'),(0000000046,0000000051,0000000002,0000000001,''),(0000000046,0000000051,0000000003,0000000001,''),(0000000046,0000000052,0000000001,0000000001,''),(0000000047,0000000008,0000000002,0000000001,''),(0000000047,0000000008,0000000003,0000000001,''),(0000000047,0000000023,0000000001,0000000001,'mb-3'),(0000000047,0000000054,0000000001,0000000001,'password'),(0000000047,0000000055,0000000002,0000000001,'Neues Passwort'),(0000000047,0000000055,0000000003,0000000001,'New Password'),(0000000047,0000000056,0000000001,0000000001,'1'),(0000000047,0000000057,0000000001,0000000001,'password'),(0000000047,0000000058,0000000001,0000000001,''),(0000000048,0000000008,0000000002,0000000001,''),(0000000048,0000000008,0000000003,0000000001,''),(0000000048,0000000023,0000000001,0000000001,'mb-3'),(0000000048,0000000054,0000000001,0000000001,'password'),(0000000048,0000000055,0000000002,0000000001,'Neues Passwort wiederholen'),(0000000048,0000000055,0000000003,0000000001,'Repeat New Password'),(0000000048,0000000056,0000000001,0000000001,'1'),(0000000048,0000000057,0000000001,0000000001,'verification'),(0000000048,0000000058,0000000001,0000000001,''),(0000000049,0000000023,0000000001,0000000001,''),(0000000049,0000000025,0000000002,0000000001,'Alle Benutzerdaten werden gelöscht. Das Löschen des Accounts ist permanent und kann **nicht** rückgängig gemacht werden!\r\n\r\nWenn sie ihren Account wirklich löschen wollen bestätigen Sie dies indem Sie ihre Email Adresse eingeben.'),(0000000049,0000000025,0000000003,0000000001,'All user data will be deleted. The deletion of the account is permanent and **cannot** be undone!\r\n\r\nIf you are sure you want to delete the account confirm this by entering your email address.'),(0000000050,0000000008,0000000002,0000000001,'Löschen'),(0000000050,0000000008,0000000003,0000000001,'Delete'),(0000000050,0000000023,0000000001,0000000001,''),(0000000050,0000000027,0000000001,0000000001,'#self'),(0000000050,0000000028,0000000001,0000000001,'danger'),(0000000050,0000000051,0000000002,0000000001,''),(0000000050,0000000051,0000000003,0000000001,''),(0000000050,0000000052,0000000001,0000000001,''),(0000000051,0000000008,0000000002,0000000001,''),(0000000051,0000000008,0000000003,0000000001,''),(0000000051,0000000023,0000000001,0000000001,'mb-3'),(0000000051,0000000054,0000000001,0000000001,'email'),(0000000051,0000000055,0000000002,0000000001,'Email Adresse'),(0000000051,0000000055,0000000003,0000000001,'Email Address'),(0000000051,0000000056,0000000001,0000000001,'1'),(0000000051,0000000057,0000000001,0000000001,'email'),(0000000051,0000000058,0000000001,0000000001,''),(0000000052,0000000023,0000000001,0000000001,''),(0000000052,0000000025,0000000002,0000000001,'Dies ist der Name mit dem Sie angesprochen werden wollen. Aus Gründen der Anonymisierung verwenden Sie bitte **nicht** ihren richtigen Namen.'),(0000000052,0000000025,0000000003,0000000001,'The name with which you would like to be addressed. For reasons of anonymity please do **not** use your real name.'),(0000000053,0000000022,0000000002,0000000001,'Benachrichtigungen'),(0000000053,0000000022,0000000003,0000000001,'Notifications'),(0000000053,0000000023,0000000001,0000000001,'mb-3 mb-lg-0'),(0000000053,0000000028,0000000001,0000000001,'light'),(0000000053,0000000046,0000000001,0000000001,'1'),(0000000053,0000000047,0000000001,0000000001,'0'),(0000000053,0000000048,0000000001,0000000001,''),(0000000054,0000000023,0000000001,0000000001,''),(0000000054,0000000025,0000000002,0000000001,'Hier können sie automatische Benachrichtigungen ein- und ausschalten. Asserdem können sie eine Telefonnummer hinterlegen um per SMS benachrichtigt zu werden. '),(0000000054,0000000025,0000000003,0000000001,'Here you can enable and disable automatic notifications.\r\nAlso, by entering a phone number you can choose to be notified by SMS.'),(0000000055,0000000008,0000000002,0000000001,'Ändern'),(0000000055,0000000008,0000000003,0000000001,'Change'),(0000000055,0000000023,0000000001,0000000001,''),(0000000055,0000000028,0000000001,0000000001,'primary'),(0000000055,0000000035,0000000002,0000000001,'Die Einstellungen für Benachrichtigungen wurden erfolgreich gespeichert'),(0000000055,0000000035,0000000003,0000000001,'The notification settings were successfully saved'),(0000000055,0000000057,0000000001,0000000001,'notification'),(0000000055,0000000087,0000000001,0000000001,'0'),(0000000056,0000000008,0000000002,0000000001,'Benachrichtigung bei neuer Nachricht im Chat'),(0000000056,0000000008,0000000003,0000000001,'Notification on new chat message'),(0000000056,0000000023,0000000001,0000000001,''),(0000000056,0000000054,0000000001,0000000001,'checkbox'),(0000000056,0000000055,0000000002,0000000001,'chat'),(0000000056,0000000055,0000000003,0000000001,'chat'),(0000000056,0000000056,0000000001,0000000001,'0'),(0000000056,0000000057,0000000001,0000000001,'chat'),(0000000056,0000000058,0000000001,0000000001,'chat'),(0000000057,0000000008,0000000002,0000000001,'Benachrichtung bei Inaktivität'),(0000000057,0000000008,0000000003,0000000001,'Notification by inactivity'),(0000000057,0000000023,0000000001,0000000001,''),(0000000057,0000000054,0000000001,0000000001,'checkbox'),(0000000057,0000000055,0000000002,0000000001,'reminder'),(0000000057,0000000055,0000000003,0000000001,'reminder'),(0000000057,0000000056,0000000001,0000000001,'0'),(0000000057,0000000057,0000000001,0000000001,'reminder'),(0000000057,0000000058,0000000001,0000000001,'reminder'),(0000000058,0000000008,0000000002,0000000001,'Telefonnummer für SMS Benachrichtigung'),(0000000058,0000000008,0000000003,0000000001,'Phone Number for receiving SMS notifications'),(0000000058,0000000023,0000000001,0000000001,''),(0000000058,0000000054,0000000001,0000000001,'text'),(0000000058,0000000055,0000000002,0000000001,'Bitte Telefonnummer eingeben'),(0000000058,0000000055,0000000003,0000000001,'Please enter a phone number'),(0000000058,0000000056,0000000001,0000000001,'0'),(0000000058,0000000057,0000000001,0000000001,'phone'),(0000000058,0000000058,0000000001,0000000001,'');
-/*!40000 ALTER TABLE `sections_fields_translation` ENABLE KEYS */;
-UNLOCK TABLES;
+INSERT INTO `sections_fields_translation` (`id_sections`, `id_fields`, `id_languages`, `id_genders`, `content`) VALUES
+(0000000001, 0000000001, 0000000002, 0000000001, 'Email'),
+(0000000001, 0000000001, 0000000003, 0000000001, 'Email'),
+(0000000001, 0000000002, 0000000002, 0000000001, 'Passwort'),
+(0000000001, 0000000002, 0000000003, 0000000001, 'Password'),
+(0000000001, 0000000003, 0000000002, 0000000001, 'Anmelden'),
+(0000000001, 0000000003, 0000000003, 0000000001, 'Login'),
+(0000000001, 0000000004, 0000000002, 0000000001, 'Passwort vergessen?'),
+(0000000001, 0000000004, 0000000003, 0000000001, 'Forgotten the Password?'),
+(0000000001, 0000000005, 0000000002, 0000000001, 'Die Email Adresse oder das Passwort ist nicht korrekt.'),
+(0000000001, 0000000005, 0000000003, 0000000001, 'The email address or the password is not correct.'),
+(0000000001, 0000000007, 0000000002, 0000000001, 'Bitte einloggen'),
+(0000000001, 0000000007, 0000000003, 0000000001, 'Please Login'),
+(0000000002, 0000000005, 0000000002, 0000000001, 'Die Benutzerdaten konnten nicht geändert werden.'),
+(0000000002, 0000000005, 0000000003, 0000000001, 'Unable to change the user data.'),
+(0000000002, 0000000019, 0000000002, 0000000001, 'Die Benutzerdaten konnten nicht gelöscht werden.'),
+(0000000002, 0000000019, 0000000003, 0000000001, 'Unable to delete the account.'),
+(0000000002, 0000000020, 0000000002, 0000000001, 'Die Benutzerdaten wurden erfolgreich gelöscht.'),
+(0000000002, 0000000020, 0000000003, 0000000001, 'Successfully deleted the account.'),
+(0000000002, 0000000023, 0000000001, 0000000001, ''),
+(0000000002, 0000000035, 0000000002, 0000000001, 'Die Benutzerdaten wurden erfolgreich geändert.'),
+(0000000002, 0000000035, 0000000003, 0000000001, 'The user data were successfully changed.'),
+(0000000003, 0000000029, 0000000001, 0000000001, '0'),
+(0000000004, 0000000023, 0000000001, 0000000001, 'my-3'),
+(0000000005, 0000000021, 0000000001, 0000000001, '1'),
+(0000000005, 0000000022, 0000000002, 0000000001, 'Seite nicht gefunden'),
+(0000000005, 0000000022, 0000000003, 0000000001, 'Page not Found'),
+(0000000006, 0000000025, 0000000002, 0000000001, 'Diese Seite konnte leider nicht gefunden werden.'),
+(0000000006, 0000000025, 0000000003, 0000000001, 'This page could not be found.'),
+(0000000007, 0000000008, 0000000002, 0000000001, 'Zurück'),
+(0000000007, 0000000008, 0000000003, 0000000001, 'Back'),
+(0000000007, 0000000027, 0000000001, 0000000001, '#back'),
+(0000000007, 0000000028, 0000000001, 0000000001, 'primary'),
+(0000000008, 0000000008, 0000000002, 0000000001, 'Zur Startseite'),
+(0000000008, 0000000008, 0000000003, 0000000001, 'Home'),
+(0000000008, 0000000027, 0000000001, 0000000001, '#home'),
+(0000000008, 0000000028, 0000000001, 0000000001, 'primary'),
+(0000000009, 0000000029, 0000000001, 0000000001, '0'),
+(0000000010, 0000000023, 0000000001, 0000000001, 'my-3'),
+(0000000011, 0000000021, 0000000001, 0000000001, '1'),
+(0000000011, 0000000022, 0000000002, 0000000001, 'Kein Zugriff'),
+(0000000011, 0000000022, 0000000003, 0000000001, 'No Access'),
+(0000000012, 0000000029, 0000000001, 0000000001, '0'),
+(0000000013, 0000000023, 0000000001, 0000000001, 'my-3'),
+(0000000014, 0000000025, 0000000002, 0000000001, 'Um diese Seite zu erreichen müssen Sie eingeloggt sein.'),
+(0000000014, 0000000025, 0000000003, 0000000001, 'To reach this page you must be logged in.'),
+(0000000015, 0000000025, 0000000002, 0000000001, 'Sie haben keine Zugriffsrechte für diese Seite.'),
+(0000000015, 0000000025, 0000000003, 0000000001, 'You do not have access to this page.'),
+(0000000016, 0000000023, 0000000001, 0000000001, 'my-3'),
+(0000000016, 0000000029, 0000000001, 0000000001, '0'),
+(0000000017, 0000000029, 0000000001, 0000000001, '0'),
+(0000000018, 0000000023, 0000000001, 0000000001, 'my-3'),
+(0000000018, 0000000029, 0000000001, 0000000001, '0'),
+(0000000019, 0000000023, 0000000001, 0000000001, 'my-3'),
+(0000000019, 0000000029, 0000000001, 0000000001, '1'),
+(0000000020, 0000000023, 0000000001, 0000000001, 'my-3'),
+(0000000020, 0000000029, 0000000001, 0000000001, '0'),
+(0000000025, 0000000005, 0000000002, 0000000001, 'Es ist ein Fehler aufgetreten. Die Nachricht konnte nicht gesendet werden.'),
+(0000000025, 0000000005, 0000000003, 0000000001, 'An error occurred. The message could not be sent.'),
+(0000000025, 0000000030, 0000000002, 0000000001, 'Bitte wählen Sie einen Probanden aus.'),
+(0000000025, 0000000030, 0000000003, 0000000001, 'Please select a subject'),
+(0000000025, 0000000031, 0000000002, 0000000001, 'Kommunikation mit'),
+(0000000025, 0000000031, 0000000003, 0000000001, 'Communication with'),
+(0000000025, 0000000032, 0000000002, 0000000001, 'ihrer Psychologin/ihrem Psychologe'),
+(0000000025, 0000000032, 0000000003, 0000000001, 'your psychologist'),
+(0000000025, 0000000033, 0000000002, 0000000001, 'Probanden'),
+(0000000025, 0000000033, 0000000003, 0000000001, 'Subjects'),
+(0000000025, 0000000090, 0000000002, 0000000001, 'Senden'),
+(0000000025, 0000000090, 0000000003, 0000000001, 'Send'),
+(0000000025, 0000000095, 0000000002, 0000000001, 'Lobby'),
+(0000000025, 0000000095, 0000000003, 0000000001, 'Lobby'),
+(0000000025, 0000000096, 0000000002, 0000000001, 'Neue Nachrichten'),
+(0000000025, 0000000096, 0000000003, 0000000001, 'New Messages'),
+(0000000025, 0000000110, 0000000002, 0000000001, 'Guten Tag\r\n\r\nSie haben eine neue Nachricht auf der @project Plattform erhalten.\r\n\r\n@link\r\n\r\nMit freundlichen Grüssen\r\nihr @project Team'),
+(0000000025, 0000000110, 0000000003, 0000000001, 'Hello\r\n\r\nYou received a new message on the @project Plattform.\r\n\r\n@link\r\n\r\nSincerely, your @project team'),
+(0000000025, 0000000111, 0000000002, 0000000001, '@project Chat Benachrichtigung'),
+(0000000025, 0000000111, 0000000003, 0000000001, '@project Chat Notification'),
+(0000000026, 0000000002, 0000000002, 0000000001, 'Passwort'),
+(0000000026, 0000000002, 0000000003, 0000000001, 'Password'),
+(0000000026, 0000000003, 0000000002, 0000000001, 'Zum Login'),
+(0000000026, 0000000003, 0000000003, 0000000001, 'To Login'),
+(0000000026, 0000000005, 0000000002, 0000000001, 'Das Aktivieren des Benutzers ist fehlgeschlagen.'),
+(0000000026, 0000000005, 0000000003, 0000000001, 'The activation of the user has failed.'),
+(0000000026, 0000000009, 0000000002, 0000000001, 'Bitte das Passwort bestätigen'),
+(0000000026, 0000000009, 0000000003, 0000000001, 'Please confirm the password'),
+(0000000026, 0000000022, 0000000002, 0000000001, 'Benutzer aktivieren'),
+(0000000026, 0000000022, 0000000003, 0000000001, 'Activate User'),
+(0000000026, 0000000034, 0000000002, 0000000001, 'Erforderliche Daten für die Aktivierung'),
+(0000000026, 0000000034, 0000000003, 0000000001, 'Required Data to Activate the User'),
+(0000000026, 0000000035, 0000000002, 0000000001, 'Sie können sich nun mit dem von Ihnen gewählten Passwort und Email einloggen und die Seite benutzen.'),
+(0000000026, 0000000035, 0000000003, 0000000001, 'You are now able to login in to the web page with the chosen password and email.'),
+(0000000026, 0000000036, 0000000002, 0000000001, 'Benutzername'),
+(0000000026, 0000000036, 0000000003, 0000000001, 'Username'),
+(0000000026, 0000000037, 0000000002, 0000000001, 'Bitte den Benutzernamen eingeben'),
+(0000000026, 0000000037, 0000000003, 0000000001, 'Please enter a username'),
+(0000000026, 0000000038, 0000000002, 0000000001, 'Ein Name mit dem Sie angesprochen werden wollen. Aus Gründen der Anonymisierung verwenden Sie bitte **nicht** ihren richtigen Namen.'),
+(0000000026, 0000000038, 0000000003, 0000000001, 'The name with which you would like to be addressed. For reasons of anonymity pleas do **not** use your real name.'),
+(0000000026, 0000000039, 0000000002, 0000000001, 'Geschlecht'),
+(0000000026, 0000000039, 0000000003, 0000000001, 'Gender'),
+(0000000026, 0000000040, 0000000002, 0000000001, 'männlich'),
+(0000000026, 0000000040, 0000000003, 0000000001, 'male'),
+(0000000026, 0000000041, 0000000002, 0000000001, 'weiblich'),
+(0000000026, 0000000041, 0000000003, 0000000001, 'female'),
+(0000000026, 0000000042, 0000000002, 0000000001, 'Benutzer aktivieren'),
+(0000000026, 0000000042, 0000000003, 0000000001, 'Activate User'),
+(0000000026, 0000000043, 0000000002, 0000000001, 'Bitte das Passwort eingeben'),
+(0000000026, 0000000043, 0000000003, 0000000001, 'Please enter a password'),
+(0000000026, 0000000044, 0000000002, 0000000001, 'Benutzer erfolgreich aktiviert'),
+(0000000026, 0000000044, 0000000003, 0000000001, 'User was successfully Activated'),
+(0000000027, 0000000008, 0000000002, 0000000001, 'Zum Login'),
+(0000000027, 0000000008, 0000000003, 0000000001, 'To Login'),
+(0000000027, 0000000027, 0000000001, 0000000001, '#login'),
+(0000000027, 0000000028, 0000000001, 0000000001, 'primary'),
+(0000000028, 0000000003, 0000000002, 0000000001, 'Zum Login'),
+(0000000028, 0000000003, 0000000003, 0000000001, 'To Login'),
+(0000000028, 0000000004, 0000000002, 0000000001, 'Passwort zurücksetzen'),
+(0000000028, 0000000004, 0000000003, 0000000001, 'Reset Password'),
+(0000000028, 0000000005, 0000000002, 0000000001, 'Aktivierungs Email konnte nicht versendet werden.'),
+(0000000028, 0000000005, 0000000003, 0000000001, 'Activation email could not be sent.'),
+(0000000028, 0000000025, 0000000002, 0000000001, '# Passwort Zurücksetzen\r\n\r\nHier können sie Ihr Passwort zurücksetzen.\r\nBitte geben sie Ihre Email Adresse ein mit welcher sie bei @project registriert sind.\r\nSie werden eine Email erhalten mit einem neuen Aktivierungslink um Ihr Passwort zurück zu setzen.'),
+(0000000028, 0000000025, 0000000003, 0000000001, '# Reset Password\r\n\r\nThis page allows you to reset your password.\r\nPlease enter the email address with which you are registered on @project.\r\nYou will receive an email with a new activation link which will allow you to reset the password.'),
+(0000000028, 0000000028, 0000000001, 0000000001, 'primary'),
+(0000000028, 0000000035, 0000000002, 0000000001, 'Die Aktivierungs Email wurde versendet. Klicken sie auf den Aktivierungslink um Ihr Passwort zurück zu setzen.'),
+(0000000028, 0000000035, 0000000003, 0000000001, 'The activation mail was sent. Click the activation link to rest your password.'),
+(0000000028, 0000000044, 0000000002, 0000000001, 'Email versendet'),
+(0000000028, 0000000044, 0000000003, 0000000001, 'Email Sent'),
+(0000000028, 0000000055, 0000000002, 0000000001, 'Bitte Email eingeben'),
+(0000000028, 0000000055, 0000000003, 0000000001, 'Please Enter Email'),
+(0000000028, 0000000110, 0000000002, 0000000001, 'Guten Tag\r\n\r\nUm das Passwort von Ihrem @project Account zurück zu setzten klicken Sie bitte auf den untenstehenden Link.\r\n\r\n@link\r\n\r\nVielen Dank!\r\n\r\nIhr @project Team\r\n'),
+(0000000028, 0000000110, 0000000003, 0000000001, 'Hello\r\n\r\nTo reset password of your @project account please click the link below.\r\n\r\n@link\r\n\r\nThank you!\r\n\r\nSincerely, your @project team.\r\n'),
+(0000000028, 0000000111, 0000000002, 0000000001, '@project Passwort zurück setzen'),
+(0000000028, 0000000111, 0000000003, 0000000001, '@project Password Reset'),
+(0000000028, 0000000114, 0000000001, 0000000001, '0'),
+(0000000030, 0000000021, 0000000001, 0000000001, '1'),
+(0000000030, 0000000022, 0000000002, 0000000001, 'Impressum'),
+(0000000030, 0000000022, 0000000003, 0000000001, 'Impressum'),
+(0000000031, 0000000023, 0000000001, 0000000001, 'mb-3'),
+(0000000031, 0000000028, 0000000001, 0000000001, 'light'),
+(0000000031, 0000000046, 0000000001, 0000000001, '0'),
+(0000000031, 0000000047, 0000000001, 0000000001, '0'),
+(0000000032, 0000000025, 0000000002, 0000000001, '![Logo University of Bern](%logo/Unibe_Logo_16pt_RGB_201807.png|250x|float-left,border-0,mr-5 \"Logo University of Bern\")\r\n\r\n**Universität Bern**  \r\n**Philosophisch-humanwissenschaftliche Fakultät**\r\n\r\nFabrikstrasse 8  \r\n3012 Bern\r\n\r\nTelefon: +41 31 631 55 11\r\n\r\n**Entwicklung:** [Technologieplatform (TPF)](http://www.philhum.unibe.ch/forschung/tpf/index_ger.html)'),
+(0000000032, 0000000025, 0000000003, 0000000001, '![Logo University of Bern](%logo/Unibe_Logo_16pt_RGB_201807.png|250x|float-left,border-0,mr-5 \"Logo University of Bern\")\r\n\r\n**University of Bern**  \r\n**Faculty of Human Sciences**\r\n\r\nFabrikstrasse 8  \r\n3012 Bern\r\n\r\nPhone: +41 31 631 55 11\r\n\r\n**Development:** [Technologieplatform (TPF)](http://www.philhum.unibe.ch/forschung/tpf/index_ger.html)'),
+(0000000033, 0000000028, 0000000001, 0000000001, 'light'),
+(0000000033, 0000000046, 0000000001, 0000000001, '0'),
+(0000000033, 0000000047, 0000000001, 0000000001, '0'),
+(0000000034, 0000000025, 0000000002, 0000000001, '| Frameworks & Libararies                                    | Version | License | Comments |\r\n|-|-|-|-|\r\n| [Altorouter](http://altorouter.com/)                       | 1.2.0   | [MIT](https://tldrlegal.com/license/mit-license) | [License Details](http://altorouter.com/license.html) |\r\n| [Autosize](https://github.com/jackmoore/autosize)          | 1.1.6   | [MIT](https://tldrlegal.com/license/mit-license) | |\r\n| [Bootstrap](https://getbootstrap.com/)                     | 4.3.1   | [MIT](https://tldrlegal.com/license/mit-license) | [Browser Support](https://getbootstrap.com/docs/4.3/getting-started/browsers-devices/), [License Details](https://getbootstrap.com/docs/4.3/about/license/) |\r\n| [Datatables](https://datatables.net/)                      | 1.10.18 | [MIT](https://tldrlegal.com/license/mit-license) | [License Details](https://datatables.net/license/) |\r\n| [Font Awesome](https://fontawesome.com/)                   | 5.2.0   | Code: [MIT](https://tldrlegal.com/license/mit-license), Icons: [CC](https://creativecommons.org/licenses/by/4.0/), Fonts: [OFL](https://scripts.sil.org/cms/scripts/page.php?site_id=nrsi&id=OFL) | [Browser Support](https://fontawesome.com/how-to-use/on-the-web/other-topics/browser-support), [License Details](https://fontawesome.com/license/free) |\r\n| [GUMP](https://github.com/Wixel/GUMP.git)                  | 1.5.6   | [MIT](https://tldrlegal.com/license/mit-license) | |\r\n| [jQuery](https://jquery.com/)                              | 3.3.1   | [MIT](https://tldrlegal.com/license/mit-license) | [Browser Support](https://jquery.com/browser-support/), [License Details](https://jquery.org/license/) |\r\n| [JsonLogic](https://github.com/jwadhams/json-logic-php/)   | 1.3.10  | [MIT](https://tldrlegal.com/license/mit-license) | |\r\n| [mermaid](https://mermaidjs.github.io/)                    | 8.2.3   | [MIT](https://tldrlegal.com/license/mit-license) | |\r\n| [Parsedown](https://github.com/erusev/parsedown)           | 1.7.1   | [MIT](https://tldrlegal.com/license/mit-license) | |\r\n| [PHPMailer](https://github.com/PHPMailer/PHPMailer)        | 6.0.7   | [LGPL](https://tldrlegal.com/license/gnu-lesser-general-public-license-v2.1-(lgpl-2.1)) | [License Details](https://github.com/PHPMailer/PHPMailer#license) |\r\n| [Sortable](https://rubaxa.github.io/Sortable/)             | 1.7.0   | [MIT](https://tldrlegal.com/license/mit-license) | |'),
+(0000000034, 0000000025, 0000000003, 0000000001, '| Frameworks & Libararies                                    | Version | License | Comments |\r\n|-|-|-|-|\r\n| [Altorouter](http://altorouter.com/)                       | 1.2.0   | [MIT](https://tldrlegal.com/license/mit-license) | [License Details](http://altorouter.com/license.html) |\r\n| [Autosize](https://github.com/jackmoore/autosize)          | 1.1.6   | [MIT](https://tldrlegal.com/license/mit-license) | |\r\n| [Bootstrap](https://getbootstrap.com/)                     | 4.3.1   | [MIT](https://tldrlegal.com/license/mit-license) | [Browser Support](https://getbootstrap.com/docs/4.3/getting-started/browsers-devices/), [License Details](https://getbootstrap.com/docs/4.3/about/license/) |\r\n| [Datatables](https://datatables.net/)                      | 1.10.18 | [MIT](https://tldrlegal.com/license/mit-license) | [License Details](https://datatables.net/license/) |\r\n| [Font Awesome](https://fontawesome.com/)                   | 5.2.0   | Code: [MIT](https://tldrlegal.com/license/mit-license), Icons: [CC](https://creativecommons.org/licenses/by/4.0/), Fonts: [OFL](https://scripts.sil.org/cms/scripts/page.php?site_id=nrsi&id=OFL) | [Browser Support](https://fontawesome.com/how-to-use/on-the-web/other-topics/browser-support), [License Details](https://fontawesome.com/license/free) |\r\n| [GUMP](https://github.com/Wixel/GUMP.git)                  | 1.5.6   | [MIT](https://tldrlegal.com/license/mit-license) | |\r\n| [jQuery](https://jquery.com/)                              | 3.3.1   | [MIT](https://tldrlegal.com/license/mit-license) | [Browser Support](https://jquery.com/browser-support/), [License Details](https://jquery.org/license/) |\r\n| [JsonLogic](https://github.com/jwadhams/json-logic-php/)   | 1.3.10  | [MIT](https://tldrlegal.com/license/mit-license) | |\r\n| [mermaid](https://mermaidjs.github.io/)                    | 8.2.3   | [MIT](https://tldrlegal.com/license/mit-license) | |\r\n| [Parsedown](https://github.com/erusev/parsedown)           | 1.7.1   | [MIT](https://tldrlegal.com/license/mit-license) | |\r\n| [PHPMailer](https://github.com/PHPMailer/PHPMailer)        | 6.0.7   | [LGPL](https://tldrlegal.com/license/gnu-lesser-general-public-license-v2.1-(lgpl-2.1)) | [License Details](https://github.com/PHPMailer/PHPMailer#license) |\r\n| [Sortable](https://rubaxa.github.io/Sortable/)             | 1.7.0   | [MIT](https://tldrlegal.com/license/mit-license) | |'),
+(0000000035, 0000000001, 0000000002, 0000000001, 'Email'),
+(0000000035, 0000000001, 0000000003, 0000000001, 'Email'),
+(0000000035, 0000000002, 0000000002, 0000000001, 'Validierungs-Code'),
+(0000000035, 0000000002, 0000000003, 0000000001, 'Validation Code'),
+(0000000035, 0000000005, 0000000002, 0000000001, 'Die Email Adresse oder der Aktivierungs-Code ist ungültig'),
+(0000000035, 0000000005, 0000000003, 0000000001, 'The email address or the activation code is invalid'),
+(0000000035, 0000000022, 0000000002, 0000000001, 'Registration'),
+(0000000035, 0000000022, 0000000003, 0000000001, 'Registration'),
+(0000000035, 0000000023, 0000000001, 0000000001, 'mt-3'),
+(0000000035, 0000000035, 0000000002, 0000000001, 'Der erste Schritt der Registrierung war erfolgreich. Sie werden in Kürze eine Email mit einem Aktivierunks-Link erhalten.\r\n\r\nBitte folgen Sie diesem Link um die Registrierung abzuschliessen.'),
+(0000000035, 0000000035, 0000000003, 0000000001, 'The first step of the registration was successful.\r\nShortly you will receive an email with an activation link.\r\n\r\nPlease follow this activation link to complete the registration.'),
+(0000000035, 0000000044, 0000000002, 0000000001, 'Registrierung erfolgreich'),
+(0000000035, 0000000044, 0000000003, 0000000001, 'Registration Successful'),
+(0000000035, 0000000090, 0000000002, 0000000001, 'Registrieren'),
+(0000000035, 0000000090, 0000000003, 0000000001, 'Register'),
+(0000000036, 0000000023, 0000000001, 0000000001, 'mt-3'),
+(0000000037, 0000000023, 0000000001, 0000000001, 'my-3'),
+(0000000037, 0000000029, 0000000001, 0000000001, '0'),
+(0000000038, 0000000023, 0000000001, 0000000001, 'row'),
+(0000000039, 0000000023, 0000000001, 0000000001, 'col-12 col-lg'),
+(0000000040, 0000000023, 0000000001, 0000000001, 'col'),
+(0000000041, 0000000022, 0000000002, 0000000001, 'Benutzername ändern'),
+(0000000041, 0000000022, 0000000003, 0000000001, 'Change the Username'),
+(0000000041, 0000000023, 0000000001, 0000000001, 'mb-3'),
+(0000000041, 0000000028, 0000000001, 0000000001, 'light'),
+(0000000041, 0000000046, 0000000001, 0000000001, '1'),
+(0000000041, 0000000047, 0000000001, 0000000001, '0'),
+(0000000041, 0000000048, 0000000001, 0000000001, ''),
+(0000000042, 0000000022, 0000000002, 0000000001, 'Passwort ändern'),
+(0000000042, 0000000022, 0000000003, 0000000001, 'Change the Password'),
+(0000000042, 0000000023, 0000000001, 0000000001, ''),
+(0000000042, 0000000028, 0000000001, 0000000001, 'light'),
+(0000000042, 0000000046, 0000000001, 0000000001, '1'),
+(0000000042, 0000000047, 0000000001, 0000000001, '0'),
+(0000000042, 0000000048, 0000000001, 0000000001, ''),
+(0000000043, 0000000022, 0000000002, 0000000001, 'Account löschen'),
+(0000000043, 0000000022, 0000000003, 0000000001, 'Delete the Account'),
+(0000000043, 0000000023, 0000000001, 0000000001, 'mt-3'),
+(0000000043, 0000000028, 0000000001, 0000000001, 'danger'),
+(0000000043, 0000000046, 0000000001, 0000000001, '0'),
+(0000000043, 0000000047, 0000000001, 0000000001, '1'),
+(0000000043, 0000000048, 0000000001, 0000000001, ''),
+(0000000044, 0000000008, 0000000002, 0000000001, 'Ändern'),
+(0000000044, 0000000008, 0000000003, 0000000001, 'Change'),
+(0000000044, 0000000023, 0000000001, 0000000001, ''),
+(0000000044, 0000000027, 0000000001, 0000000001, '#self'),
+(0000000044, 0000000028, 0000000001, 0000000001, 'primary'),
+(0000000044, 0000000051, 0000000002, 0000000001, ''),
+(0000000044, 0000000051, 0000000003, 0000000001, ''),
+(0000000044, 0000000052, 0000000001, 0000000001, ''),
+(0000000045, 0000000008, 0000000002, 0000000001, ''),
+(0000000045, 0000000008, 0000000003, 0000000001, ''),
+(0000000045, 0000000023, 0000000001, 0000000001, 'mb-3'),
+(0000000045, 0000000054, 0000000001, 0000000001, 'text'),
+(0000000045, 0000000055, 0000000002, 0000000001, 'Neuer Benutzername'),
+(0000000045, 0000000055, 0000000003, 0000000001, 'New Username'),
+(0000000045, 0000000056, 0000000001, 0000000001, '1'),
+(0000000045, 0000000057, 0000000001, 0000000001, 'user_name'),
+(0000000045, 0000000058, 0000000001, 0000000001, ''),
+(0000000046, 0000000008, 0000000002, 0000000001, 'Ändern'),
+(0000000046, 0000000008, 0000000003, 0000000001, 'Change'),
+(0000000046, 0000000023, 0000000001, 0000000001, ''),
+(0000000046, 0000000027, 0000000001, 0000000001, '#self'),
+(0000000046, 0000000028, 0000000001, 0000000001, 'primary'),
+(0000000046, 0000000051, 0000000002, 0000000001, ''),
+(0000000046, 0000000051, 0000000003, 0000000001, ''),
+(0000000046, 0000000052, 0000000001, 0000000001, ''),
+(0000000047, 0000000008, 0000000002, 0000000001, ''),
+(0000000047, 0000000008, 0000000003, 0000000001, ''),
+(0000000047, 0000000023, 0000000001, 0000000001, 'mb-3'),
+(0000000047, 0000000054, 0000000001, 0000000001, 'password'),
+(0000000047, 0000000055, 0000000002, 0000000001, 'Neues Passwort'),
+(0000000047, 0000000055, 0000000003, 0000000001, 'New Password'),
+(0000000047, 0000000056, 0000000001, 0000000001, '1'),
+(0000000047, 0000000057, 0000000001, 0000000001, 'password'),
+(0000000047, 0000000058, 0000000001, 0000000001, ''),
+(0000000048, 0000000008, 0000000002, 0000000001, ''),
+(0000000048, 0000000008, 0000000003, 0000000001, ''),
+(0000000048, 0000000023, 0000000001, 0000000001, 'mb-3'),
+(0000000048, 0000000054, 0000000001, 0000000001, 'password'),
+(0000000048, 0000000055, 0000000002, 0000000001, 'Neues Passwort wiederholen'),
+(0000000048, 0000000055, 0000000003, 0000000001, 'Repeat New Password'),
+(0000000048, 0000000056, 0000000001, 0000000001, '1'),
+(0000000048, 0000000057, 0000000001, 0000000001, 'verification'),
+(0000000048, 0000000058, 0000000001, 0000000001, ''),
+(0000000049, 0000000023, 0000000001, 0000000001, ''),
+(0000000049, 0000000025, 0000000002, 0000000001, 'Alle Benutzerdaten werden gelöscht. Das Löschen des Accounts ist permanent und kann **nicht** rückgängig gemacht werden!\r\n\r\nWenn sie ihren Account wirklich löschen wollen bestätigen Sie dies indem Sie ihre Email Adresse eingeben.'),
+(0000000049, 0000000025, 0000000003, 0000000001, 'All user data will be deleted. The deletion of the account is permanent and **cannot** be undone!\r\n\r\nIf you are sure you want to delete the account confirm this by entering your email address.'),
+(0000000050, 0000000008, 0000000002, 0000000001, 'Löschen'),
+(0000000050, 0000000008, 0000000003, 0000000001, 'Delete'),
+(0000000050, 0000000023, 0000000001, 0000000001, ''),
+(0000000050, 0000000027, 0000000001, 0000000001, '#self'),
+(0000000050, 0000000028, 0000000001, 0000000001, 'danger'),
+(0000000050, 0000000051, 0000000002, 0000000001, ''),
+(0000000050, 0000000051, 0000000003, 0000000001, ''),
+(0000000050, 0000000052, 0000000001, 0000000001, ''),
+(0000000051, 0000000008, 0000000002, 0000000001, ''),
+(0000000051, 0000000008, 0000000003, 0000000001, ''),
+(0000000051, 0000000023, 0000000001, 0000000001, 'mb-3'),
+(0000000051, 0000000054, 0000000001, 0000000001, 'email'),
+(0000000051, 0000000055, 0000000002, 0000000001, 'Email Adresse'),
+(0000000051, 0000000055, 0000000003, 0000000001, 'Email Address'),
+(0000000051, 0000000056, 0000000001, 0000000001, '1'),
+(0000000051, 0000000057, 0000000001, 0000000001, 'email'),
+(0000000051, 0000000058, 0000000001, 0000000001, ''),
+(0000000052, 0000000023, 0000000001, 0000000001, ''),
+(0000000052, 0000000025, 0000000002, 0000000001, 'Dies ist der Name mit dem Sie angesprochen werden wollen. Aus Gründen der Anonymisierung verwenden Sie bitte **nicht** ihren richtigen Namen.'),
+(0000000052, 0000000025, 0000000003, 0000000001, 'The name with which you would like to be addressed. For reasons of anonymity please do **not** use your real name.'),
+(0000000053, 0000000022, 0000000002, 0000000001, 'Benachrichtigungen'),
+(0000000053, 0000000022, 0000000003, 0000000001, 'Notifications'),
+(0000000053, 0000000023, 0000000001, 0000000001, 'mb-3 mb-lg-0'),
+(0000000053, 0000000028, 0000000001, 0000000001, 'light'),
+(0000000053, 0000000046, 0000000001, 0000000001, '1'),
+(0000000053, 0000000047, 0000000001, 0000000001, '0'),
+(0000000053, 0000000048, 0000000001, 0000000001, ''),
+(0000000054, 0000000023, 0000000001, 0000000001, ''),
+(0000000054, 0000000025, 0000000002, 0000000001, 'Hier können sie automatische Benachrichtigungen ein- und ausschalten. Asserdem können sie eine Telefonnummer hinterlegen um per SMS benachrichtigt zu werden. '),
+(0000000054, 0000000025, 0000000003, 0000000001, 'Here you can enable and disable automatic notifications.\r\nAlso, by entering a phone number you can choose to be notified by SMS.'),
+(0000000055, 0000000008, 0000000002, 0000000001, 'Ändern'),
+(0000000055, 0000000008, 0000000003, 0000000001, 'Change'),
+(0000000055, 0000000023, 0000000001, 0000000001, ''),
+(0000000055, 0000000028, 0000000001, 0000000001, 'primary'),
+(0000000055, 0000000035, 0000000002, 0000000001, 'Die Einstellungen für Benachrichtigungen wurden erfolgreich gespeichert'),
+(0000000055, 0000000035, 0000000003, 0000000001, 'The notification settings were successfully saved'),
+(0000000055, 0000000057, 0000000001, 0000000001, 'notification'),
+(0000000055, 0000000087, 0000000001, 0000000001, '0'),
+(0000000056, 0000000008, 0000000002, 0000000001, 'Benachrichtigung bei neuer Nachricht im Chat'),
+(0000000056, 0000000008, 0000000003, 0000000001, 'Notification on new chat message'),
+(0000000056, 0000000023, 0000000001, 0000000001, ''),
+(0000000056, 0000000054, 0000000001, 0000000001, 'checkbox'),
+(0000000056, 0000000055, 0000000002, 0000000001, 'chat'),
+(0000000056, 0000000055, 0000000003, 0000000001, 'chat'),
+(0000000056, 0000000056, 0000000001, 0000000001, '0'),
+(0000000056, 0000000057, 0000000001, 0000000001, 'chat'),
+(0000000056, 0000000058, 0000000001, 0000000001, 'chat'),
+(0000000057, 0000000008, 0000000002, 0000000001, 'Benachrichtung bei Inaktivität'),
+(0000000057, 0000000008, 0000000003, 0000000001, 'Notification by inactivity'),
+(0000000057, 0000000023, 0000000001, 0000000001, ''),
+(0000000057, 0000000054, 0000000001, 0000000001, 'checkbox'),
+(0000000057, 0000000055, 0000000002, 0000000001, 'reminder'),
+(0000000057, 0000000055, 0000000003, 0000000001, 'reminder'),
+(0000000057, 0000000056, 0000000001, 0000000001, '0'),
+(0000000057, 0000000057, 0000000001, 0000000001, 'reminder'),
+(0000000057, 0000000058, 0000000001, 0000000001, 'reminder'),
+(0000000058, 0000000008, 0000000002, 0000000001, 'Telefonnummer für SMS Benachrichtigung'),
+(0000000058, 0000000008, 0000000003, 0000000001, 'Phone Number for receiving SMS notifications'),
+(0000000058, 0000000023, 0000000001, 0000000001, ''),
+(0000000058, 0000000054, 0000000001, 0000000001, 'text'),
+(0000000058, 0000000055, 0000000002, 0000000001, 'Bitte Telefonnummer eingeben'),
+(0000000058, 0000000055, 0000000003, 0000000001, 'Please enter a phone number'),
+(0000000058, 0000000056, 0000000001, 0000000001, '0'),
+(0000000058, 0000000057, 0000000001, 0000000001, 'phone'),
+(0000000058, 0000000058, 0000000001, 0000000001, '');
+
+-- --------------------------------------------------------
 
 --
 -- Table structure for table `sections_hierarchy`
 --
 
-DROP TABLE IF EXISTS `sections_hierarchy`;
-/*!40101 SET @saved_cs_client     = @@character_set_client */;
-/*!40101 SET character_set_client = utf8 */;
 CREATE TABLE `sections_hierarchy` (
-  `parent` int(10) unsigned zerofill NOT NULL,
-  `child` int(10) unsigned zerofill NOT NULL,
-  `position` int(11) DEFAULT NULL,
-  PRIMARY KEY (`parent`,`child`),
-  KEY `parent` (`parent`),
-  KEY `child` (`child`),
-  CONSTRAINT `sections_hierarchy_fk_child` FOREIGN KEY (`child`) REFERENCES `sections` (`id`) ON DELETE CASCADE ON UPDATE CASCADE,
-  CONSTRAINT `sections_hierarchy_fk_parent` FOREIGN KEY (`parent`) REFERENCES `sections` (`id`) ON DELETE CASCADE ON UPDATE CASCADE
-) ENGINE=InnoDB DEFAULT CHARSET=utf8;
-/*!40101 SET character_set_client = @saved_cs_client */;
+  `parent` int(10) UNSIGNED ZEROFILL NOT NULL,
+  `child` int(10) UNSIGNED ZEROFILL NOT NULL,
+  `position` int(11) DEFAULT NULL
+) ENGINE=InnoDB DEFAULT CHARSET=utf8;
 
 --
 -- Dumping data for table `sections_hierarchy`
 --
 
-LOCK TABLES `sections_hierarchy` WRITE;
-/*!40000 ALTER TABLE `sections_hierarchy` DISABLE KEYS */;
-INSERT INTO `sections_hierarchy` VALUES (0000000002,0000000037,0),(0000000003,0000000004,NULL),(0000000004,0000000005,0),(0000000004,0000000006,10),(0000000004,0000000007,20),(0000000004,0000000008,30),(0000000009,0000000010,0),(0000000010,0000000007,20),(0000000010,0000000008,30),(0000000010,0000000011,0),(0000000010,0000000015,10),(0000000012,0000000013,0),(0000000013,0000000007,20),(0000000013,0000000011,0),(0000000013,0000000014,10),(0000000013,0000000027,30),(0000000017,0000000025,10),(0000000020,0000000029,0),(0000000020,0000000031,10),(0000000020,0000000033,20),(0000000029,0000000030,0),(0000000031,0000000032,0),(0000000033,0000000034,0),(0000000036,0000000001,1),(0000000036,0000000035,2),(0000000037,0000000038,0),(0000000038,0000000039,0),(0000000038,0000000040,10),(0000000039,0000000041,0),(0000000039,0000000053,10),(0000000040,0000000042,0),(0000000040,0000000043,10),(0000000041,0000000044,0),(0000000042,0000000046,0),(0000000043,0000000049,0),(0000000043,0000000050,10),(0000000044,0000000045,10),(0000000044,0000000052,0),(0000000046,0000000047,0),(0000000046,0000000048,10),(0000000050,0000000051,0),(0000000053,0000000054,0),(0000000053,0000000055,10),(0000000055,0000000056,0),(0000000055,0000000057,10),(0000000055,0000000058,20);
-/*!40000 ALTER TABLE `sections_hierarchy` ENABLE KEYS */;
-UNLOCK TABLES;
+INSERT INTO `sections_hierarchy` (`parent`, `child`, `position`) VALUES
+(0000000002, 0000000037, 0),
+(0000000003, 0000000004, NULL),
+(0000000004, 0000000005, 0),
+(0000000004, 0000000006, 10),
+(0000000004, 0000000007, 20),
+(0000000004, 0000000008, 30),
+(0000000009, 0000000010, 0),
+(0000000010, 0000000007, 20),
+(0000000010, 0000000008, 30),
+(0000000010, 0000000011, 0),
+(0000000010, 0000000015, 10),
+(0000000012, 0000000013, 0),
+(0000000013, 0000000007, 20),
+(0000000013, 0000000011, 0),
+(0000000013, 0000000014, 10),
+(0000000013, 0000000027, 30),
+(0000000017, 0000000025, 10),
+(0000000020, 0000000029, 0),
+(0000000020, 0000000031, 10),
+(0000000020, 0000000033, 20),
+(0000000029, 0000000030, 0),
+(0000000031, 0000000032, 0),
+(0000000033, 0000000034, 0),
+(0000000036, 0000000001, 1),
+(0000000036, 0000000035, 2),
+(0000000037, 0000000038, 0),
+(0000000038, 0000000039, 0),
+(0000000038, 0000000040, 10),
+(0000000039, 0000000041, 0),
+(0000000039, 0000000053, 10),
+(0000000040, 0000000042, 0),
+(0000000040, 0000000043, 10),
+(0000000041, 0000000044, 0),
+(0000000042, 0000000046, 0),
+(0000000043, 0000000049, 0),
+(0000000043, 0000000050, 10),
+(0000000044, 0000000045, 10),
+(0000000044, 0000000052, 0),
+(0000000046, 0000000047, 0),
+(0000000046, 0000000048, 10),
+(0000000050, 0000000051, 0),
+(0000000053, 0000000054, 0),
+(0000000053, 0000000055, 10),
+(0000000055, 0000000056, 0),
+(0000000055, 0000000057, 10),
+(0000000055, 0000000058, 20);
+
+-- --------------------------------------------------------
 
 --
 -- Table structure for table `sections_navigation`
 --
 
-DROP TABLE IF EXISTS `sections_navigation`;
-/*!40101 SET @saved_cs_client     = @@character_set_client */;
-/*!40101 SET character_set_client = utf8 */;
 CREATE TABLE `sections_navigation` (
-  `parent` int(10) unsigned zerofill NOT NULL,
-  `child` int(10) unsigned zerofill NOT NULL,
-  `id_pages` int(10) unsigned zerofill NOT NULL,
-  `position` int(11) NOT NULL,
-  PRIMARY KEY (`parent`,`child`),
-  KEY `child` (`child`),
-  KEY `parent` (`parent`),
-  KEY `id_pages` (`id_pages`),
-  CONSTRAINT `sections_navigation_fk_child` FOREIGN KEY (`child`) REFERENCES `sections` (`id`) ON DELETE CASCADE ON UPDATE CASCADE,
-  CONSTRAINT `sections_navigation_fk_id_pages` FOREIGN KEY (`id_pages`) REFERENCES `pages` (`id`) ON DELETE CASCADE ON UPDATE CASCADE,
-  CONSTRAINT `sections_navigation_fk_parent` FOREIGN KEY (`parent`) REFERENCES `sections` (`id`) ON DELETE CASCADE ON UPDATE CASCADE
-) ENGINE=InnoDB DEFAULT CHARSET=utf8;
-/*!40101 SET character_set_client = @saved_cs_client */;
-
---
--- Dumping data for table `sections_navigation`
---
-
-LOCK TABLES `sections_navigation` WRITE;
-/*!40000 ALTER TABLE `sections_navigation` DISABLE KEYS */;
-/*!40000 ALTER TABLE `sections_navigation` ENABLE KEYS */;
-UNLOCK TABLES;
+  `parent` int(10) UNSIGNED ZEROFILL NOT NULL,
+  `child` int(10) UNSIGNED ZEROFILL NOT NULL,
+  `id_pages` int(10) UNSIGNED ZEROFILL NOT NULL,
+  `position` int(11) NOT NULL
+) ENGINE=InnoDB DEFAULT CHARSET=utf8;
+
+-- --------------------------------------------------------
 
 --
 -- Table structure for table `styleGroup`
 --
 
-DROP TABLE IF EXISTS `styleGroup`;
-/*!40101 SET @saved_cs_client     = @@character_set_client */;
-/*!40101 SET character_set_client = utf8 */;
 CREATE TABLE `styleGroup` (
-  `id` int(10) unsigned zerofill NOT NULL AUTO_INCREMENT,
+  `id` int(10) UNSIGNED ZEROFILL NOT NULL,
   `name` varchar(100) NOT NULL,
   `description` longtext,
-  `position` int(11) DEFAULT NULL,
-  PRIMARY KEY (`id`)
-) ENGINE=InnoDB AUTO_INCREMENT=10 DEFAULT CHARSET=utf8;
-/*!40101 SET character_set_client = @saved_cs_client */;
+  `position` int(11) DEFAULT NULL
+) ENGINE=InnoDB DEFAULT CHARSET=utf8;
 
 --
 -- Dumping data for table `styleGroup`
 --
 
-LOCK TABLES `styleGroup` WRITE;
-/*!40000 ALTER TABLE `styleGroup` DISABLE KEYS */;
-INSERT INTO `styleGroup` VALUES (0000000001,'intern',NULL,NULL),(0000000002,'Form','A form is a wrapper for input fields. It allows to send content of the input fields to the server and store the data to the database. Several style are available:',60),(0000000003,'Input','An input field must be placed inside a form wrapper. An input field allows a user to enter data and submit these to the server. The chosen form wrapper decides what happens with the submitted data. The following input fields styles are available:',70),(0000000004,'Wrapper','A wrapper is a style that allows to group child elements. Wrappers can have a visual component or can be invisible. Visible wrapper are useful to provide some structure in a document while invisible wrappers serve merely as a grouping option . The latter can be useful in combination with CSS classes. The following wrappers are available:',10),(0000000005,'Text','Text styles allow to control how text is displayed. These styles are used to create the main content. The following styles are available:',20),(0000000006,'List','Lists are styles that allow to define more sophisticated lists than the markdown syntax allows. They come with attached javascript functionality. The following lists are available:',50),(0000000007,'Media','The media styles allow to display different media on a webpage. The following styles are available:',40),(0000000008,'Link','Link styles allow to render different types of links:',30),(0000000009,'Admin','The admin styles are for user registration and access handling.\r\nThe following styles are available:',80);
-/*!40000 ALTER TABLE `styleGroup` ENABLE KEYS */;
-UNLOCK TABLES;
+INSERT INTO `styleGroup` (`id`, `name`, `description`, `position`) VALUES
+(0000000001, 'intern', NULL, NULL),
+(0000000002, 'Form', 'A form is a wrapper for input fields. It allows to send content of the input fields to the server and store the data to the database. Several style are available:', 60),
+(0000000003, 'Input', 'An input field must be placed inside a form wrapper. An input field allows a user to enter data and submit these to the server. The chosen form wrapper decides what happens with the submitted data. The following input fields styles are available:', 70),
+(0000000004, 'Wrapper', 'A wrapper is a style that allows to group child elements. Wrappers can have a visual component or can be invisible. Visible wrapper are useful to provide some structure in a document while invisible wrappers serve merely as a grouping option . The latter can be useful in combination with CSS classes. The following wrappers are available:', 10),
+(0000000005, 'Text', 'Text styles allow to control how text is displayed. These styles are used to create the main content. The following styles are available:', 20),
+(0000000006, 'List', 'Lists are styles that allow to define more sophisticated lists than the markdown syntax allows. They come with attached javascript functionality. The following lists are available:', 50),
+(0000000007, 'Media', 'The media styles allow to display different media on a webpage. The following styles are available:', 40),
+(0000000008, 'Link', 'Link styles allow to render different types of links:', 30),
+(0000000009, 'Admin', 'The admin styles are for user registration and access handling.\r\nThe following styles are available:', 80);
+
+-- --------------------------------------------------------
+
+--
+-- Table structure for table `styles`
+--
+
+CREATE TABLE `styles` (
+  `id` int(10) UNSIGNED ZEROFILL NOT NULL,
+  `name` varchar(100) NOT NULL,
+  `id_type` int(10) UNSIGNED ZEROFILL NOT NULL DEFAULT '0000000001',
+  `id_group` int(10) UNSIGNED ZEROFILL NOT NULL DEFAULT '0000000001',
+  `description` longtext
+) ENGINE=InnoDB DEFAULT CHARSET=utf8;
+
+--
+-- Dumping data for table `styles`
+--
+
+INSERT INTO `styles` (`id`, `name`, `id_type`, `id_group`, `description`) VALUES
+(0000000001, 'login', 0000000002, 0000000009, 'provides a small form where the user can enter his or her email and password to access the WebApp. It also includes a link to reset a password.'),
+(0000000002, 'profile', 0000000002, 0000000001, ''),
+(0000000003, 'container', 0000000001, 0000000004, 'is an **invisible** wrapper.'),
+(0000000004, 'jumbotron', 0000000001, 0000000004, 'is a **visible** wrapper that wraps its content in a grey box with large spacing.'),
+(0000000005, 'heading', 0000000001, 0000000005, 'is used to display the 6 levels of HTML headings.'),
+(0000000006, 'markdown', 0000000001, 0000000005, 'is the bread-and-butter style which allows to style content in a very flexible way. In addition to markdown syntax, pure HTML statements are allowed which makes this style very versatile. It is recommended to limit the usage of HTML to a minimum in order to keep the layout of the webpage consistent.'),
+(0000000007, 'markdownInline', 0000000001, 0000000005, 'is similar to the markdown style but is intended for one-line text where emphasis is required.'),
+(0000000008, 'button', 0000000001, 0000000008, 'renders a button-style link with several predefined colour schemes.'),
+(0000000009, 'validate', 0000000002, 0000000001, ''),
+(0000000010, 'chat', 0000000002, 0000000001, ''),
+(0000000011, 'alert', 0000000001, 0000000004, 'is a **visible** wrapper that draws a solid, coloured box around its content. The text colour of the content is changed according to the type of alert.'),
+(0000000012, 'card', 0000000001, 0000000004, 'is a versatile **visible** wrapper that draws a fine border around its content. A card can also have a title and can be made collapsible.'),
+(0000000013, 'figure', 0000000001, 0000000007, 'allows to attach a caption to media elements. A figure expects a media style as its immediate child.'),
+(0000000014, 'form', 0000000001, 0000000002, 'provides only the client-side functionality and does not do anything with the submitted data. This is intended to be connected with a custom component (required PHP programming).'),
+(0000000015, 'image', 0000000001, 0000000007, 'allows to render an image on a page.'),
+(0000000016, 'input', 0000000002, 0000000003, 'is a one-line input field style that allows to enter different types of data (e.g. text, color, time, date, checkbox).'),
+(0000000017, 'plaintext', 0000000001, 0000000005, 'renders simple text. No special syntax is allowed here.'),
+(0000000018, 'link', 0000000001, 0000000008, 'renders a standard link but allows to open the target in a new tab.'),
+(0000000019, 'progressBar', 0000000001, 0000000007, 'allows to render a static progress bar.'),
+(0000000020, 'quiz', 0000000001, 0000000004, 'is a predefined assembly of tabs, intended to ask a question and provide a right and wrong answer tab.'),
+(0000000021, 'rawText', 0000000001, 0000000005, 'renders text in a mono-space font which makes it useful to display code.'),
+(0000000022, 'select', 0000000002, 0000000003, 'is a input field style that provides a predefined set of choices which can be selected with a dropdown menu. In contrast to the radio style the select style has a different visual appearance and provides a list of options where also multiple options can be chosen.'),
+(0000000023, 'slider', 0000000002, 0000000003, 'is an extension of the style input of type range. It allows to provide a label for each position of the slider.'),
+(0000000024, 'tab', 0000000001, 0000000004, 'is a child element of the style `tabs`.'),
+(0000000025, 'tabs', 0000000001, 0000000004, 'is a **visible** wrapper that allows to group content into tabs and only show one tab at a time. It requires `tab` styles as its immediate children. Each `tab` then accepts children which represent the content of each tab.'),
+(0000000026, 'textarea', 0000000002, 0000000003, 'is a multi-line input field style that allows to enter multiple lines of text.'),
+(0000000027, 'video', 0000000001, 0000000007, 'allows to load and display a video on a page.'),
+(0000000028, 'accordionList', 0000000002, 0000000006, 'is a **hierarchical** list where the root level is rendered as an accordion with only one root item expanded at a time.'),
+(0000000030, 'navigationContainer', 0000000001, 0000000004, 'is an **invisible** wrapper and is used specifically for navigation pages.'),
+(0000000031, 'navigationAccordion', 0000000003, 0000000001, ''),
+(0000000032, 'nestedList', 0000000002, 0000000006, 'is a **hierarchical** list where each root item item can be collapsed and expanded by clicking on a chevron.'),
+(0000000033, 'navigationNested', 0000000003, 0000000001, ''),
+(0000000034, 'sortableList', 0000000001, 0000000006, 'is **non-hierarchical** but can be sorted, new items can be added as well as items can be deleted. Note that only the visual aspects of these functions are rendered. The implementation of the functions need to be defined separately with javascript (See <a href=\"https://github.com/RubaXa/Sortable\" target=\"_blank\">Sortable</a> for more details).'),
+(0000000035, 'resetPassword', 0000000002, 0000000001, ''),
+(0000000036, 'formUserInput', 0000000002, 0000000002, 'stores the data from all child input fields into the database and displays the latest set of data in the database as values in the child input field (if `is_log` is unchecked).'),
+(0000000038, 'radio', 0000000002, 0000000003, 'allows to predefine a set of options for the user to select. It provides a list of options where only one option can be chosen.'),
+(0000000039, 'showUserInput', 0000000002, 0000000002, 'allows to display user input data. Use the name of a form to display the corresponding data.'),
+(0000000040, 'div', 0000000001, 0000000004, 'allows to wrap its children in a simple HTML `<div>` tag. This allows to create more complex layouts with the help of bootstrap classes.'),
+(0000000041, 'register', 0000000002, 0000000009, 'provides a small form to allow a user to register for the WebApp. In order to register a user must provide a valid email and activation code. Activation codes can be generated in the admin section of the WebApp. The list of available codes can be exported.'),
+(0000000042, 'conditionalContainer', 0000000002, 0000000004, 'is an **invisible** wrapper which has a condition attached. The content of the wrapper is only displayed if the condition resolves to true.'),
+(0000000043, 'audio', 0000000001, 0000000007, 'allows to load and replay an audio source on a page.'),
+(0000000044, 'carousel', 0000000001, 0000000007, 'allows to render multiple images as a slide-show.'),
+(0000000045, 'json', 0000000002, 0000000004, 'allows to describe styles with `json` Syntax'),
+(0000000046, 'userProgress', 0000000002, 0000000009, 'A progress bar to indicate the overall experiment progress of a user.'),
+(0000000047, 'mermaidForm', 0000000002, 0000000002, 'Style to create diagrams using markdown syntax. Use <a href=\"https://mermaidjs.github.io/demos.html\" target=\"_blank\">mermaid markdown</a> syntax here.'),
+(0000000048, 'emailForm', 0000000002, 0000000002, 'A form to accept an email address and automatically send two emails: An email to the address entered in the form and another email to admins, specified in the style.');
+
+-- --------------------------------------------------------
+
+--
+-- Table structure for table `styles_fields`
+--
+
+CREATE TABLE `styles_fields` (
+  `id_styles` int(10) UNSIGNED ZEROFILL NOT NULL,
+  `id_fields` int(10) UNSIGNED ZEROFILL NOT NULL,
+  `default_value` varchar(100) DEFAULT NULL,
+  `help` longtext
+) ENGINE=InnoDB DEFAULT CHARSET=utf8;
+
+--
+-- Dumping data for table `styles_fields`
+--
+
+INSERT INTO `styles_fields` (`id_styles`, `id_fields`, `default_value`, `help`) VALUES
+(0000000001, 0000000001, NULL, NULL),
+(0000000001, 0000000002, NULL, NULL),
+(0000000001, 0000000003, NULL, NULL),
+(0000000001, 0000000004, NULL, NULL),
+(0000000001, 0000000005, NULL, NULL),
+(0000000001, 0000000007, NULL, NULL),
+(0000000001, 0000000028, 'dark', NULL),
+(0000000002, 0000000005, NULL, NULL),
+(0000000002, 0000000006, NULL, NULL),
+(0000000002, 0000000019, NULL, NULL),
+(0000000002, 0000000020, NULL, NULL),
+(0000000002, 0000000035, NULL, NULL),
+(0000000003, 0000000006, NULL, NULL),
+(0000000003, 0000000029, '0', 'Select for a full width container, spanning the entire width of the viewport.'),
+(0000000004, 0000000006, NULL, NULL),
+(0000000005, 0000000021, '1', 'The HTML heading level (1-6)'),
+(0000000005, 0000000022, NULL, NULL),
+(0000000006, 0000000025, NULL, 'Use <a href=\"https://en.wikipedia.org/wiki/Markdown\" target=\"_blank\">markdown</a> syntax here.'),
+(0000000007, 0000000026, NULL, 'Only use <a href=\"https://en.wikipedia.org/wiki/Markdown\" target=\"_blank\">markdown</a> elements that can be displayed inline (e.g. bold, italic, etc).'),
+(0000000008, 0000000008, NULL, 'The text to appear on the button.'),
+(0000000008, 0000000027, NULL, 'Use a full URL or any special characters as defined <a href=\"https://selfhelp.psy.unibe.ch/demo/style/440\" target=\"_blank\">here</a>.'),
+(0000000008, 0000000028, 'primary', 'The <a href=\"https://getbootstrap.com/docs/4.1/components/buttons/#examples\" target=\"_blank\">bootstrap type</a> of the button.'),
+(0000000009, 0000000002, NULL, NULL),
+(0000000009, 0000000003, NULL, NULL),
+(0000000009, 0000000005, NULL, NULL),
+(0000000009, 0000000006, NULL, NULL),
+(0000000009, 0000000009, NULL, NULL),
+(0000000009, 0000000022, NULL, NULL),
+(0000000009, 0000000034, NULL, NULL),
+(0000000009, 0000000035, NULL, NULL),
+(0000000009, 0000000036, NULL, NULL),
+(0000000009, 0000000037, NULL, NULL),
+(0000000009, 0000000038, NULL, NULL),
+(0000000009, 0000000039, NULL, NULL),
+(0000000009, 0000000040, NULL, NULL),
+(0000000009, 0000000041, NULL, NULL),
+(0000000009, 0000000042, NULL, NULL),
+(0000000009, 0000000043, NULL, NULL),
+(0000000009, 0000000044, NULL, NULL),
+(0000000009, 0000000057, NULL, NULL),
+(0000000010, 0000000005, NULL, 'The alert to be shown if the message could not be sent.'),
+(0000000010, 0000000030, NULL, 'This text is displayed when an experimenter has not yet chosen a subject to chat with.'),
+(0000000010, 0000000031, NULL, 'The prefix of the chat title which serves to indicate to the user with whom he/she is talking. The chat title is composed as follows:\n- if user is an experimenter the title is composed from the field `title_prefix` and the selected subject_name\n- if user is a subject the title is composed from the fields `title_prefix` and `experimenter`.'),
+(0000000010, 0000000032, NULL, 'The postfix of the chat title which serves to indicate to the subject with whom he/she is talking. Only a subject sees this. It should be a general description of experimenters. The chat title is composed as follows:\n- if user is an experimenter the title is composed from the field `title_prefix` and the selected subject_name\n- if user is a subject the title is composed from the fields `title_prefix` and `experimenter`'),
+(0000000010, 0000000033, NULL, 'The title of on the collapsed list of subjects (only on small screens).'),
+(0000000010, 0000000090, NULL, 'The label on the button to send a message.'),
+(0000000010, 0000000095, 'Lobby', 'The name of the default chat room.'),
+(0000000010, 0000000096, 'New Messages', 'The label to be displayed in the chat window that seperates new messges from old ones.'),
+(0000000010, 0000000110, NULL, 'The notification email to be sent to receiver of the chat message. Use markdown syntax in conjunction with the field `is_html` if you want to send an email with html content. In addition to markdown, the following keyword is supported:\n- `@link` will be replaced by the link to the chat page.'),
+(0000000010, 0000000111, NULL, 'The subject of the notification email to be sent to the receiver of the chat message. Use the following keywords to create dynamic content:\n- `@project` will be replaced by the project name.'),
+(0000000010, 0000000114, '0', 'If *checked*, the email will be parsed as markdown and sent as html. The unparsed email content will be sent as plaintext alternative. If left *unchecked* the emails will only be sent as plaintext'),
+(0000000011, 0000000006, NULL, 'The child elements to be added to the alert wrapper.'),
+(0000000011, 0000000028, 'primary', 'The bootstrap color styling of the alert wrapper.'),
+(0000000011, 0000000045, '0', 'If *checked* the alert wrapper can be dismissed by clicking on a close symbol.\r\nIf *unchecked* the close symbol is not rendered.'),
+(0000000012, 0000000006, NULL, 'The child elements to be added to the card body.'),
+(0000000012, 0000000022, NULL, 'The content of the card header. If not set, the card will be rendered without a header section.'),
+(0000000012, 0000000028, 'light', 'A bootstrap-esque color styling of the card border and header.'),
+(0000000012, 0000000046, '1', 'If the field `is_collapsible` is *checked* and the field `is_expanded` is *unchecked* the card is collapsed by default and only by clicking on the header will the body be shown. This field has no effect if `is_collapsible` is left *unchecked*.'),
+(0000000012, 0000000047, '0', 'If *checked* the card body can be collapsed into the header by clicking on the header.\nIf left *unchecked* no such interaction is possible.'),
+(0000000012, 0000000048, NULL, 'The target url of the edit button. If set, an edit button will appear on right of the card header and link to the specified url. If not set no button will be shown.'),
+(0000000013, 0000000006, NULL, NULL),
+(0000000013, 0000000049, NULL, NULL),
+(0000000013, 0000000050, NULL, NULL),
+(0000000014, 0000000006, NULL, NULL),
+(0000000014, 0000000008, NULL, NULL),
+(0000000014, 0000000027, NULL, NULL),
+(0000000014, 0000000028, NULL, NULL),
+(0000000014, 0000000051, NULL, NULL),
+(0000000014, 0000000052, NULL, NULL),
+(0000000015, 0000000022, NULL, NULL),
+(0000000015, 0000000029, '1', NULL),
+(0000000015, 0000000030, NULL, NULL),
+(0000000015, 0000000053, NULL, NULL),
+(0000000016, 0000000008, NULL, NULL),
+(0000000016, 0000000054, 'text', NULL),
+(0000000016, 0000000055, NULL, NULL),
+(0000000016, 0000000056, '0', NULL),
+(0000000016, 0000000057, NULL, NULL),
+(0000000016, 0000000058, NULL, NULL),
+(0000000017, 0000000024, NULL, NULL),
+(0000000017, 0000000059, '0', NULL),
+(0000000018, 0000000008, NULL, NULL),
+(0000000018, 0000000027, NULL, NULL),
+(0000000018, 0000000086, NULL, NULL),
+(0000000019, 0000000028, 'primary', NULL),
+(0000000019, 0000000060, '0', NULL),
+(0000000019, 0000000061, '1', NULL),
+(0000000019, 0000000101, '1', NULL),
+(0000000019, 0000000102, '1', NULL),
+(0000000020, 0000000028, 'light', NULL),
+(0000000020, 0000000050, NULL, NULL),
+(0000000020, 0000000062, NULL, NULL),
+(0000000020, 0000000063, NULL, NULL),
+(0000000020, 0000000064, NULL, NULL),
+(0000000020, 0000000065, NULL, NULL),
+(0000000021, 0000000024, NULL, NULL),
+(0000000022, 0000000008, NULL, NULL),
+(0000000022, 0000000030, NULL, NULL),
+(0000000022, 0000000056, '0', NULL),
+(0000000022, 0000000057, NULL, NULL),
+(0000000022, 0000000058, NULL, NULL),
+(0000000022, 0000000066, NULL, NULL),
+(0000000022, 0000000067, '0', NULL),
+(0000000023, 0000000008, NULL, NULL),
+(0000000023, 0000000057, NULL, NULL),
+(0000000023, 0000000058, NULL, NULL),
+(0000000023, 0000000068, NULL, NULL),
+(0000000023, 0000000069, '0', NULL),
+(0000000023, 0000000070, '5', NULL),
+(0000000024, 0000000006, NULL, NULL),
+(0000000024, 0000000008, NULL, NULL),
+(0000000024, 0000000028, 'light', NULL),
+(0000000024, 0000000046, '0', NULL),
+(0000000025, 0000000006, NULL, NULL),
+(0000000026, 0000000008, NULL, NULL),
+(0000000026, 0000000055, NULL, NULL),
+(0000000026, 0000000056, '0', NULL),
+(0000000026, 0000000057, NULL, NULL),
+(0000000026, 0000000058, NULL, NULL),
+(0000000027, 0000000029, '1', NULL),
+(0000000027, 0000000030, NULL, NULL),
+(0000000027, 0000000071, NULL, NULL),
+(0000000028, 0000000031, NULL, NULL),
+(0000000028, 0000000066, NULL, NULL),
+(0000000028, 0000000072, NULL, NULL),
+(0000000028, 0000000083, NULL, NULL),
+(0000000028, 0000000084, '0', NULL),
+(0000000030, 0000000006, NULL, 'Add sections here wich will be rendered below the content defined in field `text_md`.'),
+(0000000030, 0000000022, NULL, 'All navigation sections of a navigation page can be rendered as a list style. This field specifies the name of this navigation section to be used in such a list style.'),
+(0000000030, 0000000025, '# @title', 'The content (markdown) of this field will be rendered at the top of the navigation section. Further sections added through the field `children` will be rendered below this. Note that here, the keyword `@title` can be used and will be replaced by the content of the field `title`.'),
+(0000000031, 0000000029, '1', NULL),
+(0000000031, 0000000031, NULL, NULL),
+(0000000031, 0000000072, NULL, NULL),
+(0000000031, 0000000073, NULL, NULL),
+(0000000031, 0000000074, NULL, NULL),
+(0000000031, 0000000075, NULL, NULL),
+(0000000031, 0000000104, '1', NULL),
+(0000000032, 0000000031, NULL, NULL),
+(0000000032, 0000000046, '0', NULL),
+(0000000032, 0000000047, '1', NULL),
+(0000000032, 0000000066, NULL, NULL),
+(0000000032, 0000000077, NULL, NULL),
+(0000000032, 0000000083, NULL, NULL),
+(0000000032, 0000000084, '0', NULL),
+(0000000033, 0000000023, NULL, 'Use this field to add custom CSS classes to the root navigation page container.'),
+(0000000033, 0000000029, '1', NULL),
+(0000000033, 0000000031, NULL, NULL),
+(0000000033, 0000000046, '1', NULL),
+(0000000033, 0000000047, '0', NULL),
+(0000000033, 0000000073, NULL, NULL),
+(0000000033, 0000000074, NULL, NULL),
+(0000000033, 0000000075, '1', NULL),
+(0000000033, 0000000077, NULL, NULL),
+(0000000033, 0000000089, NULL, 'Use this field to add custom CSS classes to the navigation menu of a navigation page.'),
+(0000000033, 0000000104, '1', NULL),
+(0000000034, 0000000066, NULL, NULL),
+(0000000034, 0000000078, '0', NULL),
+(0000000034, 0000000079, '0', NULL),
+(0000000034, 0000000080, NULL, NULL),
+(0000000034, 0000000081, NULL, NULL),
+(0000000034, 0000000082, NULL, NULL),
+(0000000035, 0000000004, NULL, 'The label on the submit button.'),
+(0000000035, 0000000025, NULL, 'The description to be displayed on the page when a user wants to reset the password.'),
+(0000000035, 0000000028, NULL, 'The bootstrap color of the submit button.'),
+(0000000035, 0000000035, NULL, 'The success message to be shown when an email address was successfully stored in the database (if enabled) and the automatic emails were sent successfully.'),
+(0000000035, 0000000055, NULL, 'The placeholder in the email input field.'),
+(0000000035, 0000000110, NULL, 'The email to be sent to the the email address that was entered into the form. Use markdown syntax in conjunction with the field `is_html` if you want to send an email with html content. In addition to markdown, the following keyword is supported:\n- `@link` will be replaced by the activation link the user needs to reset the password.'),
+(0000000035, 0000000111, NULL, 'The subject of the email to be sent to the the email address that was entered into the form. Use the following keywords to create dynamic content:\n- `@project` will be replaced by the project name.'),
+(0000000035, 0000000114, '0', 'If *checked*, the email will be parsed as markdown and sent as html. The unparsed email content will be sent as plaintext alternative. If left *unchecked* the emails will only be sent as plaintext'),
+(0000000036, 0000000006, NULL, NULL),
+(0000000036, 0000000008, NULL, NULL),
+(0000000036, 0000000028, 'primary', NULL),
+(0000000036, 0000000035, NULL, NULL),
+(0000000036, 0000000057, NULL, NULL),
+(0000000036, 0000000087, '0', NULL),
+(0000000038, 0000000008, NULL, NULL),
+(0000000038, 0000000056, '0', NULL),
+(0000000038, 0000000057, NULL, NULL),
+(0000000038, 0000000058, NULL, NULL),
+(0000000038, 0000000066, NULL, NULL),
+(0000000038, 0000000085, NULL, NULL),
+(0000000039, 0000000012, NULL, 'The title of the modal form that pops up when the delete button is clicked.\n\nNote the following important point:\n- this field only has an effect if `is_log` is enabled.'),
+(0000000039, 0000000013, NULL, 'The label of the remove button of the modal form.\n\nNote the following important points:\n- this field only has an effect if `is_log` is enabled.\n- if this field is not set, the remove button is not rendered.\n- entries that are removed with this button are only marked as removed but not deleted from the DB.'),
+(0000000039, 0000000014, NULL, 'The content of the modal form that pops up when the delete button is clicked.\n\nNote the following important point:\n- this field only has an effect if `is_log` is enabled.'),
+(0000000039, 0000000053, NULL, 'The name of the source form (i.e. the field `name` of the target form style).'),
+(0000000039, 0000000087, '0', 'If *checked*, the style will render a table where each row represents all fields of the source form at the time instant of data submission.\n\nIf left *unchecked*, a table is rendered where each row represents one field of the source form.\n\nNote the following important points:\n- Check this only if the source form also has `is_log` checked.\n- The fields, `delete_title`, `label_date_time`, `label_delete`, and `delete_content` only have an effect if `is_log` is *checked*.'),
+(0000000039, 0000000088, NULL, 'The column title of the timestamp column.\n\nNote the following important point:\n- this field only has an effect if `is_log` is enabled.'),
+(0000000040, 0000000006, NULL, NULL),
+(0000000041, 0000000001, NULL, NULL),
+(0000000041, 0000000002, NULL, NULL),
+(0000000041, 0000000005, NULL, NULL),
+(0000000041, 0000000022, NULL, NULL),
+(0000000041, 0000000028, 'success', NULL),
+(0000000041, 0000000035, NULL, NULL),
+(0000000041, 0000000044, NULL, NULL),
+(0000000041, 0000000090, NULL, NULL),
+(0000000042, 0000000006, NULL, 'The children to be rendered if the condition defined by the field `condition` resolves to true.'),
+(0000000042, 0000000091, NULL, 'The field `condition` allows to specify a condition. Note that the field `condition` is of type `json` and requires\n1. valid json syntax (see https://www.json.org/)\n2. a valid condition structure (see https://github.com/jwadhams/json-logic-php/)\n\nOnly if a condition resolves to true the sections added to the field `children` will be rendered.\n\nIn order to refer to a form-field use the syntax `\"@__form_name__#__from_field_name__\"` (the quotes are necessary to make it valid json syntax) where `__form_name__` is the value of the field `name` of the style `formUserInput` and `__form_field_name__` is the value of the field `name` of any form-field style.'),
+(0000000042, 0000000097, '0', 'If *checked*, debug messages will be rendered to the screen. These might help to understand the result of a condition evaluation. **Make sure that this field is *unchecked* once the page is productive**.'),
+(0000000043, 0000000030, NULL, NULL),
+(0000000043, 0000000071, NULL, NULL),
+(0000000044, 0000000071, NULL, NULL),
+(0000000044, 0000000083, NULL, NULL),
+(0000000044, 0000000099, '1', NULL),
+(0000000044, 0000000100, '0', NULL),
+(0000000044, 0000000103, '0', NULL),
+(0000000045, 0000000105, NULL, 'The JSON string to specify the (potentially) nested base styles.\r\n\r\nThere are a few things to note:\r\n - the key `_baseStyle` must be used to indicate that the assigned object is a *style object*\r\n - the *style object* must contain the key `_name` where the value must match a style name\r\n - the *style object* must contain the key `_fields` where the value is an object holding all required fields of the style (refer to the <a href=\"https://selfhelp.psy.unibe.ch/demo/styles\" target=\"_blank\">style documentation</a> for more information)'),
+(0000000046, 0000000028, NULL, '.Use the type to change the appearance of individual progress bars'),
+(0000000046, 0000000101, NULL, 'iIf set apply a stripe via CSS gradient over the progress bar’s background color.'),
+(0000000046, 0000000102, NULL, 'If set display the progress in numbers ontop of the progress bar.'),
+(0000000047, 0000000006, NULL, 'Add only styles from type `input` for the edditable nodes. If they have input they could be eddited by the subject when they are clicked.'),
+(0000000047, 0000000008, NULL, 'Label of the form'),
+(0000000047, 0000000028, NULL, 'Type of the form'),
+(0000000047, 0000000035, NULL, 'The alert message for the succes'),
+(0000000047, 0000000057, NULL, 'Name of the form'),
+(0000000047, 0000000107, NULL, 'Use <a href=\"https://mermaidjs.github.io/demos.html\" target=\"_blank\">mermaid markdown</a> syntax here.'),
+(0000000048, 0000000008, NULL, 'The label on the submit button.'),
+(0000000048, 0000000028, NULL, 'The bootstrap color of the submit button.'),
+(0000000048, 0000000035, NULL, 'The success message to be shown when an email address was successfully stored in the database (if enabled) and the automatic emails were sent successfully.'),
+(0000000048, 0000000055, NULL, 'The placeholder in the email input field.'),
+(0000000048, 0000000108, NULL, 'A list of email addresses to be notified on submit with an email as defined in field `email_admins`. Use `json` syntax to specify the list of admins (e.g. `[\"__admin_1__\", ..., \"__admin_n__\"]`) where `__admin_*__` is the email address of an admin.'),
+(0000000048, 0000000109, NULL, 'The email to be sent to the the list of admins defined in the field `admins`. Use markdown syntax in conjunction with the field `is_html` if you want to send an email with html content. In addition to markdown, the following keyword is supported:\n- `@email` will be replaced by the email address entered in the form.'),
+(0000000048, 0000000110, NULL, 'The email to be sent to the the email address that was entered into the form. Use markdown syntax in conjunction with the field `is_html` if you want to send an email with html content.\n'),
+(0000000048, 0000000111, NULL, 'The subject of the email to be sent to the the email address that was entered into the form. Use the following keywords to create dynamic content:\n- `@project` will be replaced by the project name.'),
+(0000000048, 0000000112, NULL, 'The list of attachments to the email to be sent to the the address that was entered into the form. Use `json` syntax to specify a list of assets (e.g. `[\"__asset_1__\", ..., \"__asset_n__\"]`) where `__asset_*__` is the name of an uploaded asset.'),
+(0000000048, 0000000113, '0', 'If checked, the entered email address will be stored in the database.'),
+(0000000048, 0000000114, '0', 'If *checked*, the email will be parsed as markdown and sent as html. The unparsed email content will be sent as plaintext alternative. If left *unchecked* the emails will only be sent as plaintext');
+
+-- --------------------------------------------------------
 
 --
 -- Table structure for table `styleType`
 --
 
-DROP TABLE IF EXISTS `styleType`;
-/*!40101 SET @saved_cs_client     = @@character_set_client */;
-/*!40101 SET character_set_client = utf8 */;
 CREATE TABLE `styleType` (
-  `id` int(10) unsigned zerofill NOT NULL AUTO_INCREMENT,
-  `name` varchar(100) NOT NULL,
-  PRIMARY KEY (`id`)
-) ENGINE=InnoDB AUTO_INCREMENT=4 DEFAULT CHARSET=utf8;
-/*!40101 SET character_set_client = @saved_cs_client */;
+  `id` int(10) UNSIGNED ZEROFILL NOT NULL,
+  `name` varchar(100) NOT NULL
+) ENGINE=InnoDB DEFAULT CHARSET=utf8;
 
 --
 -- Dumping data for table `styleType`
 --
 
-LOCK TABLES `styleType` WRITE;
-/*!40000 ALTER TABLE `styleType` DISABLE KEYS */;
-INSERT INTO `styleType` VALUES (0000000001,'view'),(0000000002,'component'),(0000000003,'navigation');
-/*!40000 ALTER TABLE `styleType` ENABLE KEYS */;
-UNLOCK TABLES;
-
---
--- Table structure for table `styles`
---
-
-DROP TABLE IF EXISTS `styles`;
-/*!40101 SET @saved_cs_client     = @@character_set_client */;
-/*!40101 SET character_set_client = utf8 */;
-CREATE TABLE `styles` (
-  `id` int(10) unsigned zerofill NOT NULL AUTO_INCREMENT,
-  `name` varchar(100) NOT NULL,
-  `id_type` int(10) unsigned zerofill NOT NULL DEFAULT '0000000001',
-  `id_group` int(10) unsigned zerofill NOT NULL DEFAULT '0000000001',
-  `description` longtext,
-  PRIMARY KEY (`id`),
-  KEY `id_type` (`id_type`),
-  KEY `id_group` (`id_group`),
-  CONSTRAINT `styles_fk_id_group` FOREIGN KEY (`id_group`) REFERENCES `styleGroup` (`id`) ON DELETE CASCADE ON UPDATE CASCADE,
-  CONSTRAINT `styles_fk_id_type` FOREIGN KEY (`id_type`) REFERENCES `styleType` (`id`) ON DELETE CASCADE ON UPDATE CASCADE
-) ENGINE=InnoDB AUTO_INCREMENT=49 DEFAULT CHARSET=utf8;
-/*!40101 SET character_set_client = @saved_cs_client */;
-
---
--- Dumping data for table `styles`
---
-
-LOCK TABLES `styles` WRITE;
-/*!40000 ALTER TABLE `styles` DISABLE KEYS */;
-INSERT INTO `styles` VALUES (0000000001,'login',0000000002,0000000009,'provides a small form where the user can enter his or her email and password to access the WebApp. It also includes a link to reset a password.'),(0000000002,'profile',0000000002,0000000001,''),(0000000003,'container',0000000001,0000000004,'is an **invisible** wrapper.'),(0000000004,'jumbotron',0000000001,0000000004,'is a **visible** wrapper that wraps its content in a grey box with large spacing.'),(0000000005,'heading',0000000001,0000000005,'is used to display the 6 levels of HTML headings.'),(0000000006,'markdown',0000000001,0000000005,'is the bread-and-butter style which allows to style content in a very flexible way. In addition to markdown syntax, pure HTML statements are allowed which makes this style very versatile. It is recommended to limit the usage of HTML to a minimum in order to keep the layout of the webpage consistent.'),(0000000007,'markdownInline',0000000001,0000000005,'is similar to the markdown style but is intended for one-line text where emphasis is required.'),(0000000008,'button',0000000001,0000000008,'renders a button-style link with several predefined colour schemes.'),(0000000009,'validate',0000000002,0000000001,''),(0000000010,'chat',0000000002,0000000001,''),(0000000011,'alert',0000000001,0000000004,'is a **visible** wrapper that draws a solid, coloured box around its content. The text colour of the content is changed according to the type of alert.'),(0000000012,'card',0000000001,0000000004,'is a versatile **visible** wrapper that draws a fine border around its content. A card can also have a title and can be made collapsible.'),(0000000013,'figure',0000000001,0000000007,'allows to attach a caption to media elements. A figure expects a media style as its immediate child.'),(0000000014,'form',0000000001,0000000002,'provides only the client-side functionality and does not do anything with the submitted data. This is intended to be connected with a custom component (required PHP programming).'),(0000000015,'image',0000000001,0000000007,'allows to render an image on a page.'),(0000000016,'input',0000000002,0000000003,'is a one-line input field style that allows to enter different types of data (e.g. text, color, time, date, checkbox).'),(0000000017,'plaintext',0000000001,0000000005,'renders simple text. No special syntax is allowed here.'),(0000000018,'link',0000000001,0000000008,'renders a standard link but allows to open the target in a new tab.'),(0000000019,'progressBar',0000000001,0000000007,'allows to render a static progress bar.'),(0000000020,'quiz',0000000001,0000000004,'is a predefined assembly of tabs, intended to ask a question and provide a right and wrong answer tab.'),(0000000021,'rawText',0000000001,0000000005,'renders text in a mono-space font which makes it useful to display code.'),(0000000022,'select',0000000002,0000000003,'is a input field style that provides a predefined set of choices which can be selected with a dropdown menu. In contrast to the radio style the select style has a different visual appearance and provides a list of options where also multiple options can be chosen.'),(0000000023,'slider',0000000002,0000000003,'is an extension of the style input of type range. It allows to provide a label for each position of the slider.'),(0000000024,'tab',0000000001,0000000004,'is a child element of the style `tabs`.'),(0000000025,'tabs',0000000001,0000000004,'is a **visible** wrapper that allows to group content into tabs and only show one tab at a time. It requires `tab` styles as its immediate children. Each `tab` then accepts children which represent the content of each tab.'),(0000000026,'textarea',0000000002,0000000003,'is a multi-line input field style that allows to enter multiple lines of text.'),(0000000027,'video',0000000001,0000000007,'allows to load and display a video on a page.'),(0000000028,'accordionList',0000000002,0000000006,'is a **hierarchical** list where the root level is rendered as an accordion with only one root item expanded at a time.'),(0000000030,'navigationContainer',0000000001,0000000004,'is an **invisible** wrapper and is used specifically for navigation pages.'),(0000000031,'navigationAccordion',0000000003,0000000001,''),(0000000032,'nestedList',0000000002,0000000006,'is a **hierarchical** list where each root item item can be collapsed and expanded by clicking on a chevron.'),(0000000033,'navigationNested',0000000003,0000000001,''),(0000000034,'sortableList',0000000001,0000000006,'is **non-hierarchical** but can be sorted, new items can be added as well as items can be deleted. Note that only the visual aspects of these functions are rendered. The implementation of the functions need to be defined separately with javascript (See <a href=\"https://github.com/RubaXa/Sortable\" target=\"_blank\">Sortable</a> for more details).'),(0000000035,'resetPassword',0000000002,0000000001,''),(0000000036,'formUserInput',0000000002,0000000002,'stores the data from all child input fields into the database and displays the latest set of data in the database as values in the child input field (if `is_log` is unchecked).'),(0000000038,'radio',0000000002,0000000003,'allows to predefine a set of options for the user to select. It provides a list of options where only one option can be chosen.'),(0000000039,'showUserInput',0000000002,0000000002,'allows to display user input data. Use the name of a form to display the corresponding data.'),(0000000040,'div',0000000001,0000000004,'allows to wrap its children in a simple HTML `<div>` tag. This allows to create more complex layouts with the help of bootstrap classes.'),(0000000041,'register',0000000002,0000000009,'provides a small form to allow a user to register for the WebApp. In order to register a user must provide a valid email and activation code. Activation codes can be generated in the admin section of the WebApp. The list of available codes can be exported.'),(0000000042,'conditionalContainer',0000000002,0000000004,'is an **invisible** wrapper which has a condition attached. The content of the wrapper is only displayed if the condition resolves to true.'),(0000000043,'audio',0000000001,0000000007,'allows to load and replay an audio source on a page.'),(0000000044,'carousel',0000000001,0000000007,'allows to render multiple images as a slide-show.'),(0000000045,'json',0000000002,0000000004,'allows to describe styles with `json` Syntax'),(0000000046,'userProgress',0000000002,0000000009,'A progress bar to indicate the overall experiment progress of a user.'),(0000000047,'mermaidForm',0000000002,0000000002,'Style to create diagrams using markdown syntax. Use <a href=\"https://mermaidjs.github.io/demos.html\" target=\"_blank\">mermaid markdown</a> syntax here.'),(0000000048,'emailForm',0000000002,0000000002,'A form to accept an email address and automatically send two emails: An email to the address entered in the form and another email to admins, specified in the style.');
-/*!40000 ALTER TABLE `styles` ENABLE KEYS */;
-UNLOCK TABLES;
-
---
--- Table structure for table `styles_fields`
---
-
-DROP TABLE IF EXISTS `styles_fields`;
-/*!40101 SET @saved_cs_client     = @@character_set_client */;
-/*!40101 SET character_set_client = utf8 */;
-CREATE TABLE `styles_fields` (
-  `id_styles` int(10) unsigned zerofill NOT NULL,
-  `id_fields` int(10) unsigned zerofill NOT NULL,
-  `default_value` varchar(100) DEFAULT NULL,
-  `help` longtext,
-  PRIMARY KEY (`id_styles`,`id_fields`),
-  KEY `id_styles` (`id_styles`),
-  KEY `id_fields` (`id_fields`),
-  CONSTRAINT `styles_fields_fk_id_fields` FOREIGN KEY (`id_fields`) REFERENCES `fields` (`id`) ON DELETE CASCADE ON UPDATE CASCADE,
-  CONSTRAINT `styles_fields_fk_id_styles` FOREIGN KEY (`id_styles`) REFERENCES `styles` (`id`) ON DELETE CASCADE ON UPDATE CASCADE
-) ENGINE=InnoDB DEFAULT CHARSET=utf8;
-/*!40101 SET character_set_client = @saved_cs_client */;
-
---
--- Dumping data for table `styles_fields`
---
-
-<<<<<<< HEAD
-LOCK TABLES `styles_fields` WRITE;
-/*!40000 ALTER TABLE `styles_fields` DISABLE KEYS */;
-INSERT INTO `styles_fields` VALUES (0000000001,0000000001,NULL,NULL),(0000000001,0000000002,NULL,NULL),(0000000001,0000000003,NULL,NULL),(0000000001,0000000004,NULL,NULL),(0000000001,0000000005,NULL,NULL),(0000000001,0000000007,NULL,NULL),(0000000001,0000000028,'dark',NULL),(0000000002,0000000005,NULL,NULL),(0000000002,0000000006,NULL,NULL),(0000000002,0000000019,NULL,NULL),(0000000002,0000000020,NULL,NULL),(0000000002,0000000035,NULL,NULL),(0000000003,0000000006,NULL,NULL),(0000000003,0000000029,'0','Select for a full width container, spanning the entire width of the viewport.'),(0000000004,0000000006,NULL,NULL),(0000000005,0000000021,'1','The HTML heading level (1-6)'),(0000000005,0000000022,NULL,NULL),(0000000006,0000000025,NULL,'Use <a href=\"https://en.wikipedia.org/wiki/Markdown\" target=\"_blank\">markdown</a> syntax here.'),(0000000007,0000000026,NULL,'Only use <a href=\"https://en.wikipedia.org/wiki/Markdown\" target=\"_blank\">markdown</a> elements that can be displayed inline (e.g. bold, italic, etc).'),(0000000008,0000000008,NULL,'The text to appear on the button.'),(0000000008,0000000027,NULL,'Use a full URL or any special characters as defined <a href=\"https://selfhelp.psy.unibe.ch/demo/style/440\" target=\"_blank\">here</a>.'),(0000000008,0000000028,'primary','The <a href=\"https://getbootstrap.com/docs/4.1/components/buttons/#examples\" target=\"_blank\">bootstrap type</a> of the button.'),(0000000009,0000000002,NULL,NULL),(0000000009,0000000003,NULL,NULL),(0000000009,0000000005,NULL,NULL),(0000000009,0000000006,NULL,NULL),(0000000009,0000000009,NULL,NULL),(0000000009,0000000022,NULL,NULL),(0000000009,0000000034,NULL,NULL),(0000000009,0000000035,NULL,NULL),(0000000009,0000000036,NULL,NULL),(0000000009,0000000037,NULL,NULL),(0000000009,0000000038,NULL,NULL),(0000000009,0000000039,NULL,NULL),(0000000009,0000000040,NULL,NULL),(0000000009,0000000041,NULL,NULL),(0000000009,0000000042,NULL,NULL),(0000000009,0000000043,NULL,NULL),(0000000009,0000000044,NULL,NULL),(0000000009,0000000057,NULL,NULL),(0000000010,0000000005,NULL,'The alert to be shown if the message could not be sent.'),(0000000010,0000000030,NULL,'This text is displayed when an experimenter has not yet chosen a subject to chat with.'),(0000000010,0000000031,NULL,'The prefix of the chat title which serves to indicate to the user with whom he/she is talking. The chat title is composed as follows:\n- if user is an experimenter the title is composed from the field `title_prefix` and the selected subject_name\n- if user is a subject the title is composed from the fields `title_prefix` and `experimenter`.'),(0000000010,0000000032,NULL,'The postfix of the chat title which serves to indicate to the subject with whom he/she is talking. Only a subject sees this. It should be a general description of experimenters. The chat title is composed as follows:\n- if user is an experimenter the title is composed from the field `title_prefix` and the selected subject_name\n- if user is a subject the title is composed from the fields `title_prefix` and `experimenter`'),(0000000010,0000000033,NULL,'The title of on the collapsed list of subjects (only on small screens).'),(0000000010,0000000090,NULL,'The label on the button to send a message.'),(0000000010,0000000095,'Lobby','The name of the default chat room.'),(0000000010,0000000096,'New Messages','The label to be displayed in the chat window that seperates new messges from old ones.'),(0000000010,0000000110,NULL,'The notification email to be sent to receiver of the chat message. Use markdown syntax in conjunction with the field `is_html` if you want to send an email with html content. In addition to markdown, the following keyword is supported:\n- `@link` will be replaced by the link to the chat page.'),(0000000010,0000000111,NULL,'The subject of the notification email to be sent to the receiver of the chat message. Use the following keywords to create dynamic content:\n- `@project` will be replaced by the project name.'),(0000000010,0000000114,'0','If *checked*, the email will be parsed as markdown and sent as html. The unparsed email content will be sent as plaintext alternative. If left *unchecked* the emails will only be sent as plaintext'),(0000000011,0000000006,NULL,'The child elements to be added to the alert wrapper.'),(0000000011,0000000028,'primary','The bootstrap color styling of the alert wrapper.'),(0000000011,0000000045,'0','If *checked* the alert wrapper can be dismissed by clicking on a close symbol.\r\nIf *unchecked* the close symbol is not rendered.'),(0000000012,0000000006,NULL,'The child elements to be added to the card body.'),(0000000012,0000000022,NULL,'The content of the card header. If not set, the card will be rendered without a header section.'),(0000000012,0000000028,'light','A bootstrap-esque color styling of the card border and header.'),(0000000012,0000000046,'1','If the field `is_collapsible` is *checked* and the field `is_expanded` is *unchecked* the card is collapsed by default and only by clicking on the header will the body be shown. This field has no effect if `is_collapsible` is left *unchecked*.'),(0000000012,0000000047,'0','If *checked* the card body can be collapsed into the header by clicking on the header.\nIf left *unchecked* no such interaction is possible.'),(0000000012,0000000048,NULL,'The target url of the edit button. If set, an edit button will appear on right of the card header and link to the specified url. If not set no button will be shown.'),(0000000013,0000000006,NULL,NULL),(0000000013,0000000049,NULL,NULL),(0000000013,0000000050,NULL,NULL),(0000000014,0000000006,NULL,NULL),(0000000014,0000000008,NULL,NULL),(0000000014,0000000027,NULL,NULL),(0000000014,0000000028,NULL,NULL),(0000000014,0000000051,NULL,NULL),(0000000014,0000000052,NULL,NULL),(0000000015,0000000022,NULL,NULL),(0000000015,0000000029,'1',NULL),(0000000015,0000000030,NULL,NULL),(0000000015,0000000053,NULL,NULL),(0000000016,0000000008,NULL,NULL),(0000000016,0000000054,'text',NULL),(0000000016,0000000055,NULL,NULL),(0000000016,0000000056,'0',NULL),(0000000016,0000000057,NULL,NULL),(0000000016,0000000058,NULL,NULL),(0000000017,0000000024,NULL,NULL),(0000000017,0000000059,'0',NULL),(0000000018,0000000008,NULL,NULL),(0000000018,0000000027,NULL,NULL),(0000000018,0000000086,NULL,NULL),(0000000019,0000000028,'primary',NULL),(0000000019,0000000060,'0',NULL),(0000000019,0000000061,'1',NULL),(0000000019,0000000101,'1',NULL),(0000000019,0000000102,'1',NULL),(0000000020,0000000028,'light',NULL),(0000000020,0000000050,NULL,NULL),(0000000020,0000000062,NULL,NULL),(0000000020,0000000063,NULL,NULL),(0000000020,0000000064,NULL,NULL),(0000000020,0000000065,NULL,NULL),(0000000021,0000000024,NULL,NULL),(0000000022,0000000008,NULL,NULL),(0000000022,0000000030,NULL,NULL),(0000000022,0000000056,'0',NULL),(0000000022,0000000057,NULL,NULL),(0000000022,0000000058,NULL,NULL),(0000000022,0000000066,NULL,NULL),(0000000022,0000000067,'0',NULL),(0000000023,0000000008,NULL,NULL),(0000000023,0000000057,NULL,NULL),(0000000023,0000000058,NULL,NULL),(0000000023,0000000068,NULL,NULL),(0000000023,0000000069,'0',NULL),(0000000023,0000000070,'5',NULL),(0000000024,0000000006,NULL,NULL),(0000000024,0000000008,NULL,NULL),(0000000024,0000000028,'light',NULL),(0000000024,0000000046,'0',NULL),(0000000025,0000000006,NULL,NULL),(0000000026,0000000008,NULL,NULL),(0000000026,0000000055,NULL,NULL),(0000000026,0000000056,'0',NULL),(0000000026,0000000057,NULL,NULL),(0000000026,0000000058,NULL,NULL),(0000000027,0000000029,'1',NULL),(0000000027,0000000030,NULL,NULL),(0000000027,0000000071,NULL,NULL),(0000000028,0000000031,NULL,NULL),(0000000028,0000000066,NULL,NULL),(0000000028,0000000072,NULL,NULL),(0000000028,0000000083,NULL,NULL),(0000000028,0000000084,'0',NULL),(0000000030,0000000006,NULL,'Add sections here wich will be rendered below the content defined in field `text_md`.'),(0000000030,0000000022,NULL,'All navigation sections of a navigation page can be rendered as a list style. This field specifies the name of this navigation section to be used in such a list style.'),(0000000030,0000000025,'# @title','The content (markdown) of this field will be rendered at the top of the navigation section. Further sections added through the field `children` will be rendered below this. Note that here, the keyword `@title` can be used and will be replaced by the content of the field `title`.'),(0000000031,0000000029,'1',NULL),(0000000031,0000000031,NULL,NULL),(0000000031,0000000072,NULL,NULL),(0000000031,0000000073,NULL,NULL),(0000000031,0000000074,NULL,NULL),(0000000031,0000000075,NULL,NULL),(0000000031,0000000104,'1',NULL),(0000000032,0000000031,NULL,NULL),(0000000032,0000000046,'0',NULL),(0000000032,0000000047,'1',NULL),(0000000032,0000000066,NULL,NULL),(0000000032,0000000077,NULL,NULL),(0000000032,0000000083,NULL,NULL),(0000000032,0000000084,'0',NULL),(0000000033,0000000023,NULL,'Use this field to add custom CSS classes to the root navigation page container.'),(0000000033,0000000029,'1',NULL),(0000000033,0000000031,NULL,NULL),(0000000033,0000000046,'1',NULL),(0000000033,0000000047,'0',NULL),(0000000033,0000000073,NULL,NULL),(0000000033,0000000074,NULL,NULL),(0000000033,0000000075,'1',NULL),(0000000033,0000000077,NULL,NULL),(0000000033,0000000089,NULL,'Use this field to add custom CSS classes to the navigation menu of a navigation page.'),(0000000033,0000000104,'1',NULL),(0000000034,0000000066,NULL,NULL),(0000000034,0000000078,'0',NULL),(0000000034,0000000079,'0',NULL),(0000000034,0000000080,NULL,NULL),(0000000034,0000000081,NULL,NULL),(0000000034,0000000082,NULL,NULL),(0000000035,0000000004,NULL,'The label on the submit button.'),(0000000035,0000000025,NULL,'The description to be displayed on the page when a user wants to reset the password.'),(0000000035,0000000028,NULL,'The bootstrap color of the submit button.'),(0000000035,0000000035,NULL,'The success message to be shown when an email address was successfully stored in the database (if enabled) and the automatic emails were sent successfully.'),(0000000035,0000000055,NULL,'The placeholder in the email input field.'),(0000000035,0000000110,NULL,'The email to be sent to the the email address that was entered into the form. Use markdown syntax in conjunction with the field `is_html` if you want to send an email with html content. In addition to markdown, the following keyword is supported:\n- `@link` will be replaced by the activation link the user needs to reset the password.'),(0000000035,0000000111,NULL,'The subject of the email to be sent to the the email address that was entered into the form. Use the following keywords to create dynamic content:\n- `@project` will be replaced by the project name.'),(0000000035,0000000114,'0','If *checked*, the email will be parsed as markdown and sent as html. The unparsed email content will be sent as plaintext alternative. If left *unchecked* the emails will only be sent as plaintext'),(0000000036,0000000006,NULL,NULL),(0000000036,0000000008,NULL,NULL),(0000000036,0000000028,'primary',NULL),(0000000036,0000000035,NULL,NULL),(0000000036,0000000057,NULL,NULL),(0000000036,0000000087,'0',NULL),(0000000038,0000000008,NULL,NULL),(0000000038,0000000056,'0',NULL),(0000000038,0000000057,NULL,NULL),(0000000038,0000000058,NULL,NULL),(0000000038,0000000066,NULL,NULL),(0000000038,0000000085,NULL,NULL),(0000000039,0000000012,NULL,'The title of the modal form that pops up when the delete button is clicked.\n\nNote the following important point:\n- this field only has an effect if `is_log` is enabled.'),(0000000039,0000000013,NULL,'The label of the remove button of the modal form.\n\nNote the following important points:\n- this field only has an effect if `is_log` is enabled.\n- if this field is not set, the remove button is not rendered.\n- entries that are removed with this button are only marked as removed but not deleted from the DB.'),(0000000039,0000000014,NULL,'The content of the modal form that pops up when the delete button is clicked.\n\nNote the following important point:\n- this field only has an effect if `is_log` is enabled.'),(0000000039,0000000053,NULL,'The name of the source form (i.e. the field `name` of the target form style).'),(0000000039,0000000087,'0','If *checked*, the style will render a table where each row represents all fields of the source form at the time instant of data submission.\n\nIf left *unchecked*, a table is rendered where each row represents one field of the source form.\n\nNote the following important points:\n- Check this only if the source form also has `is_log` checked.\n- The fields, `delete_title`, `label_date_time`, `label_delete`, and `delete_content` only have an effect if `is_log` is *checked*.'),(0000000039,0000000088,NULL,'The column title of the timestamp column.\n\nNote the following important point:\n- this field only has an effect if `is_log` is enabled.'),(0000000040,0000000006,NULL,NULL),(0000000041,0000000001,NULL,NULL),(0000000041,0000000002,NULL,NULL),(0000000041,0000000005,NULL,NULL),(0000000041,0000000022,NULL,NULL),(0000000041,0000000028,'success',NULL),(0000000041,0000000035,NULL,NULL),(0000000041,0000000044,NULL,NULL),(0000000041,0000000090,NULL,NULL),(0000000042,0000000006,NULL,'The children to be rendered if the condition defined by the field `condition` resolves to true.'),(0000000042,0000000091,NULL,'The field `condition` allows to specify a condition. Note that the field `condition` is of type `json` and requires\n1. valid json syntax (see https://www.json.org/)\n2. a valid condition structure (see https://github.com/jwadhams/json-logic-php/)\n\nOnly if a condition resolves to true the sections added to the field `children` will be rendered.\n\nIn order to refer to a form-field use the syntax `\"@__form_name__#__from_field_name__\"` (the quotes are necessary to make it valid json syntax) where `__form_name__` is the value of the field `name` of the style `formUserInput` and `__form_field_name__` is the value of the field `name` of any form-field style.'),(0000000042,0000000097,'0','If *checked*, debug messages will be rendered to the screen. These might help to understand the result of a condition evaluation. **Make sure that this field is *unchecked* once the page is productive**.'),(0000000043,0000000030,NULL,NULL),(0000000043,0000000071,NULL,NULL),(0000000044,0000000071,NULL,NULL),(0000000044,0000000083,NULL,NULL),(0000000044,0000000099,'1',NULL),(0000000044,0000000100,'0',NULL),(0000000044,0000000103,'0',NULL),(0000000045,0000000105,NULL,'The JSON string to specify the (potentially) nested base styles.\r\n\r\nThere are a few things to note:\r\n - the key `_baseStyle` must be used to indicate that the assigned object is a *style object*\r\n - the *style object* must contain the key `_name` where the value must match a style name\r\n - the *style object* must contain the key `_fields` where the value is an object holding all required fields of the style (refer to the <a href=\"https://selfhelp.psy.unibe.ch/demo/styles\" target=\"_blank\">style documentation</a> for more information)'),(0000000046,0000000028,NULL,'.Use the type to change the appearance of individual progress bars'),(0000000046,0000000101,NULL,'iIf set apply a stripe via CSS gradient over the progress bar’s background color.'),(0000000046,0000000102,NULL,'If set display the progress in numbers ontop of the progress bar.'),(0000000047,0000000006,NULL,'Add only styles from type `input` for the edditable nodes. If they have input they could be eddited by the subject when they are clicked.'),(0000000047,0000000008,NULL,'Label of the form'),(0000000047,0000000028,NULL,'Type of the form'),(0000000047,0000000035,NULL,'The alert message for the succes'),(0000000047,0000000057,NULL,'Name of the form'),(0000000047,0000000107,NULL,'Use <a href=\"https://mermaidjs.github.io/demos.html\" target=\"_blank\">mermaid markdown</a> syntax here.'),(0000000048,0000000008,NULL,'The label on the submit button.'),(0000000048,0000000028,NULL,'The bootstrap color of the submit button.'),(0000000048,0000000035,NULL,'The success message to be shown when an email address was successfully stored in the database (if enabled) and the automatic emails were sent successfully.'),(0000000048,0000000055,NULL,'The placeholder in the email input field.'),(0000000048,0000000108,NULL,'A list of email addresses to be notified on submit with an email as defined in field `email_admins`. Use `json` syntax to specify the list of admins (e.g. `[\"__admin_1__\", ..., \"__admin_n__\"]`) where `__admin_*__` is the email address of an admin.'),(0000000048,0000000109,NULL,'The email to be sent to the the list of admins defined in the field `admins`. Use markdown syntax in conjunction with the field `is_html` if you want to send an email with html content. In addition to markdown, the following keyword is supported:\n- `@email` will be replaced by the email address entered in the form.'),(0000000048,0000000110,NULL,'The email to be sent to the the email address that was entered into the form. Use markdown syntax in conjunction with the field `is_html` if you want to send an email with html content.\n'),(0000000048,0000000111,NULL,'The subject of the email to be sent to the the email address that was entered into the form. Use the following keywords to create dynamic content:\n- `@project` will be replaced by the project name.'),(0000000048,0000000112,NULL,'The list of attachments to the email to be sent to the the address that was entered into the form. Use `json` syntax to specify a list of assets (e.g. `[\"__asset_1__\", ..., \"__asset_n__\"]`) where `__asset_*__` is the name of an uploaded asset.'),(0000000048,0000000113,'0','If checked, the entered email address will be stored in the database.'),(0000000048,0000000114,'0','If *checked*, the email will be parsed as markdown and sent as html. The unparsed email content will be sent as plaintext alternative. If left *unchecked* the emails will only be sent as plaintext');
-/*!40000 ALTER TABLE `styles_fields` ENABLE KEYS */;
-UNLOCK TABLES;
-=======
+INSERT INTO `styleType` (`id`, `name`) VALUES
+(0000000001, 'view'),
+(0000000002, 'component'),
+(0000000003, 'navigation');
+
+-- --------------------------------------------------------
+
+--
+-- Table structure for table `users`
+--
+
+CREATE TABLE `users` (
+  `id` int(10) UNSIGNED ZEROFILL NOT NULL,
+  `email` varchar(100) NOT NULL,
+  `name` varchar(100) DEFAULT NULL,
+  `password` varchar(255) DEFAULT NULL,
+  `id_genders` int(10) UNSIGNED ZEROFILL DEFAULT NULL,
+  `blocked` tinyint(1) NOT NULL DEFAULT '0',
+  `id_status` int(10) UNSIGNED ZEROFILL DEFAULT '0000000001',
+  `intern` tinyint(1) NOT NULL DEFAULT '0',
+  `token` varchar(32) DEFAULT NULL,
+  `id_languages` int(10) UNSIGNED ZEROFILL DEFAULT NULL,
+  `is_reminded` tinyint(1) NOT NULL DEFAULT '1',
+  `last_login` date DEFAULT NULL,
+  `last_url` varchar(100) DEFAULT NULL
+) ENGINE=InnoDB DEFAULT CHARSET=utf8;
+
+--
+-- Dumping data for table `users`
+--
+
 INSERT INTO `users` (`id`, `email`, `name`, `password`, `id_genders`, `blocked`, `id_status`, `intern`, `token`, `id_languages`, `is_reminded`, `last_login`, `last_url`) VALUES
 (0000000001, 'guest', '', NULL, NULL, 0, NULL, 1, NULL, NULL, 0, NULL, NULL),
 (0000000002, 'admin', 'admin', '$2y$10$lqb/Eieowq8lWTUxVrb1MOHrZ1ZDvbnU4RNvWxqP5pa8/QOdwFB8e', NULL, 0, 0000000003, 0, NULL, NULL, 1, NULL, NULL),
@@ -797,34 +1586,21 @@
 (0000000004, 'sysadmin', 'sysadmin', '$2y$10$H5MhmUF3cLLMNayuIQ4g.OXikV528bDOkConwtVBjdpj4rqrUtAXu', 0000000001, 0, 0000000003, 0, NULL, NULL, 0, NULL, NULL);
 
 -- --------------------------------------------------------
->>>>>>> 82fcd0f8
 
 --
 -- Table structure for table `userStatus`
 --
 
-DROP TABLE IF EXISTS `userStatus`;
-/*!40101 SET @saved_cs_client     = @@character_set_client */;
-/*!40101 SET character_set_client = utf8 */;
 CREATE TABLE `userStatus` (
-  `id` int(10) unsigned zerofill NOT NULL AUTO_INCREMENT,
+  `id` int(10) UNSIGNED ZEROFILL NOT NULL,
   `name` varchar(100) NOT NULL,
-  `description` varchar(500) NOT NULL,
-  PRIMARY KEY (`id`)
-) ENGINE=InnoDB AUTO_INCREMENT=5 DEFAULT CHARSET=utf8;
-/*!40101 SET character_set_client = @saved_cs_client */;
+  `description` varchar(500) NOT NULL
+) ENGINE=InnoDB DEFAULT CHARSET=utf8;
 
 --
 -- Dumping data for table `userStatus`
 --
 
-<<<<<<< HEAD
-LOCK TABLES `userStatus` WRITE;
-/*!40000 ALTER TABLE `userStatus` DISABLE KEYS */;
-INSERT INTO `userStatus` VALUES (0000000001,'interested','This user has shown interest in the platform but has not yet met the preconditions to be invited.'),(0000000002,'invited','This user was invited to join the platform but has not yet validated the email address.'),(0000000003,'active','This user can log in and visit all accessible pages.');
-/*!40000 ALTER TABLE `userStatus` ENABLE KEYS */;
-UNLOCK TABLES;
-=======
 INSERT INTO `userStatus` (`id`, `name`, `description`) VALUES
 (0000000001, 'interested', 'This user has shown interest in the platform but has not yet met the preconditions to be invited.'),
 (0000000002, 'invited', 'This user was invited to join the platform but has not yet validated the email address.'),
@@ -851,62 +1627,32 @@
 (0000000004, 0000000001);
 
 -- --------------------------------------------------------
->>>>>>> 82fcd0f8
 
 --
 -- Table structure for table `user_activity`
 --
 
-DROP TABLE IF EXISTS `user_activity`;
-/*!40101 SET @saved_cs_client     = @@character_set_client */;
-/*!40101 SET character_set_client = utf8 */;
 CREATE TABLE `user_activity` (
-  `id` int(10) unsigned zerofill NOT NULL AUTO_INCREMENT,
-  `id_users` int(10) unsigned zerofill NOT NULL,
+  `id` int(10) UNSIGNED ZEROFILL NOT NULL,
+  `id_users` int(10) UNSIGNED ZEROFILL NOT NULL,
   `url` varchar(200) NOT NULL,
   `timestamp` datetime NOT NULL DEFAULT CURRENT_TIMESTAMP,
-  `id_type` int(10) unsigned zerofill NOT NULL DEFAULT '0000000001',
-  PRIMARY KEY (`id`),
-  KEY `id_users` (`id_users`),
-  KEY `id_type` (`id_type`),
-  CONSTRAINT `fk_user_activity_fk_id_type` FOREIGN KEY (`id_type`) REFERENCES `activityType` (`id`) ON DELETE CASCADE ON UPDATE CASCADE,
-  CONSTRAINT `fk_user_activity_fk_id_users` FOREIGN KEY (`id_users`) REFERENCES `users` (`id`) ON DELETE CASCADE ON UPDATE CASCADE
-) ENGINE=InnoDB DEFAULT CHARSET=utf8;
-/*!40101 SET character_set_client = @saved_cs_client */;
-
---
--- Dumping data for table `user_activity`
---
-
-LOCK TABLES `user_activity` WRITE;
-/*!40000 ALTER TABLE `user_activity` DISABLE KEYS */;
-/*!40000 ALTER TABLE `user_activity` ENABLE KEYS */;
-UNLOCK TABLES;
+  `id_type` int(10) UNSIGNED ZEROFILL NOT NULL DEFAULT '0000000001'
+) ENGINE=InnoDB DEFAULT CHARSET=utf8;
+
+-- --------------------------------------------------------
 
 --
 -- Table structure for table `user_input`
 --
 
-DROP TABLE IF EXISTS `user_input`;
-/*!40101 SET @saved_cs_client     = @@character_set_client */;
-/*!40101 SET character_set_client = utf8 */;
 CREATE TABLE `user_input` (
-  `id` int(10) unsigned zerofill NOT NULL AUTO_INCREMENT,
-  `id_users` int(10) unsigned zerofill NOT NULL,
-  `id_sections` int(10) unsigned zerofill NOT NULL,
-  `id_section_form` int(10) unsigned zerofill NOT NULL,
+  `id` int(10) UNSIGNED ZEROFILL NOT NULL,
+  `id_users` int(10) UNSIGNED ZEROFILL NOT NULL,
+  `id_sections` int(10) UNSIGNED ZEROFILL NOT NULL,
+  `id_section_form` int(10) UNSIGNED ZEROFILL NOT NULL,
   `value` longtext NOT NULL,
   `edit_time` datetime NOT NULL DEFAULT CURRENT_TIMESTAMP ON UPDATE CURRENT_TIMESTAMP,
-<<<<<<< HEAD
-  `removed` tinyint(1) NOT NULL DEFAULT '0',
-  PRIMARY KEY (`id`),
-  KEY `id_users` (`id_users`),
-  KEY `id_sections` (`id_sections`),
-  KEY `id_section_form` (`id_section_form`),
-  CONSTRAINT `user_input_fk_id_section_form` FOREIGN KEY (`id_section_form`) REFERENCES `sections` (`id`) ON DELETE CASCADE ON UPDATE CASCADE,
-  CONSTRAINT `user_input_fk_id_sections` FOREIGN KEY (`id_sections`) REFERENCES `sections` (`id`) ON DELETE CASCADE ON UPDATE CASCADE,
-  CONSTRAINT `user_input_fk_id_users` FOREIGN KEY (`id_users`) REFERENCES `users` (`id`) ON DELETE CASCADE ON UPDATE CASCADE
-=======
   `removed` tinyint(1) NOT NULL DEFAULT '0'
 ) ENGINE=InnoDB DEFAULT CHARSET=utf8;
 
@@ -931,20 +1677,73 @@
   `id_users` int(10) UNSIGNED ZEROFILL DEFAULT NULL,
   `created` datetime NOT NULL DEFAULT CURRENT_TIMESTAMP,
   `consumed` datetime DEFAULT NULL ON UPDATE CURRENT_TIMESTAMP
->>>>>>> 82fcd0f8
-) ENGINE=InnoDB DEFAULT CHARSET=utf8;
-/*!40101 SET character_set_client = @saved_cs_client */;
-
---
--- Dumping data for table `user_input`
---
-
-<<<<<<< HEAD
-LOCK TABLES `user_input` WRITE;
-/*!40000 ALTER TABLE `user_input` DISABLE KEYS */;
-/*!40000 ALTER TABLE `user_input` ENABLE KEYS */;
-UNLOCK TABLES;
-=======
+) ENGINE=InnoDB DEFAULT CHARSET=utf8;
+
+--
+-- Indexes for dumped tables
+--
+
+--
+-- Indexes for table `acl_groups`
+--
+ALTER TABLE `acl_groups`
+  ADD PRIMARY KEY (`id_groups`,`id_pages`),
+  ADD KEY `id_pages` (`id_pages`) USING BTREE,
+  ADD KEY `id_groups` (`id_groups`) USING BTREE;
+
+--
+-- Indexes for table `acl_users`
+--
+ALTER TABLE `acl_users`
+  ADD PRIMARY KEY (`id_users`,`id_pages`),
+  ADD KEY `id_users` (`id_users`),
+  ADD KEY `id_pages` (`id_pages`);
+
+--
+-- Indexes for table `actions`
+--
+ALTER TABLE `actions`
+  ADD PRIMARY KEY (`id`);
+
+--
+-- Indexes for table `activityType`
+--
+ALTER TABLE `activityType`
+  ADD PRIMARY KEY (`id`);
+
+--
+-- Indexes for table `chat`
+--
+ALTER TABLE `chat`
+  ADD PRIMARY KEY (`id`),
+  ADD KEY `id_snd` (`id_snd`) USING BTREE,
+  ADD KEY `id_rcv` (`id_rcv`) USING BTREE,
+  ADD KEY `id_rcv_grp` (`id_rcv_grp`);
+
+--
+-- Indexes for table `chatRecipiants`
+--
+ALTER TABLE `chatRecipiants`
+  ADD PRIMARY KEY (`id_users`,`id_chat`),
+  ADD KEY `id_users` (`id_users`),
+  ADD KEY `id_chat` (`id_chat`),
+  ADD KEY `id_room_users` (`id_room_users`);
+
+--
+-- Indexes for table `chatRoom`
+--
+ALTER TABLE `chatRoom`
+  ADD PRIMARY KEY (`id`);
+
+--
+-- Indexes for table `chatRoom_users`
+--
+ALTER TABLE `chatRoom_users`
+  ADD PRIMARY KEY (`id`),
+  ADD UNIQUE KEY `id_chatRoom_2` (`id_chatRoom`,`id_users`),
+  ADD KEY `id_chatRoom` (`id_chatRoom`),
+  ADD KEY `id_users` (`id_users`);
+
 --
 -- Indexes for table `fields`
 --
@@ -1251,410 +2050,148 @@
 ALTER TABLE `acl_users`
   ADD CONSTRAINT `acl_fk_id_pages` FOREIGN KEY (`id_pages`) REFERENCES `pages` (`id`) ON DELETE CASCADE ON UPDATE CASCADE,
   ADD CONSTRAINT `acl_fk_id_users` FOREIGN KEY (`id_users`) REFERENCES `users` (`id`) ON DELETE CASCADE ON UPDATE CASCADE;
->>>>>>> 82fcd0f8
-
---
--- Table structure for table `users`
---
-
-DROP TABLE IF EXISTS `users`;
-/*!40101 SET @saved_cs_client     = @@character_set_client */;
-/*!40101 SET character_set_client = utf8 */;
-CREATE TABLE `users` (
-  `id` int(10) unsigned zerofill NOT NULL AUTO_INCREMENT,
-  `email` varchar(100) NOT NULL,
-  `name` varchar(100) DEFAULT NULL,
-  `password` varchar(255) DEFAULT NULL,
-  `id_genders` int(10) unsigned zerofill DEFAULT NULL,
-  `blocked` tinyint(1) NOT NULL DEFAULT '0',
-  `id_status` int(10) unsigned zerofill DEFAULT '0000000001',
-  `intern` tinyint(1) NOT NULL DEFAULT '0',
-  `token` varchar(32) DEFAULT NULL,
-  `id_languages` int(10) unsigned zerofill DEFAULT NULL,
-  `is_reminded` tinyint(1) NOT NULL DEFAULT '1',
-  `last_login` date DEFAULT NULL,
-  `last_url` varchar(100) DEFAULT NULL,
-  PRIMARY KEY (`id`),
-  UNIQUE KEY `email` (`email`),
-  KEY `id_genders` (`id_genders`),
-  KEY `id_languages` (`id_languages`),
-  KEY `id_status` (`id_status`),
-  CONSTRAINT `fk_users_id_genders` FOREIGN KEY (`id_genders`) REFERENCES `genders` (`id`) ON DELETE CASCADE ON UPDATE CASCADE,
-  CONSTRAINT `fk_users_id_languages` FOREIGN KEY (`id_languages`) REFERENCES `languages` (`id`) ON DELETE SET NULL ON UPDATE CASCADE,
-  CONSTRAINT `fk_users_id_status` FOREIGN KEY (`id_status`) REFERENCES `userStatus` (`id`) ON DELETE SET NULL ON UPDATE CASCADE
-) ENGINE=InnoDB AUTO_INCREMENT=3 DEFAULT CHARSET=utf8;
-/*!40101 SET character_set_client = @saved_cs_client */;
-
---
--- Dumping data for table `users`
---
-
-LOCK TABLES `users` WRITE;
-/*!40000 ALTER TABLE `users` DISABLE KEYS */;
-INSERT INTO `users` VALUES (0000000001,'guest','',NULL,NULL,0,NULL,1,NULL,NULL,0,NULL,NULL),(0000000002,'admin','admin','$2y$10$lqb/Eieowq8lWTUxVrb1MOHrZ1ZDvbnU4RNvWxqP5pa8/QOdwFB8e',NULL,0,0000000003,0,NULL,NULL,1,NULL,NULL);
-/*!40000 ALTER TABLE `users` ENABLE KEYS */;
-UNLOCK TABLES;
-
---
--- Table structure for table `users_groups`
---
-
-DROP TABLE IF EXISTS `users_groups`;
-/*!40101 SET @saved_cs_client     = @@character_set_client */;
-/*!40101 SET character_set_client = utf8 */;
-CREATE TABLE `users_groups` (
-  `id_users` int(10) unsigned zerofill NOT NULL,
-  `id_groups` int(10) unsigned zerofill NOT NULL,
-  PRIMARY KEY (`id_users`,`id_groups`),
-  KEY `id_users` (`id_users`),
-  KEY `id_groups` (`id_groups`),
-  CONSTRAINT `fk_users_groups_id_groups` FOREIGN KEY (`id_groups`) REFERENCES `groups` (`id`) ON DELETE CASCADE ON UPDATE CASCADE,
-  CONSTRAINT `fk_users_groups_id_users` FOREIGN KEY (`id_users`) REFERENCES `users` (`id`) ON DELETE CASCADE ON UPDATE CASCADE
-) ENGINE=InnoDB DEFAULT CHARSET=utf8;
-/*!40101 SET character_set_client = @saved_cs_client */;
-
---
--- Dumping data for table `users_groups`
---
-
-LOCK TABLES `users_groups` WRITE;
-/*!40000 ALTER TABLE `users_groups` DISABLE KEYS */;
-INSERT INTO `users_groups` VALUES (0000000002,0000000001);
-/*!40000 ALTER TABLE `users_groups` ENABLE KEYS */;
-UNLOCK TABLES;
-
---
--- Table structure for table `validation_codes`
---
-
-DROP TABLE IF EXISTS `validation_codes`;
-/*!40101 SET @saved_cs_client     = @@character_set_client */;
-/*!40101 SET character_set_client = utf8 */;
-CREATE TABLE `validation_codes` (
-  `code` varchar(16) NOT NULL,
-  `id_users` int(10) unsigned zerofill DEFAULT NULL,
-  `created` datetime NOT NULL DEFAULT CURRENT_TIMESTAMP,
-  `consumed` datetime DEFAULT NULL ON UPDATE CURRENT_TIMESTAMP,
-  PRIMARY KEY (`code`),
-  KEY `id_users` (`id_users`),
-  CONSTRAINT `validation_codes_fk_id_users` FOREIGN KEY (`id_users`) REFERENCES `users` (`id`) ON DELETE CASCADE ON UPDATE CASCADE
-) ENGINE=InnoDB DEFAULT CHARSET=utf8;
-/*!40101 SET character_set_client = @saved_cs_client */;
-
---
--- Dumping data for table `validation_codes`
---
-
-LOCK TABLES `validation_codes` WRITE;
-/*!40000 ALTER TABLE `validation_codes` DISABLE KEYS */;
-/*!40000 ALTER TABLE `validation_codes` ENABLE KEYS */;
-UNLOCK TABLES;
-
---
--- Temporary table structure for view `view_fields`
---
-
-DROP TABLE IF EXISTS `view_fields`;
-/*!50001 DROP VIEW IF EXISTS `view_fields`*/;
-SET @saved_cs_client     = @@character_set_client;
-SET character_set_client = utf8;
-/*!50001 CREATE VIEW `view_fields` AS SELECT 
- 1 AS `field_id`,
- 1 AS `field_name`,
- 1 AS `display`,
- 1 AS `field_type_id`,
- 1 AS `field_type`,
- 1 AS `position`*/;
-SET character_set_client = @saved_cs_client;
-
---
--- Temporary table structure for view `view_style_fields`
---
-
-DROP TABLE IF EXISTS `view_style_fields`;
-/*!50001 DROP VIEW IF EXISTS `view_style_fields`*/;
-SET @saved_cs_client     = @@character_set_client;
-SET character_set_client = utf8;
-/*!50001 CREATE VIEW `view_style_fields` AS SELECT 
- 1 AS `style_id`,
- 1 AS `style_name`,
- 1 AS `style_type`,
- 1 AS `style_group`,
- 1 AS `field_id`,
- 1 AS `field_name`,
- 1 AS `field_type`,
- 1 AS `display`,
- 1 AS `position`,
- 1 AS `default_value`,
- 1 AS `help`*/;
-SET character_set_client = @saved_cs_client;
-
---
--- Temporary table structure for view `view_styles`
---
-
-DROP TABLE IF EXISTS `view_styles`;
-/*!50001 DROP VIEW IF EXISTS `view_styles`*/;
-SET @saved_cs_client     = @@character_set_client;
-SET character_set_client = utf8;
-/*!50001 CREATE VIEW `view_styles` AS SELECT 
- 1 AS `style_id`,
- 1 AS `style_name`,
- 1 AS `style_description`,
- 1 AS `style_type_id`,
- 1 AS `style_type`,
- 1 AS `style_group_id`,
- 1 AS `style_group`,
- 1 AS `style_group_description`,
- 1 AS `style_group_position`*/;
-SET character_set_client = @saved_cs_client;
-
---
--- Temporary table structure for view `view_user_input`
---
-
-DROP TABLE IF EXISTS `view_user_input`;
-/*!50001 DROP VIEW IF EXISTS `view_user_input`*/;
-SET @saved_cs_client     = @@character_set_client;
-SET character_set_client = utf8;
-/*!50001 CREATE VIEW `view_user_input` AS SELECT 
- 1 AS `id`,
- 1 AS `user_id`,
- 1 AS `user_name`,
- 1 AS `form_id`,
- 1 AS `form_name`,
- 1 AS `field_id`,
- 1 AS `field_name`,
- 1 AS `value`,
- 1 AS `edit_time`,
- 1 AS `removed`*/;
-SET character_set_client = @saved_cs_client;
-
---
--- Dumping events for database 'selfhelp'
---
-
---
--- Dumping routines for database 'selfhelp'
---
-/*!50003 DROP FUNCTION IF EXISTS `get_field_id` */;
-/*!50003 SET @saved_cs_client      = @@character_set_client */ ;
-/*!50003 SET @saved_cs_results     = @@character_set_results */ ;
-/*!50003 SET @saved_col_connection = @@collation_connection */ ;
-/*!50003 SET character_set_client  = utf8 */ ;
-/*!50003 SET character_set_results = utf8 */ ;
-/*!50003 SET collation_connection  = utf8_general_ci */ ;
-/*!50003 SET @saved_sql_mode       = @@sql_mode */ ;
-/*!50003 SET sql_mode              = 'MYSQL40,HIGH_NOT_PRECEDENCE' */ ;
-DELIMITER ;;
-CREATE DEFINER=`bashev`@`%` FUNCTION `get_field_id`(field varchar(100)) RETURNS int(11)
-BEGIN 
-	DECLARE field_id INT;    
-	select id into field_id
-	from fields
-	where name = field;
-    return field_id;
-END ;;
-DELIMITER ;
-/*!50003 SET sql_mode              = @saved_sql_mode */ ;
-/*!50003 SET character_set_client  = @saved_cs_client */ ;
-/*!50003 SET character_set_results = @saved_cs_results */ ;
-/*!50003 SET collation_connection  = @saved_col_connection */ ;
-/*!50003 DROP FUNCTION IF EXISTS `get_field_type_id` */;
-/*!50003 SET @saved_cs_client      = @@character_set_client */ ;
-/*!50003 SET @saved_cs_results     = @@character_set_results */ ;
-/*!50003 SET @saved_col_connection = @@collation_connection */ ;
-/*!50003 SET character_set_client  = utf8 */ ;
-/*!50003 SET character_set_results = utf8 */ ;
-/*!50003 SET collation_connection  = utf8_general_ci */ ;
-/*!50003 SET @saved_sql_mode       = @@sql_mode */ ;
-/*!50003 SET sql_mode              = 'MYSQL40,HIGH_NOT_PRECEDENCE' */ ;
-DELIMITER ;;
-CREATE DEFINER=`bashev`@`%` FUNCTION `get_field_type_id`(field_type varchar(100)) RETURNS int(11)
-BEGIN 
-	DECLARE field_type_id INT;    
-	select id into field_type_id
-	from fieldType
-	where name = field_type;
-    return field_type_id;
-END ;;
-DELIMITER ;
-/*!50003 SET sql_mode              = @saved_sql_mode */ ;
-/*!50003 SET character_set_client  = @saved_cs_client */ ;
-/*!50003 SET character_set_results = @saved_cs_results */ ;
-/*!50003 SET collation_connection  = @saved_col_connection */ ;
-/*!50003 DROP FUNCTION IF EXISTS `get_style_group_id` */;
-/*!50003 SET @saved_cs_client      = @@character_set_client */ ;
-/*!50003 SET @saved_cs_results     = @@character_set_results */ ;
-/*!50003 SET @saved_col_connection = @@collation_connection */ ;
-/*!50003 SET character_set_client  = utf8 */ ;
-/*!50003 SET character_set_results = utf8 */ ;
-/*!50003 SET collation_connection  = utf8_general_ci */ ;
-/*!50003 SET @saved_sql_mode       = @@sql_mode */ ;
-/*!50003 SET sql_mode              = 'MYSQL40,HIGH_NOT_PRECEDENCE' */ ;
-DELIMITER ;;
-CREATE DEFINER=`bashev`@`%` FUNCTION `get_style_group_id`(style_group varchar(100)) RETURNS int(11)
-BEGIN 
-	DECLARE style_group_id INT;    
-	select id into style_group_id
-	from styleGroup
-	where name = style_group;
-    return style_group_id;
-END ;;
-DELIMITER ;
-/*!50003 SET sql_mode              = @saved_sql_mode */ ;
-/*!50003 SET character_set_client  = @saved_cs_client */ ;
-/*!50003 SET character_set_results = @saved_cs_results */ ;
-/*!50003 SET collation_connection  = @saved_col_connection */ ;
-/*!50003 DROP FUNCTION IF EXISTS `get_style_id` */;
-/*!50003 SET @saved_cs_client      = @@character_set_client */ ;
-/*!50003 SET @saved_cs_results     = @@character_set_results */ ;
-/*!50003 SET @saved_col_connection = @@collation_connection */ ;
-/*!50003 SET character_set_client  = utf8 */ ;
-/*!50003 SET character_set_results = utf8 */ ;
-/*!50003 SET collation_connection  = utf8_general_ci */ ;
-/*!50003 SET @saved_sql_mode       = @@sql_mode */ ;
-/*!50003 SET sql_mode              = 'MYSQL40,HIGH_NOT_PRECEDENCE' */ ;
-DELIMITER ;;
-CREATE DEFINER=`bashev`@`%` FUNCTION `get_style_id`(style varchar(100)) RETURNS int(11)
-BEGIN 
-	DECLARE style_id INT;    
-	select id into style_id
-	from styles
-	where name = style;
-    return style_id;
-END ;;
-DELIMITER ;
-/*!50003 SET sql_mode              = @saved_sql_mode */ ;
-/*!50003 SET character_set_client  = @saved_cs_client */ ;
-/*!50003 SET character_set_results = @saved_cs_results */ ;
-/*!50003 SET collation_connection  = @saved_col_connection */ ;
-/*!50003 DROP PROCEDURE IF EXISTS `get_form_data` */;
-/*!50003 SET @saved_cs_client      = @@character_set_client */ ;
-/*!50003 SET @saved_cs_results     = @@character_set_results */ ;
-/*!50003 SET @saved_col_connection = @@collation_connection */ ;
-/*!50003 SET character_set_client  = utf8 */ ;
-/*!50003 SET character_set_results = utf8 */ ;
-/*!50003 SET collation_connection  = utf8_general_ci */ ;
-/*!50003 SET @saved_sql_mode       = @@sql_mode */ ;
-/*!50003 SET sql_mode              = 'MYSQL40,HIGH_NOT_PRECEDENCE' */ ;
-DELIMITER ;;
-CREATE DEFINER=`bashev`@`%` PROCEDURE `get_form_data`( form_id_param INT )
-BEGIN  
-    SET @@group_concat_max_len = 32000;
-	SET @sql = NULL;
-	SELECT
-	  GROUP_CONCAT(DISTINCT
-		CONCAT(
-		  'max(case when field_name = "',
-		  field_name,
-		  '" then value end) as `',
-		  replace(field_name, ' ', ''), '`'
-		)
-	  ) INTO @sql
-	from view_user_input
-    where form_id = form_id_param;
-	
-    IF (@sql is null) THEN
-		SELECT "";
-    ELSE 
-		begin
-		SET @sql = CONCAT('select user_name, form_name, edit_time, ', @sql, ' from view_user_input
-		where form_id = ', form_id_param,
-		' group by form_name, user_name, edit_time');
-
-		
-		PREPARE stmt FROM @sql;
-		EXECUTE stmt;
-		DEALLOCATE PREPARE stmt;
-        end;
-    END IF;
-END ;;
-DELIMITER ;
-/*!50003 SET sql_mode              = @saved_sql_mode */ ;
-/*!50003 SET character_set_client  = @saved_cs_client */ ;
-/*!50003 SET character_set_results = @saved_cs_results */ ;
-/*!50003 SET collation_connection  = @saved_col_connection */ ;
-
---
--- Final view structure for view `view_fields`
---
-
-/*!50001 DROP VIEW IF EXISTS `view_fields`*/;
-/*!50001 SET @saved_cs_client          = @@character_set_client */;
-/*!50001 SET @saved_cs_results         = @@character_set_results */;
-/*!50001 SET @saved_col_connection     = @@collation_connection */;
-/*!50001 SET character_set_client      = utf8 */;
-/*!50001 SET character_set_results     = utf8 */;
-/*!50001 SET collation_connection      = utf8_general_ci */;
-/*!50001 CREATE ALGORITHM=UNDEFINED */
-/*!50013 DEFINER=`bashev`@`%` SQL SECURITY DEFINER */
-/*!50001 VIEW `view_fields` AS select cast(`f`.`id` as unsigned) AS `field_id`,`f`.`name` AS `field_name`,`f`.`display` AS `display`,cast(`ft`.`id` as unsigned) AS `field_type_id`,`ft`.`name` AS `field_type`,`ft`.`position` AS `position` from (`fields` `f` left join `fieldType` `ft` on((`f`.`id_type` = `ft`.`id`))) */;
-/*!50001 SET character_set_client      = @saved_cs_client */;
-/*!50001 SET character_set_results     = @saved_cs_results */;
-/*!50001 SET collation_connection      = @saved_col_connection */;
-
---
--- Final view structure for view `view_style_fields`
---
-
-/*!50001 DROP VIEW IF EXISTS `view_style_fields`*/;
-/*!50001 SET @saved_cs_client          = @@character_set_client */;
-/*!50001 SET @saved_cs_results         = @@character_set_results */;
-/*!50001 SET @saved_col_connection     = @@collation_connection */;
-/*!50001 SET character_set_client      = utf8 */;
-/*!50001 SET character_set_results     = utf8 */;
-/*!50001 SET collation_connection      = utf8_general_ci */;
-/*!50001 CREATE ALGORITHM=UNDEFINED */
-/*!50013 DEFINER=`bashev`@`%` SQL SECURITY DEFINER */
-/*!50001 VIEW `view_style_fields` AS select `s`.`style_id` AS `style_id`,`s`.`style_name` AS `style_name`,`s`.`style_type` AS `style_type`,`s`.`style_group` AS `style_group`,`f`.`field_id` AS `field_id`,`f`.`field_name` AS `field_name`,`f`.`field_type` AS `field_type`,`f`.`display` AS `display`,`f`.`position` AS `position`,`sf`.`default_value` AS `default_value`,`sf`.`help` AS `help` from ((`view_styles` `s` left join `styles_fields` `sf` on((`s`.`style_id` = `sf`.`id_styles`))) left join `view_fields` `f` on((`f`.`field_id` = `sf`.`id_fields`))) */;
-/*!50001 SET character_set_client      = @saved_cs_client */;
-/*!50001 SET character_set_results     = @saved_cs_results */;
-/*!50001 SET collation_connection      = @saved_col_connection */;
-
---
--- Final view structure for view `view_styles`
---
-
-/*!50001 DROP VIEW IF EXISTS `view_styles`*/;
-/*!50001 SET @saved_cs_client          = @@character_set_client */;
-/*!50001 SET @saved_cs_results         = @@character_set_results */;
-/*!50001 SET @saved_col_connection     = @@collation_connection */;
-/*!50001 SET character_set_client      = utf8 */;
-/*!50001 SET character_set_results     = utf8 */;
-/*!50001 SET collation_connection      = utf8_general_ci */;
-/*!50001 CREATE ALGORITHM=UNDEFINED */
-/*!50013 DEFINER=`bashev`@`%` SQL SECURITY DEFINER */
-/*!50001 VIEW `view_styles` AS select cast(`s`.`id` as unsigned) AS `style_id`,`s`.`name` AS `style_name`,`s`.`description` AS `style_description`,cast(`st`.`id` as unsigned) AS `style_type_id`,`st`.`name` AS `style_type`,cast(`sg`.`id` as unsigned) AS `style_group_id`,`sg`.`name` AS `style_group`,`sg`.`description` AS `style_group_description`,`sg`.`position` AS `style_group_position` from ((`styles` `s` left join `styleType` `st` on((`s`.`id_type` = `st`.`id`))) left join `styleGroup` `sg` on((`s`.`id_group` = `sg`.`id`))) */;
-/*!50001 SET character_set_client      = @saved_cs_client */;
-/*!50001 SET character_set_results     = @saved_cs_results */;
-/*!50001 SET collation_connection      = @saved_col_connection */;
-
---
--- Final view structure for view `view_user_input`
---
-
-/*!50001 DROP VIEW IF EXISTS `view_user_input`*/;
-/*!50001 SET @saved_cs_client          = @@character_set_client */;
-/*!50001 SET @saved_cs_results         = @@character_set_results */;
-/*!50001 SET @saved_col_connection     = @@collation_connection */;
-/*!50001 SET character_set_client      = utf8 */;
-/*!50001 SET character_set_results     = utf8 */;
-/*!50001 SET collation_connection      = utf8_general_ci */;
-/*!50001 CREATE ALGORITHM=UNDEFINED */
-/*!50013 DEFINER=`bashev`@`%` SQL SECURITY DEFINER */
-/*!50001 VIEW `view_user_input` AS select cast(`ui`.`id` as unsigned) AS `id`,cast(`u`.`id` as unsigned) AS `user_id`,`u`.`name` AS `user_name`,cast(`form`.`id` as unsigned) AS `form_id`,`sft_if`.`content` AS `form_name`,cast(`field`.`id` as unsigned) AS `field_id`,`sft_in`.`content` AS `field_name`,`ui`.`value` AS `value`,`ui`.`edit_time` AS `edit_time`,`ui`.`removed` AS `removed` from (((((`user_input` `ui` left join `users` `u` on((`ui`.`id_users` = `u`.`id`))) left join `sections` `field` on((`ui`.`id_sections` = `field`.`id`))) left join `sections` `form` on((`ui`.`id_section_form` = `form`.`id`))) left join `sections_fields_translation` `sft_in` on(((`sft_in`.`id_sections` = `ui`.`id_sections`) and (`sft_in`.`id_fields` = 57)))) left join `sections_fields_translation` `sft_if` on(((`sft_if`.`id_sections` = `ui`.`id_section_form`) and (`sft_if`.`id_fields` = 57)))) */;
-/*!50001 SET character_set_client      = @saved_cs_client */;
-/*!50001 SET character_set_results     = @saved_cs_results */;
-/*!50001 SET collation_connection      = @saved_col_connection */;
-/*!40103 SET TIME_ZONE=@OLD_TIME_ZONE */;
-
-/*!40101 SET SQL_MODE=@OLD_SQL_MODE */;
-/*!40014 SET FOREIGN_KEY_CHECKS=@OLD_FOREIGN_KEY_CHECKS */;
-/*!40014 SET UNIQUE_CHECKS=@OLD_UNIQUE_CHECKS */;
+
+--
+-- Constraints for table `chat`
+--
+ALTER TABLE `chat`
+  ADD CONSTRAINT `fk_chat_id_rcv_grp` FOREIGN KEY (`id_rcv_grp`) REFERENCES `chatRoom` (`id`) ON DELETE CASCADE ON UPDATE CASCADE,
+  ADD CONSTRAINT `fk_chat_id_rcv_user` FOREIGN KEY (`id_rcv`) REFERENCES `users` (`id`) ON DELETE CASCADE ON UPDATE CASCADE,
+  ADD CONSTRAINT `fk_chat_id_send` FOREIGN KEY (`id_snd`) REFERENCES `users` (`id`) ON DELETE CASCADE ON UPDATE CASCADE;
+
+--
+-- Constraints for table `chatRecipiants`
+--
+ALTER TABLE `chatRecipiants`
+  ADD CONSTRAINT `chatRecipiants_fk_id_chat` FOREIGN KEY (`id_chat`) REFERENCES `chat` (`id`) ON DELETE CASCADE ON UPDATE CASCADE,
+  ADD CONSTRAINT `chatRecipiants_fk_id_room_users` FOREIGN KEY (`id_room_users`) REFERENCES `chatRoom_users` (`id`) ON DELETE CASCADE ON UPDATE CASCADE,
+  ADD CONSTRAINT `chatRecipiants_fk_id_users` FOREIGN KEY (`id_users`) REFERENCES `users` (`id`) ON DELETE CASCADE ON UPDATE CASCADE;
+
+--
+-- Constraints for table `chatRoom_users`
+--
+ALTER TABLE `chatRoom_users`
+  ADD CONSTRAINT `chatRoom_users_fk_id_chatRoom` FOREIGN KEY (`id_chatRoom`) REFERENCES `chatRoom` (`id`) ON DELETE CASCADE ON UPDATE CASCADE,
+  ADD CONSTRAINT `chatRoom_users_fk_id_users` FOREIGN KEY (`id_users`) REFERENCES `users` (`id`) ON DELETE CASCADE ON UPDATE CASCADE;
+
+--
+-- Constraints for table `fields`
+--
+ALTER TABLE `fields`
+  ADD CONSTRAINT `fields_fk_id_type` FOREIGN KEY (`id_type`) REFERENCES `fieldType` (`id`) ON DELETE CASCADE ON UPDATE CASCADE;
+
+--
+-- Constraints for table `pages`
+--
+ALTER TABLE `pages`
+  ADD CONSTRAINT `pages_fk_id_actions` FOREIGN KEY (`id_actions`) REFERENCES `actions` (`id`) ON DELETE CASCADE ON UPDATE CASCADE,
+  ADD CONSTRAINT `pages_fk_id_navigation_section` FOREIGN KEY (`id_navigation_section`) REFERENCES `sections` (`id`) ON DELETE CASCADE ON UPDATE CASCADE,
+  ADD CONSTRAINT `pages_fk_id_type` FOREIGN KEY (`id_type`) REFERENCES `pageType` (`id`) ON DELETE CASCADE ON UPDATE CASCADE,
+  ADD CONSTRAINT `pages_fk_parent` FOREIGN KEY (`parent`) REFERENCES `pages` (`id`) ON DELETE SET NULL ON UPDATE CASCADE;
+
+--
+-- Constraints for table `pages_fields`
+--
+ALTER TABLE `pages_fields`
+  ADD CONSTRAINT `fk_page_fields_id_fields` FOREIGN KEY (`id_fields`) REFERENCES `fields` (`id`) ON DELETE CASCADE ON UPDATE CASCADE,
+  ADD CONSTRAINT `fk_page_fields_id_pages` FOREIGN KEY (`id_pages`) REFERENCES `pages` (`id`) ON DELETE CASCADE ON UPDATE CASCADE;
+
+--
+-- Constraints for table `pages_fields_translation`
+--
+ALTER TABLE `pages_fields_translation`
+  ADD CONSTRAINT `pages_fields_translation_fk_id_fields` FOREIGN KEY (`id_fields`) REFERENCES `fields` (`id`) ON DELETE CASCADE ON UPDATE CASCADE,
+  ADD CONSTRAINT `pages_fields_translation_fk_id_languages` FOREIGN KEY (`id_languages`) REFERENCES `languages` (`id`) ON DELETE CASCADE ON UPDATE CASCADE,
+  ADD CONSTRAINT `pages_fields_translation_fk_id_pages` FOREIGN KEY (`id_pages`) REFERENCES `pages` (`id`) ON DELETE CASCADE ON UPDATE CASCADE;
+
+--
+-- Constraints for table `pages_sections`
+--
+ALTER TABLE `pages_sections`
+  ADD CONSTRAINT `pages_sections_fk_id_pages` FOREIGN KEY (`id_pages`) REFERENCES `pages` (`id`) ON DELETE CASCADE ON UPDATE CASCADE,
+  ADD CONSTRAINT `pages_sections_fk_id_sections` FOREIGN KEY (`id_sections`) REFERENCES `sections` (`id`) ON DELETE CASCADE ON UPDATE CASCADE;
+
+--
+-- Constraints for table `sections`
+--
+ALTER TABLE `sections`
+  ADD CONSTRAINT `sections_fk_id_styles` FOREIGN KEY (`id_styles`) REFERENCES `styles` (`id`) ON DELETE CASCADE ON UPDATE CASCADE,
+  ADD CONSTRAINT `sections_fk_owner` FOREIGN KEY (`owner`) REFERENCES `users` (`id`) ON DELETE CASCADE ON UPDATE CASCADE;
+
+--
+-- Constraints for table `sections_fields_translation`
+--
+ALTER TABLE `sections_fields_translation`
+  ADD CONSTRAINT `sections_fields_translation_fk_id_fields` FOREIGN KEY (`id_fields`) REFERENCES `fields` (`id`) ON DELETE CASCADE ON UPDATE CASCADE,
+  ADD CONSTRAINT `sections_fields_translation_fk_id_genders` FOREIGN KEY (`id_genders`) REFERENCES `genders` (`id`) ON DELETE CASCADE ON UPDATE CASCADE,
+  ADD CONSTRAINT `sections_fields_translation_fk_id_languages` FOREIGN KEY (`id_languages`) REFERENCES `languages` (`id`) ON DELETE CASCADE ON UPDATE CASCADE,
+  ADD CONSTRAINT `sections_fields_translation_fk_id_sections` FOREIGN KEY (`id_sections`) REFERENCES `sections` (`id`) ON DELETE CASCADE ON UPDATE CASCADE;
+
+--
+-- Constraints for table `sections_hierarchy`
+--
+ALTER TABLE `sections_hierarchy`
+  ADD CONSTRAINT `sections_hierarchy_fk_child` FOREIGN KEY (`child`) REFERENCES `sections` (`id`) ON DELETE CASCADE ON UPDATE CASCADE,
+  ADD CONSTRAINT `sections_hierarchy_fk_parent` FOREIGN KEY (`parent`) REFERENCES `sections` (`id`) ON DELETE CASCADE ON UPDATE CASCADE;
+
+--
+-- Constraints for table `sections_navigation`
+--
+ALTER TABLE `sections_navigation`
+  ADD CONSTRAINT `sections_navigation_fk_child` FOREIGN KEY (`child`) REFERENCES `sections` (`id`) ON DELETE CASCADE ON UPDATE CASCADE,
+  ADD CONSTRAINT `sections_navigation_fk_id_pages` FOREIGN KEY (`id_pages`) REFERENCES `pages` (`id`) ON DELETE CASCADE ON UPDATE CASCADE,
+  ADD CONSTRAINT `sections_navigation_fk_parent` FOREIGN KEY (`parent`) REFERENCES `sections` (`id`) ON DELETE CASCADE ON UPDATE CASCADE;
+
+--
+-- Constraints for table `styles`
+--
+ALTER TABLE `styles`
+  ADD CONSTRAINT `styles_fk_id_group` FOREIGN KEY (`id_group`) REFERENCES `styleGroup` (`id`) ON DELETE CASCADE ON UPDATE CASCADE,
+  ADD CONSTRAINT `styles_fk_id_type` FOREIGN KEY (`id_type`) REFERENCES `styleType` (`id`) ON DELETE CASCADE ON UPDATE CASCADE;
+
+--
+-- Constraints for table `styles_fields`
+--
+ALTER TABLE `styles_fields`
+  ADD CONSTRAINT `styles_fields_fk_id_fields` FOREIGN KEY (`id_fields`) REFERENCES `fields` (`id`) ON DELETE CASCADE ON UPDATE CASCADE,
+  ADD CONSTRAINT `styles_fields_fk_id_styles` FOREIGN KEY (`id_styles`) REFERENCES `styles` (`id`) ON DELETE CASCADE ON UPDATE CASCADE;
+
+--
+-- Constraints for table `users`
+--
+ALTER TABLE `users`
+  ADD CONSTRAINT `fk_users_id_genders` FOREIGN KEY (`id_genders`) REFERENCES `genders` (`id`) ON DELETE CASCADE ON UPDATE CASCADE,
+  ADD CONSTRAINT `fk_users_id_languages` FOREIGN KEY (`id_languages`) REFERENCES `languages` (`id`) ON DELETE SET NULL ON UPDATE CASCADE,
+  ADD CONSTRAINT `fk_users_id_status` FOREIGN KEY (`id_status`) REFERENCES `userStatus` (`id`) ON DELETE SET NULL ON UPDATE CASCADE;
+
+--
+-- Constraints for table `users_groups`
+--
+ALTER TABLE `users_groups`
+  ADD CONSTRAINT `fk_users_groups_id_groups` FOREIGN KEY (`id_groups`) REFERENCES `groups` (`id`) ON DELETE CASCADE ON UPDATE CASCADE,
+  ADD CONSTRAINT `fk_users_groups_id_users` FOREIGN KEY (`id_users`) REFERENCES `users` (`id`) ON DELETE CASCADE ON UPDATE CASCADE;
+
+--
+-- Constraints for table `user_activity`
+--
+ALTER TABLE `user_activity`
+  ADD CONSTRAINT `fk_user_activity_fk_id_type` FOREIGN KEY (`id_type`) REFERENCES `activityType` (`id`) ON DELETE CASCADE ON UPDATE CASCADE,
+  ADD CONSTRAINT `fk_user_activity_fk_id_users` FOREIGN KEY (`id_users`) REFERENCES `users` (`id`) ON DELETE CASCADE ON UPDATE CASCADE;
+
+--
+-- Constraints for table `user_input`
+--
+ALTER TABLE `user_input`
+  ADD CONSTRAINT `user_input_fk_id_section_form` FOREIGN KEY (`id_section_form`) REFERENCES `sections` (`id`) ON DELETE CASCADE ON UPDATE CASCADE,
+  ADD CONSTRAINT `user_input_fk_id_sections` FOREIGN KEY (`id_sections`) REFERENCES `sections` (`id`) ON DELETE CASCADE ON UPDATE CASCADE,
+  ADD CONSTRAINT `user_input_fk_id_users` FOREIGN KEY (`id_users`) REFERENCES `users` (`id`) ON DELETE CASCADE ON UPDATE CASCADE;
+
+--
+-- Constraints for table `validation_codes`
+--
+ALTER TABLE `validation_codes`
+  ADD CONSTRAINT `validation_codes_fk_id_users` FOREIGN KEY (`id_users`) REFERENCES `users` (`id`) ON DELETE CASCADE ON UPDATE CASCADE;
+
 /*!40101 SET CHARACTER_SET_CLIENT=@OLD_CHARACTER_SET_CLIENT */;
 /*!40101 SET CHARACTER_SET_RESULTS=@OLD_CHARACTER_SET_RESULTS */;
-/*!40101 SET COLLATION_CONNECTION=@OLD_COLLATION_CONNECTION */;
-/*!40111 SET SQL_NOTES=@OLD_SQL_NOTES */;
-
--- Dump completed on 2019-10-30 14:32:56+/*!40101 SET COLLATION_CONNECTION=@OLD_COLLATION_CONNECTION */;